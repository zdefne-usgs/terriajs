<<<<<<< HEAD
dist: trusty
sudo: false
matrix:
  include:
  - language: node_js
    node_js:
    - '6'
    script:
    - pyenv shell 3.6
    - pip install --user mkdocs mkdocs-material
    - gulp lint docs release
    - gulp test-travis
    env:
      global:
      - secure: ONX4S6726nQH107YhcYsTJzH4uQDGTpSjPb33hzYT6Jv+9FBo81mcae20+zt+7AuresNXN2e/Mx6kkEooAPIa0DvMHfGu+7SPnG1yeAJVZzIJvanvYqnyMEcLbJgy09aqP8FqrW+EZAFoE5Oh1zxQqr59e/u1i3hvLdIbGE7AWM=
      - secure: Og26Aq8tfmpvZAXPdPYFLa8bGSttCI3bJTwLcJgbjwBNdX9lwNO4XTshyNM6Vp2h6JScQY2oq1gwu5ufcDOVbj9qzbkpgrGsm0MlX1FkSTPVlIrXNdU3/S7a8GXLxpmOSxiBxS/yZd8ReoY9B9rayW2HY4ffCVAM96XbptngZ98=
      - secure: C3MD7bL3aPhBQga5DfUV9f2fH5oqYd6sP9NasqYuEYAP6zFdKBtXNzpC97RNWjihB+LIizq+NKWYN5H3vNXxW79CGdEOeTluD56VtlmY0jF9doHuEQZb/lnRyrwFypgxsK+MD5XIVgPTs3s49ETdTcsFuKM7N/51pDE75NkAbSY=
      - secure: gzSiFfm+cog4Kl7kxh997UwuIIbthm5cbbwDWSJE8EnqAGuHP6XJsVnu+c1Ql+nuVidY0hCeenjdGuRMt5jSWCES6jAT1RR2j46PrCE0tLRDZIcY5m2rt9uRtAGG/Wvsk0tRdg/TPMc50f/3c4zX8iMmD4Hd1qB/G/debE6PDBE=
  - language: node_js
    node_js:
    - '6'
    install: true
    sudo: required
    services:
    - docker
    script:
    - bash buildprocess/ci-deploy.sh
=======
language: node_js
node_js:
- '6'
script:
- pyenv shell 2.7
- pip install -r doc/requirements.txt
- gulp lint docs release
- gulp test-travis
env:
  global:
  - secure: ONX4S6726nQH107YhcYsTJzH4uQDGTpSjPb33hzYT6Jv+9FBo81mcae20+zt+7AuresNXN2e/Mx6kkEooAPIa0DvMHfGu+7SPnG1yeAJVZzIJvanvYqnyMEcLbJgy09aqP8FqrW+EZAFoE5Oh1zxQqr59e/u1i3hvLdIbGE7AWM=
  - secure: Og26Aq8tfmpvZAXPdPYFLa8bGSttCI3bJTwLcJgbjwBNdX9lwNO4XTshyNM6Vp2h6JScQY2oq1gwu5ufcDOVbj9qzbkpgrGsm0MlX1FkSTPVlIrXNdU3/S7a8GXLxpmOSxiBxS/yZd8ReoY9B9rayW2HY4ffCVAM96XbptngZ98=
  - secure: C3MD7bL3aPhBQga5DfUV9f2fH5oqYd6sP9NasqYuEYAP6zFdKBtXNzpC97RNWjihB+LIizq+NKWYN5H3vNXxW79CGdEOeTluD56VtlmY0jF9doHuEQZb/lnRyrwFypgxsK+MD5XIVgPTs3s49ETdTcsFuKM7N/51pDE75NkAbSY=
  - secure: gzSiFfm+cog4Kl7kxh997UwuIIbthm5cbbwDWSJE8EnqAGuHP6XJsVnu+c1Ql+nuVidY0hCeenjdGuRMt5jSWCES6jAT1RR2j46PrCE0tLRDZIcY5m2rt9uRtAGG/Wvsk0tRdg/TPMc50f/3c4zX8iMmD4Hd1qB/G/debE6PDBE=
>>>>>>> 99455dc6
<|MERGE_RESOLUTION|>--- conflicted
+++ resolved
@@ -1,4 +1,3 @@
-<<<<<<< HEAD
 dist: trusty
 sudo: false
 matrix:
@@ -7,8 +6,8 @@
     node_js:
     - '6'
     script:
-    - pyenv shell 3.6
-    - pip install --user mkdocs mkdocs-material
+    - pyenv shell 2.7
+    - pip install -r doc/requirements.txt
     - gulp lint docs release
     - gulp test-travis
     env:
@@ -25,20 +24,4 @@
     services:
     - docker
     script:
-    - bash buildprocess/ci-deploy.sh
-=======
-language: node_js
-node_js:
-- '6'
-script:
-- pyenv shell 2.7
-- pip install -r doc/requirements.txt
-- gulp lint docs release
-- gulp test-travis
-env:
-  global:
-  - secure: ONX4S6726nQH107YhcYsTJzH4uQDGTpSjPb33hzYT6Jv+9FBo81mcae20+zt+7AuresNXN2e/Mx6kkEooAPIa0DvMHfGu+7SPnG1yeAJVZzIJvanvYqnyMEcLbJgy09aqP8FqrW+EZAFoE5Oh1zxQqr59e/u1i3hvLdIbGE7AWM=
-  - secure: Og26Aq8tfmpvZAXPdPYFLa8bGSttCI3bJTwLcJgbjwBNdX9lwNO4XTshyNM6Vp2h6JScQY2oq1gwu5ufcDOVbj9qzbkpgrGsm0MlX1FkSTPVlIrXNdU3/S7a8GXLxpmOSxiBxS/yZd8ReoY9B9rayW2HY4ffCVAM96XbptngZ98=
-  - secure: C3MD7bL3aPhBQga5DfUV9f2fH5oqYd6sP9NasqYuEYAP6zFdKBtXNzpC97RNWjihB+LIizq+NKWYN5H3vNXxW79CGdEOeTluD56VtlmY0jF9doHuEQZb/lnRyrwFypgxsK+MD5XIVgPTs3s49ETdTcsFuKM7N/51pDE75NkAbSY=
-  - secure: gzSiFfm+cog4Kl7kxh997UwuIIbthm5cbbwDWSJE8EnqAGuHP6XJsVnu+c1Ql+nuVidY0hCeenjdGuRMt5jSWCES6jAT1RR2j46PrCE0tLRDZIcY5m2rt9uRtAGG/Wvsk0tRdg/TPMc50f/3c4zX8iMmD4Hd1qB/G/debE6PDBE=
->>>>>>> 99455dc6
+    - bash buildprocess/ci-deploy.sh