'use strict';

/*global require,describe,it,expect*/
var JulianDate = require('terriajs-cesium/Source/Core/JulianDate');

var TableColumn = require('../../lib/Core/TableColumn');
var VarType = require('../../lib/Map/VarType');
var VarSubType = require('../../lib/Map/VarSubType');

describe('TableColumn', function() {

    it('can make a new object and detect scalar type', function() {
        var data = [1, 3, 4];
        var tableColumn = new TableColumn('x', data);
        expect(tableColumn.name).toEqual('x');
        expect(tableColumn.values).toEqual(data);
        expect(tableColumn.type).toEqual(VarType.SCALAR);
    });

<<<<<<< HEAD
    it('can treat hyphens as null in numeric data', function() {
        var data = [1, '-', 4];
=======
    it('treats hyphens and nulls as zeros in numeric data', function() {
        var data = [1, '-', null, 4];
        var tableColumn = new TableColumn('x', data);
        expect(tableColumn.name).toEqual('x');
        expect(tableColumn.values).toEqual([1, 0, 0, 4]);
        expect(tableColumn.type).toEqual(VarType.SCALAR);
    });

    it('treats NA as null in numeric data', function() {
        var data = [1, 'NA', 4];
>>>>>>> 6180d5a7
        var tableColumn = new TableColumn('x', data);
        expect(tableColumn.name).toEqual('x');
        expect(tableColumn.values).toEqual([1, null, 4]);
        expect(tableColumn.type).toEqual(VarType.SCALAR);
    });

<<<<<<< HEAD
    it('does not treat hyphens as null in string data', function() {
        var data = ['%', '-', '!'];
=======
    it('treats hyphens, blanks and NA as strings in string data', function() {
        var data = ['%', '-', '!', 'NA', ''];
>>>>>>> 6180d5a7
        var tableColumn = new TableColumn('x', data);
        expect(tableColumn.name).toEqual('x');
        expect(tableColumn.values).toEqual(data);
        expect(tableColumn.type).toEqual(VarType.ENUM);
    });

    it('can detect latitude type', function() {
        var data = [30.3, 31.3, 33.3];
        var tableColumn = new TableColumn('lat', data);
        expect(tableColumn.type).toEqual(VarType.LAT);
    });

    it('can detect longitude type', function() {
        var data = [130.3, 131.3, 133.3];
        var tableColumn = new TableColumn('lon', data);
        expect(tableColumn.type).toEqual(VarType.LON);
    });

    it('can detect time type from yyyy-mm-dd', function() {
        var data = ['2016-01-03', '2016-01-04'];
        var tableColumn = new TableColumn('date', data);
        expect(tableColumn.type).toEqual(VarType.TIME);
        expect(tableColumn.values).toEqual(data);
        // don't test equality using new Date() because different browsers handle timezones differently
        // so just check the date is right.
        expect(tableColumn.dates[0].getDate()).toEqual(3);
        expect(tableColumn.dates[0].getMonth()).toEqual(0); // January is month 0
        expect(tableColumn.dates[0].getFullYear()).toEqual(2016);
    });

    it('can detect time type from dd-mm-yyyy', function() {
        var data = ['31-12-2015', '04-01-2016'];
        var tableColumn = new TableColumn('date', data);
        expect(tableColumn.type).toEqual(VarType.TIME);
        expect(tableColumn.values).toEqual(data);
        expect(tableColumn.dates[1].getDate()).toEqual(4);
        expect(tableColumn.dates[1].getMonth()).toEqual(0); // January is month 0
        expect(tableColumn.dates[1].getFullYear()).toEqual(2016);
    });

    it('can detect time type from mm-dd-yyyy', function() {
        var data = ['12-31-2015', '01-04-2016'];
        var tableColumn = new TableColumn('date', data);
        expect(tableColumn.type).toEqual(VarType.TIME);
        expect(tableColumn.values).toEqual(data);
        expect(tableColumn.dates[1].getDate()).toEqual(4);
        expect(tableColumn.dates[1].getMonth()).toEqual(0); // January is month 0
        expect(tableColumn.dates[1].getFullYear()).toEqual(2016);
    });

    it('can detect ISO8601 UTC time type', function() {
        var data = ['2016-01-03T12:15:59.1234Z', '2016-01-03T12:25:00Z'];
        var tableColumn = new TableColumn('date', data);
        expect(tableColumn.type).toEqual(VarType.TIME);
        expect(tableColumn.values).toEqual(data);
        expect(tableColumn.dates[0].getUTCDate()).toEqual(3);
        expect(tableColumn.dates[0].getUTCMonth()).toEqual(0); // January is month 0
        expect(tableColumn.dates[0].getUTCFullYear()).toEqual(2016);
        expect(tableColumn.dates[0].getUTCHours()).toEqual(12);
        expect(tableColumn.dates[0].getUTCMinutes()).toEqual(15);
        expect(tableColumn.dates[0].getUTCSeconds()).toEqual(59);
        expect(tableColumn.dates[0].getUTCMilliseconds()).toEqual(123);
    });

    it('can detect time type and year subtype from yyyy', function() {
        var data = ['2010', '2011', '2012', '2013'];
        var tableColumn = new TableColumn('date', data);
        expect(tableColumn.type).toEqual(VarType.TIME);
        expect(tableColumn.subtype).toEqual(VarSubType.YEAR);
        expect(tableColumn.values).toEqual(data);
        // don't test equality using new Date() because different browsers handle timezones differently
        // so just check the date is right.
        expect(tableColumn.dates[0].getDate()).toEqual(1);
        expect(tableColumn.dates[0].getMonth()).toEqual(0); // January is month 0
        expect(tableColumn.dates[0].getFullYear()).toEqual(2010);
    });

    it('can detect time type from yyyy-mm', function() {
        var data = ['2010-01', '2010-02', '2010-03', '2010-04'];
        var tableColumn = new TableColumn('date', data);
        expect(tableColumn.type).toEqual(VarType.TIME);
        expect(tableColumn.values).toEqual(data);
        expect(tableColumn.dates[1].getDate()).toEqual(1);
        expect(tableColumn.dates[1].getMonth()).toEqual(1); // January is month 0
        expect(tableColumn.dates[1].getFullYear()).toEqual(2010);
    });

    // This format can actually work, but we don't want to encourage it.
    // it('can detect time type from yyyy/mm/dd h:mm:ss', function() {
    //     var data = ['2010/02/12 12:34:56', '2010/02/13 1:23:45'];
    //     var tableColumn = new TableColumn('date', data);
    //     expect(tableColumn.type).toEqual(VarType.TIME);
    //     expect(tableColumn.values).toEqual(data);
    //     expect(tableColumn.dates[1].getDate()).toEqual(13);
    //     expect(tableColumn.dates[1].getMonth()).toEqual(1); // January is month 0
    //     expect(tableColumn.dates[1].getFullYear()).toEqual(2010);
    //     expect(tableColumn.dates[1].getHours()).toEqual(1);
    //     expect(tableColumn.dates[1].getMinutes()).toEqual(23);
    //     expect(tableColumn.dates[1].getSeconds()).toEqual(45);
    // });

    it('can detect time type from yyyy-mm-dd h:mm', function() {
        var data = ['2010-02-12 12:34', '2010-02-13 1:23'];
        var tableColumn = new TableColumn('date', data);
        expect(tableColumn.type).toEqual(VarType.TIME);
        expect(tableColumn.values).toEqual(data);
        expect(tableColumn.dates[1].getDate()).toEqual(13);
        expect(tableColumn.dates[1].getMonth()).toEqual(1); // January is month 0
        expect(tableColumn.dates[1].getFullYear()).toEqual(2010);
        expect(tableColumn.dates[1].getHours()).toEqual(1);
        expect(tableColumn.dates[1].getMinutes()).toEqual(23);
        expect(tableColumn.dates[1].getSeconds()).toEqual(0);
    });

    it('can detect time type from yyyy-mm-dd h:mm:ss', function() {
        var data = ['2010-02-12 12:34:56', '2010-02-13 1:23:45'];
        var tableColumn = new TableColumn('date', data);
        expect(tableColumn.type).toEqual(VarType.TIME);
        expect(tableColumn.values).toEqual(data);
        expect(tableColumn.dates[1].getDate()).toEqual(13);
        expect(tableColumn.dates[1].getMonth()).toEqual(1); // January is month 0
        expect(tableColumn.dates[1].getFullYear()).toEqual(2010);
        expect(tableColumn.dates[1].getHours()).toEqual(1);
        expect(tableColumn.dates[1].getMinutes()).toEqual(23);
        expect(tableColumn.dates[1].getSeconds()).toEqual(45);
    });

    it('can detect year subtype using year title', function() {
        var data = ['1066', '1776', '1788', '1901', '2220'];
        var tableColumn = new TableColumn('year', data);
        expect(tableColumn.type).toEqual(VarType.TIME);
        expect(tableColumn.subtype).toEqual(VarSubType.YEAR);
    });


    it('can calculate finish dates', function() {
        var data = ['2016-01-03T12:15:00Z', '2016-01-03T12:15:30Z'];
        var tableColumn = new TableColumn('date', data);
        expect(tableColumn.finishJulianDates).toEqual([
            JulianDate.fromIso8601('2016-01-03T12:15:29Z'),
            JulianDate.fromIso8601('2016-01-03T12:16:00Z') // Final one should have the average spacing, 30 sec.
        ]);
    });

    it('can calculate sub-second finish dates', function() {
        var data = ['2016-01-03T12:15:00Z', '2016-01-03T12:15:00.4Z', '2016-01-03T12:15:01Z'];
        var tableColumn = new TableColumn('date', data);
        
        expect(tableColumn.finishJulianDates).toEqual([
            JulianDate.fromIso8601('2016-01-03T12:15:00.38Z'), // Shaves off 5% of 0.4, ie. 0.02.
            JulianDate.fromIso8601('2016-01-03T12:15:00.97Z'), // Shaves off 5% of 0.6, ie. 0.03.
            JulianDate.fromIso8601('2016-01-03T12:15:01.5Z') // Average spacing is 0.5 second.
        ]);
    });

    it('treats numerical data in a column named time as scalars', function() {
        var data = [730, 1230, 130];
        var tableColumn = new TableColumn('date', data);
        expect(tableColumn.type).toEqual(VarType.SCALAR);
        expect(tableColumn.values).toEqual(data);
    });

    it('can detect tag type from <img>', function() {
        var data = ['<img src="foo">', '<img src="bar">'];
        var tableColumn = new TableColumn('image', data);
        expect(tableColumn.type).toEqual(VarType.TAG);
    });

    it('can detect tag type from <br/>', function() {
        var data = ['<br/>', '<br/>'];
        var tableColumn = new TableColumn('bar', data);
        expect(tableColumn.type).toEqual(VarType.TAG);
    });

    it('can detect tag type from <div>', function() {
        var data = ['<div>Foo</div>', '<div>Bar</div>'];
        var tableColumn = new TableColumn('foo', data);
        expect(tableColumn.type).toEqual(VarType.TAG);
    });

    it('does not use tag type for <<...>>', function() {
        var data = ['<<he>>', '<<she>>'];
        var tableColumn = new TableColumn('who', data);
        expect(tableColumn.type).toEqual(VarType.ENUM);
    });

    it('does not use tag type for <foo>', function() {
        var data = ['<foo>', '<foobar>'];
        var tableColumn = new TableColumn('fee', data);
        expect(tableColumn.type).toEqual(VarType.ENUM);
    });

    it('can sum three columns from array', function() {
        var tableColumns = [
            new TableColumn('one', [10, 1]),
            new TableColumn('two', [25, 2.5]),
            new TableColumn('three', [-2, 6])
        ];
        var result = TableColumn.sumValues(tableColumns);
        var target = [10 + 25 - 2, 1 + 2.5 + 6];
        expect(result).toEqual(target);
    });

    it('can sum three columns as arguments', function() {
        var result = TableColumn.sumValues(
            new TableColumn('one', [10, 1]),
            new TableColumn('two', [25, 2.5]),
            new TableColumn('three', [-2, 6])
        );
        var target = [10 + 25 - 2, 1 + 2.5 + 6];
        expect(result).toEqual(target);
    });

    it('can divide two columns\' values', function() {
        var result = TableColumn.divideValues(
            new TableColumn('num', [40, 3, 8]),
            new TableColumn('den', [10, 6, 0]),
            'bad'
        );
        var target = [4, 0.5, 'bad'];
        expect(result).toEqual(target);
    });

    it('supports displayDuration', function() {
        var data = ['2016-01-03', '2016-01-04', '2016-01-05'];
        var sevenDaysInMinutes = 60 * 24 * 7;
        var tableColumn = new TableColumn('date', data, {displayDuration: sevenDaysInMinutes});        
        var availability = tableColumn.availabilities[0];
        expect(availability.contains(JulianDate.fromIso8601('2016-01-09'))).toBe(true);
        expect(availability.contains(JulianDate.fromIso8601('2016-01-11'))).toBe(false);
        var durationInSeconds = JulianDate.secondsDifference(availability.stop, availability.start);
        expect(durationInSeconds).toEqual(sevenDaysInMinutes * 60);
    });

});<|MERGE_RESOLUTION|>--- conflicted
+++ resolved
@@ -17,10 +17,6 @@
         expect(tableColumn.type).toEqual(VarType.SCALAR);
     });
 
-<<<<<<< HEAD
-    it('can treat hyphens as null in numeric data', function() {
-        var data = [1, '-', 4];
-=======
     it('treats hyphens and nulls as zeros in numeric data', function() {
         var data = [1, '-', null, 4];
         var tableColumn = new TableColumn('x', data);
@@ -31,20 +27,14 @@
 
     it('treats NA as null in numeric data', function() {
         var data = [1, 'NA', 4];
->>>>>>> 6180d5a7
         var tableColumn = new TableColumn('x', data);
         expect(tableColumn.name).toEqual('x');
         expect(tableColumn.values).toEqual([1, null, 4]);
         expect(tableColumn.type).toEqual(VarType.SCALAR);
     });
 
-<<<<<<< HEAD
-    it('does not treat hyphens as null in string data', function() {
-        var data = ['%', '-', '!'];
-=======
     it('treats hyphens, blanks and NA as strings in string data', function() {
         var data = ['%', '-', '!', 'NA', ''];
->>>>>>> 6180d5a7
         var tableColumn = new TableColumn('x', data);
         expect(tableColumn.name).toEqual('x');
         expect(tableColumn.values).toEqual(data);
