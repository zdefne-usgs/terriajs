--- conflicted
+++ resolved
@@ -170,7 +170,14 @@
         }).otherwise(fail).then(done);
 
     });
-<<<<<<< HEAD
+    it('matches numeric state IDs with regexes', function(done) {
+        csvItem.updateFromJson( { data: 'state,value\n3,30\n4,40\n5,50,\n8,80\n9,90' });
+        csvItem.load().then(function() {
+            expect(csvItem._regionMapped).toBe(true);
+            expect(csvItem._colorFunc).toBeDefined();
+            expect(csvItem._tableDataSource.dataset.variables.state.regionCodes).toEqual(["queensland", "south australia", "western australia", "other territories"]);
+        }).otherwise(fail).then(done);
+    });
 
     it('matches SA4s', function(done) {
         csvItem.updateFromJson( { data: 'sa4,value\n209,correct' });
@@ -180,25 +187,6 @@
             expect(csvItem.rowPropertiesByCode(209).value).toBe('correct');
         }).otherwise(fail).then(done);
 
-=======
-    it('matches numeric state IDs with regexes', function(done) {
-        csvItem.updateFromJson( { data: 'state,value\n3,30\n4,40\n5,50,\n8,80\n9,90' });
-        csvItem.load().then(function() {
-            expect(csvItem._regionMapped).toBe(true);
-            expect(csvItem._colorFunc).toBeDefined();
-            expect(csvItem._tableDataSource.dataset.variables.state.regionCodes).toEqual(["queensland", "south australia", "western australia", "other territories"]);
-        }).otherwise(fail).then(done);
-    });
-
-    it('matches SA4s', function(done) {
-        csvItem.updateFromJson( { data: 'sa4,value\n209,correct' });
-        csvItem.load().then(function() {
-            expect(csvItem._regionMapped).toBe(true);
-            expect(csvItem._colorFunc).toBeDefined();
-            expect(csvItem.rowPropertiesByCode(209).value).toBe('correct');
-        }).otherwise(fail).then(done);
-
->>>>>>> 79bfc839
     });
 
 
