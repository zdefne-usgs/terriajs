"use strict";

/*global require,describe,it,expect,beforeEach,fail*/

var Credit = require("terriajs-cesium/Source/Core/Credit");
var ImageryProvider = require("terriajs-cesium/Source/Scene/ImageryProvider");
var JulianDate = require("terriajs-cesium/Source/Core/JulianDate");
var Rectangle = require("terriajs-cesium/Source/Core/Rectangle");
var TimeInterval = require("terriajs-cesium/Source/Core/TimeInterval");
var TimeIntervalCollection = require("terriajs-cesium/Source/Core/TimeIntervalCollection");
var WebMercatorTilingScheme = require("terriajs-cesium/Source/Core/WebMercatorTilingScheme");

var ImageryLayerCatalogItem = require("../../lib/Models/ImageryLayerCatalogItem");
var LegendUrl = require("../../lib/Map/LegendUrl");
var Terria = require("../../lib/Models/Terria");
var WebMapServiceCatalogItem = require("../../lib/Models/WebMapServiceCatalogItem");

var terria;
var wmsItem;

beforeEach(function() {
  terria = new Terria({
    baseUrl: "./"
  });
  wmsItem = new WebMapServiceCatalogItem(terria);
});

<<<<<<< HEAD
describe('WebMapServiceCatalogItem', function() {
    it('has sensible type and typeName', function() {
        expect(wmsItem.type).toBe('wms');
        expect(wmsItem.typeName).toBe('Web Map Service (WMS)');
    });

    it('throws if constructed without a Terria instance', function() {
        expect(function() {
            var viewModel = new WebMapServiceCatalogItem(); // eslint-disable-line no-unused-vars
        }).toThrow();
    });

    it('can be constructed', function() {
        expect(wmsItem).toBeDefined();
    });

    it('is derived from ImageryLayerCatalogItem', function() {
        expect(wmsItem instanceof ImageryLayerCatalogItem).toBe(true);
    });

    describe('legendUrls', function() {
        it('is used when explicitly-provided', function() {
            wmsItem.legendUrl = new LegendUrl('http://foo.com/legend.png');
            wmsItem.url = 'http://foo.com/somethingElse';
            expect(wmsItem.legendUrl).toEqual(new LegendUrl('http://foo.com/legend.png'));
        });

        it('is derived from url if not explicitly provided or read from XML', function(done) {
            wmsItem.updateFromJson({
                url: 'http://foo.com/bar',
                metadataUrl: 'test/WMS/no_legend_url.xml',
                layers: 'single_period',
                dataUrl: '' // to prevent a DescribeLayer request
            });
            wmsItem.load().then(function() {
                expect(wmsItem.legendUrl.url.indexOf('http://foo.com/bar')).toBe(0);
            }).then(done).otherwise(done.fail);
        });

        it('incorporates parameters if legendUrl comes from style', function(done) {
            wmsItem.updateFromJson({
                url: 'http://example.com',
                metadataUrl: 'test/WMS/multiple_style_legend_url.xml',
                layers: 'single_period',
                parameters: { "styles": "jet2",
                              "foo": "bar" },
                dataUrl: '' // to prevent a DescribeLayer request
            });
            wmsItem.load().then(function() {
                expect(wmsItem.legendUrl).toEqual(new LegendUrl('http://www.example.com/foo?request=GetLegendGraphic&secondUrl&styles=jet2&foo=bar&srs=EPSG%3A3857', 'image/gif'));
            }).then(done).otherwise(done.fail);
        });

        it('incorporates parameters if legendUrl is created from scratch', function(done) {
            wmsItem.updateFromJson({
                url: 'http://foo.com/bar',
                metadataUrl: 'test/WMS/no_legend_url.xml',
                layers: 'single_period',
                parameters: { "alpha": "beta",
                              "foo": "bar" },
                dataUrl: '' // to prevent a DescribeLayer request
            });
            wmsItem.load().then(function() {
                expect(wmsItem.legendUrl.url.indexOf('http://foo.com/bar?service=WMS&version=1.1.0&request=GetLegendGraphic&format=image%2Fpng&transparent=True&layer=single_period&styles=jet&alpha=beta&foo=bar&srs=EPSG%3A3857')).toBe(0);
            }).then(done).otherwise(done.fail);

        });

        it('is read from XML when specified with a single style', function(done) {
            wmsItem.updateFromJson({
                url: 'http://example.com',
                metadataUrl: 'test/WMS/single_style_legend_url.xml',
                layers: 'single_period',
                dataUrl: '' // to prevent a DescribeLayer request
            });
            wmsItem.load().then(function() {
                expect(wmsItem.legendUrl).toEqual(new LegendUrl('http://www.example.com/foo?request=GetLegendGraphic&firstUrl&srs=EPSG%3A3857', 'image/gif'));
            }).then(done).otherwise(done.fail);
        });

        it('is read from the first style tag when XML specifies multiple styles for a layer, provided style is unspecified', function(done) {
            wmsItem.updateFromJson({
                url: 'http://example.com',
                metadataUrl: 'test/WMS/multiple_style_legend_url.xml',
                layers: 'single_period',
                dataUrl: '' // to prevent a DescribeLayer request
            });
            wmsItem.load().then(function() {
                expect(wmsItem.legendUrl).toEqual(new LegendUrl('http://www.example.com/foo?request=GetLegendGraphic&firstUrl&srs=EPSG%3A3857', 'image/gif'));
            }).then(done).otherwise(done.fail);
        });

        it('is read from the first LegendURL tag when XML specifies multiple LegendURL tags for a style', function(done) {
            wmsItem.updateFromJson({
                url: 'http://example.com',
                metadataUrl: 'test/WMS/single_style_multiple_legend_urls.xml',
                layers: 'single_period',
                dataUrl: '' // to prevent a DescribeLayer request
            });
            wmsItem.load().then(function() {
                expect(wmsItem.legendUrl).toEqual(new LegendUrl('http://www.example.com/foo?request=GetLegendGraphic&firstUrl&srs=EPSG%3A3857', 'image/gif'));
            }).then(done).otherwise(done.fail);
        });


        it('is not overridden by the XML value when set manually', function(done) {
            wmsItem.updateFromJson({
                url: 'http://example.com',
                metadataUrl: 'test/WMS/single_style_legend_url.xml',
                layers: 'single_period',
                dataUrl: '' // to prevent a DescribeLayer request
            });

            wmsItem.legendUrl = new LegendUrl('http://www.example.com/blahFace');

            wmsItem.load().then(function() {
                expect(wmsItem.legendUrl).toEqual(new LegendUrl('http://www.example.com/blahFace'));
            }).then(done).otherwise(done.fail);
        });
    });

    describe('metadata urls', function() {
        it('are parsed when one is present', function(done) {
            wmsItem.updateFromJson({
                url: 'http://foo.com/bar',
                metadataUrl: 'test/WMS/single_metadata_url.xml',
                layers: 'single_period',
                dataUrl: '' // to prevent a DescribeLayer request
            });
            wmsItem.load().then(function() {
                expect(wmsItem.findInfoSection('Metadata Links').content).toBe('http://examplemetadata.com');
            }).then(done).otherwise(fail);
        });

        it('are parsed when multiple are present', function(done) {
            wmsItem.updateFromJson({
                url: 'http://foo.com/bar',
                metadataUrl: 'test/WMS/multiple_metadata_url.xml',
                layers: 'single_period',
                dataUrl: '' // to prevent a DescribeLayer request
            });
            wmsItem.load().then(function() {
                expect(wmsItem.findInfoSection('Metadata Links').content).toBe('http://examplemetadata1.com<br>http://examplemetadata2.com');
            }).then(done).otherwise(fail);
        });
    });

    it('derives getCapabilitiesUrl from url if getCapabilitiesUrl is not explicitly provided', function() {
        wmsItem.url = 'http://foo.com/bar';
        expect(wmsItem.getCapabilitiesUrl.indexOf(wmsItem.url)).toBe(0);
    });

    it('uses explicitly-provided getCapabilitiesUrl', function() {
        wmsItem.getCapabilitiesUrl = 'http://foo.com/metadata';
        wmsItem.url = 'http://foo.com/somethingElse';
        expect(wmsItem.getCapabilitiesUrl).toBe('http://foo.com/metadata');
    });

    it('defaults to having no dataUrl', function() {
        wmsItem.url = 'http://foo.bar';
        expect(wmsItem.dataUrl).toBeUndefined();
        expect(wmsItem.dataUrlType).toBeUndefined();
    });

    it('uses explicitly-provided dataUrl and dataUrlType', function() {
        wmsItem.dataUrl = 'http://foo.com/data';
        wmsItem.dataUrlType = 'wfs-complete';
        wmsItem.url = 'http://foo.com/somethingElse';
        expect(wmsItem.dataUrl).toBe('http://foo.com/data');
        expect(wmsItem.dataUrlType).toBe('wfs-complete');
    });

    it('can update from json', function() {
        wmsItem.updateFromJson({
            name: 'Name',
            description: 'Description',
            rectangle: [-10, 10, -20, 20],
            legendUrl: 'http://legend.com',
            dataUrlType: 'wfs',
            dataUrl: 'http://my.wfs.com/wfs',
            dataCustodian: 'Data Custodian',
            getCapabilitiesUrl: 'http://my.metadata.com',
            url: 'http://my.wms.com',
            layers: 'mylayer',
            parameters: {
                custom: true,
                awesome: 'maybe'
            },
            tilingScheme: new WebMercatorTilingScheme(),
            getFeatureInfoFormats: []
        });

        expect(wmsItem.name).toBe('Name');
        expect(wmsItem.description).toBe('Description');
        expect(wmsItem.rectangle).toEqual(Rectangle.fromDegrees(-10, 10, -20, 20));
        expect(wmsItem.legendUrl).toEqual(new LegendUrl('http://legend.com'));
        expect(wmsItem.dataUrlType).toBe('wfs');
        expect(wmsItem.dataUrl.indexOf('http://my.wfs.com/wfs')).toBe(0);
        expect(wmsItem.dataCustodian).toBe('Data Custodian');
        expect(wmsItem.getCapabilitiesUrl).toBe('http://my.metadata.com');
        expect(wmsItem.url).toBe('http://my.wms.com');
        expect(wmsItem.layers).toBe('mylayer');
        expect(wmsItem.parameters).toEqual({
            custom: true,
            awesome: 'maybe'
        });
        expect(wmsItem.tilingScheme instanceof WebMercatorTilingScheme).toBe(true);
        expect(wmsItem.getFeatureInfoFormats).toEqual([]);
    });

    it('uses reasonable defaults for updateFromJson', function() {
        wmsItem.updateFromJson({});

        expect(wmsItem.name).toBe('Unnamed Item');
        expect(wmsItem.description).toBe('');
        expect(wmsItem.rectangle).toBeUndefined();
        expect(wmsItem.legendUrl).toBeUndefined();
        expect(wmsItem.dataUrlType).toBeUndefined();
        expect(wmsItem.dataUrl).toBeUndefined();
        expect(wmsItem.dataCustodian).toBeUndefined();
        expect(wmsItem.metadataUrl).toBeUndefined();
        expect(wmsItem.url).toBeUndefined();
        expect(wmsItem.layers).toBe('');
        expect(wmsItem.parameters).toEqual({});
        expect(wmsItem.tilingScheme).toBeUndefined();
        expect(wmsItem.getFeatureInfoFormats).toBeUndefined();
    });

    it('requests styles property', function() {
        // Spy on the request to create an image, so that we can see what URL is requested.
        // Unfortunately this is implementation-dependent.
        spyOn(ImageryProvider, 'loadImage');
        wmsItem.updateFromJson({
            dataUrlType: 'wfs',
            url: 'http://my.wms.com',
            layers: 'mylayer',
            tilingScheme: new WebMercatorTilingScheme(),
            getFeatureInfoFormats: [],
            parameters: {
                styles: 'foobar'
            }
        });
        var imageryLayer = wmsItem.createImageryProvider();
        imageryLayer.requestImage(0, 0, 2);
        var requestedUrl = ImageryProvider.loadImage.calls.argsFor(0)[0].url;
        expect(requestedUrl.toLowerCase()).toContain('styles=foobar');
    });

    it('requests styles property even if uppercase', function() {
        // Spy on the request to create an image, so that we can see what URL is requested.
        // Unfortunately this is implementation-dependent.
        spyOn(ImageryProvider, 'loadImage');
        wmsItem.updateFromJson({
            dataUrlType: 'wfs',
            url: 'http://my.wms.com',
            layers: 'mylayer',
            tilingScheme: new WebMercatorTilingScheme(),
            getFeatureInfoFormats: [],
            parameters: {
                STYLES: 'foobar'
            }
        });
        var imageryLayer = wmsItem.createImageryProvider();
        imageryLayer.requestImage(0, 0, 2);
        var requestedUrl = ImageryProvider.loadImage.calls.argsFor(0)[0].url;
        expect(requestedUrl.toLowerCase()).toContain('styles=foobar');
    });

    it('can be round-tripped with serializeToJson and updateFromJson', function() {
        wmsItem.name = 'Name';
        wmsItem.id = 'Id';
        // wmsItem.description = 'Description';
        wmsItem.rectangle = Rectangle.fromDegrees(-10, 10, -20, 20);
        wmsItem.legendUrl = new LegendUrl('http://legend.com', 'image/png');
        wmsItem.dataUrlType = 'wfs';
        wmsItem.dataUrl = 'http://my.wfs.com/wfs';
        wmsItem.dataCustodian = 'Data Custodian';
        wmsItem.metadataUrl = 'http://my.metadata.com';
        wmsItem.url = 'http://my.wms.com';
        wmsItem.layers = 'mylayer';
        wmsItem.parameters = {
            custom: true,
            awesome: 'maybe'
        };
        wmsItem.getFeatureInfoFormats = [];

        // This initialTime is before any interval, so internally it will be changed to the first start date.
        wmsItem.initialTimeSource = '2012-01-01T12:00:00Z';

        wmsItem.intervals = new TimeIntervalCollection([
            new TimeInterval({
                start: JulianDate.fromIso8601('2013-08-01T15:00:00Z'),
                stop: JulianDate.fromIso8601('2013-08-01T18:00:00Z')
            }),
            new TimeInterval({
                start: JulianDate.fromIso8601('2013-09-01T11:00:00Z'),
                stop: JulianDate.fromIso8601('2013-09-03T13:00:00Z')
            })
        ]);

        var json = wmsItem.serializeToJson();

        var reconstructed = new WebMapServiceCatalogItem(terria);
        reconstructed.updateFromJson(json);

        // We'll check for these later in toEqual but this makes it a bit easier to see what's different.
        expect(reconstructed.name).toBe(wmsItem.name);
        // We do not serialize the description, to keep the serialization shorter.
        // expect(reconstructed.description).toBe(wmsItem.description);
        expect(reconstructed.rectangle).toEqual(wmsItem.rectangle);
        expect(reconstructed.legendUrl).toEqual(wmsItem.legendUrl);
        expect(reconstructed.legendUrls).toEqual(wmsItem.legendUrls);
        expect(reconstructed.dataUrlType).toBe(wmsItem.dataUrlType);
        expect(reconstructed.dataUrl).toBe(wmsItem.dataUrl);
        expect(reconstructed.dataCustodian).toBe(wmsItem.dataCustodian);
        expect(reconstructed.metadataUrl).toBe(wmsItem.metadataUrl);
        expect(reconstructed.url).toBe(wmsItem.url);
        expect(reconstructed.layers).toBe(wmsItem.layers);
        expect(reconstructed.parameters).toBe(wmsItem.parameters);
        expect(reconstructed.getFeatureInfoFormats).toEqual(wmsItem.getFeatureInfoFormats);
        // Do not compare time, because on some systems the second could have ticked over between getting the two times.
        var initialTimeSource = reconstructed.initialTimeSource.substr(0, 10);
        expect(initialTimeSource).toEqual('2013-08-01');
        // We do not serialize the intervals, to keep the serialization shorter.
        // expect(reconstructed.intervals.length).toEqual(wmsItem.intervals.length);
    });

    it('can get handle plain text in textAttribution', function() {
        wmsItem.updateFromJson({
            attribution: "Plain text"
        });
        expect(wmsItem.attribution).toEqual(new Credit('Plain text'));
    });
    it('can handle object in textAttribution', function() {
        var test = {
            text: "test",
            link: "link"
        };
        wmsItem.updateFromJson({
            attribution: test
        });
        expect(wmsItem.attribution.html).toContain("test");
        expect(wmsItem.attribution.html).toContain("link");
    });

    it('can understand comma-separated datetimes', function(done) {
        // <Dimension name="time" units="ISO8601" multipleValues="true" current="true" default="2014-01-01T00:00:00.000Z">
        // 2002-01-01T00:00:00.000Z,2003-01-01T00:00:00.000Z,2004-01-01T00:00:00.000Z,
        // 2005-01-01T00:00:00.000Z,2006-01-01T00:00:00.000Z,2007-01-01T00:00:00.000Z,
        // 2008-01-01T00:00:00.000Z,2009-01-01T00:00:00.000Z,2010-01-01T00:00:00.000Z,
        // 2011-01-01T00:00:00.000Z,2012-01-01T00:00:00.000Z,2013-01-01T00:00:00.000Z,
        // 2014-01-01T00:00:00.000Z
        // </Dimension>
        wmsItem.updateFromJson({
            url: 'http://example.com',
            metadataUrl: 'test/WMS/comma_sep_datetimes.xml',
            layers: '13_intervals',
            dataUrl: '' // to prevent a DescribeLayer request
        });
        wmsItem.load().then(function() {
            expect(wmsItem.intervals.length).toEqual(13);
        }).then(done).otherwise(done.fail);
    });

    it('can understand two-part period datetimes', function(done) {
        // <Dimension name="time" units="ISO8601" />
        //   <Extent name="time">2015-04-27T16:15:00/2015-04-27T18:45:00</Extent>
        wmsItem.updateFromJson({
            url: 'http://example.com',
            metadataUrl: 'test/WMS/single_period_datetimes.xml',
            layers: 'single_period',
            dataUrl: '' // to prevent a DescribeLayer request
        });
        wmsItem.load().then(function() {
            expect(wmsItem.intervals.length).toEqual(1);
        }).then(done).otherwise(done.fail);

    });

    it('can understand three-part period datetimes', function(done) {
        // <Dimension name="time" units="ISO8601" />
        //   <Extent name="time">2015-04-27T16:15:00/2015-04-27T18:45:00/PT15M</Extent>
        wmsItem.updateFromJson({
            url: 'http://example.com',
            metadataUrl: 'test/WMS/period_datetimes.xml',
            layers: 'single_period',
            dataUrl: '' // to prevent a DescribeLayer request
        });
        wmsItem.load().then(function() {
            expect(wmsItem.intervals.length).toEqual(11);
        }).then(done).otherwise(done.fail);
    });

    it('supports multiple units in a single period', function(done) {
        // <Dimension name="time" units="ISO8601" />
        //   <Extent name="time">2015-04-27T16:00:00/2015-04-27T16:15:00/PT1M57S</Extent>
        wmsItem.updateFromJson({
            url: 'http://example.com',
            metadataUrl: 'test/WMS/period_datetimes_multiple_units.xml',
            layers: 'single_period',
            dataUrl: '' // to prevent a DescribeLayer request
        });
        wmsItem.load().then(function() {
            expect(wmsItem.intervals.length).toEqual(8);
        }).then(done).otherwise(done.fail);
    });

    it('ignores leap seconds when evaluating period', function(done) {
        // <Dimension name="time" units="ISO8601" />
        //   <Extent name="time">2015-06-30T20:00:00Z/2015-07-01T01:00:00Z/PT15M</Extent>
        wmsItem.updateFromJson({
            url: 'http://example.com',
            metadataUrl: 'test/WMS/period_datetimes_crossing_leap_second.xml',
            layers: 'single_period',
            dataUrl: '' // to prevent a DescribeLayer request
        });
        wmsItem.load().then(function() {
            expect(wmsItem.intervals.length).toEqual(9);
            expect(wmsItem.intervals.get(8).start).toEqual(JulianDate.fromIso8601('2015-07-01T01:00:00Z'));
            expect(wmsItem.intervals.get(8).stop).toEqual(JulianDate.fromIso8601('2015-07-01T01:15:00Z'));
        }).then(done).otherwise(done.fail);
    });

    it('warns on bad periodicity in datetimes', function(done) {
        // <Dimension name="time" units="ISO8601" />
        //   <Extent name="time">2015-04-27T16:15:00/2015-04-27T18:45:00/PBAD</Extent>
        wmsItem.updateFromJson({
            url: 'http://example.com',
            metadataUrl: 'test/WMS/bad_datetime.xml',
            layers: 'single_period',
            dataUrl: '' // to prevent a DescribeLayer request
        });
        var remover = wmsItem.terria.error.addEventListener(function() {
            expect(true).toBe(true);
            remover();
            done();
        });
        wmsItem.load();
    });

    it('uses time dimension inherited from parent', function(done) {
        // <Dimension name="time" units="ISO8601" multipleValues="true" current="true" default="2014-01-01T00:00:00.000Z">
        // 2002-01-01T00:00:00.000Z,2003-01-01T00:00:00.000Z,2004-01-01T00:00:00.000Z,
        // 2005-01-01T00:00:00.000Z,2006-01-01T00:00:00.000Z,2007-01-01T00:00:00.000Z,
        // 2008-01-01T00:00:00.000Z,2009-01-01T00:00:00.000Z,2010-01-01T00:00:00.000Z,
        // 2011-01-01T00:00:00.000Z,2012-01-01T00:00:00.000Z,2013-01-01T00:00:00.000Z,
        // 2014-01-01T00:00:00.000Z
        // </Dimension>
        wmsItem.updateFromJson({
            url: 'http://example.com',
            metadataUrl: 'test/WMS/comma_sep_datetimes_inherited.xml',
            layers: '13_intervals',
            dataUrl: '' // to prevent a DescribeLayer request
        });
        wmsItem.load().then(function() {
            expect(wmsItem.intervals.length).toEqual(13);
        }).then(done).otherwise(done.fail);
    });

    it('discards invalid layer names as long as at least one layer name is valid', function(done) {
        wmsItem.updateFromJson({
            url: 'http://example.com',
            metadataUrl: 'test/WMS/single_style_legend_url.xml',
            layers: 'foo,single_period',
            dataUrl: '' // to prevent a DescribeLayer request
        });
        wmsItem.load().then(function() {
            expect(wmsItem.layers).toBe('single_period');
        }).then(done).otherwise(done.fail);
    });

    it('fails to load if all layer names are invalid', function(done) {
        wmsItem.updateFromJson({
            url: 'http://example.com',
            metadataUrl: 'test/WMS/single_style_legend_url.xml',
            layers: 'foo,bar',
            dataUrl: '' // to prevent a DescribeLayer request
        });
        wmsItem.load().then(done.fail).otherwise(done);
    });

    it('supports a namespaced layer name', function(done) {
        wmsItem.updateFromJson({
            url: 'http://example.com',
            metadataUrl: 'test/WMS/single_style_legend_url.xml',
            layers: 'namespace:single_period',
            dataUrl: '' // to prevent a DescribeLayer request
        });
        wmsItem.load().then(function() {
            expect(wmsItem.layers).toBe('single_period');
        }).then(done).otherwise(done.fail);
    });

    it('detects ncWMS implementation correctly', function(done) {
        wmsItem.updateFromJson({
            url: 'http://example.com',
            metadataUrl: 'test/WMS/ncwms_service.xml',
            layers: 'ncwms',
            dataUrl: '' // to prevent a DescribeLayer request
        });
        wmsItem.load().then(function() {
            expect(wmsItem.isNcWMS).toBe(true);
            expect(wmsItem.supportsColorScaleRange).toBe(true);
        }).then(done).otherwise(done.fail);
    });

    it('detects ncWMS2 implementation correctly', function(done) {
        wmsItem.updateFromJson({
            url: 'http://example.com',
            metadataUrl: 'test/WMS/ncwms2_service.xml',
            layers: 'mylayer',
            dataUrl: '' // to prevent a DescribeLayer request
        });
        wmsItem.load().then(function() {
            expect(wmsItem.isNcWMS).toBe(true);
            expect(wmsItem.supportsColorScaleRange).toBe(true);
        }).then(done).otherwise(done.fail);
    });

    it('does not indicate ncWMS on other service', function(done) {
        wmsItem.updateFromJson({
            url: 'http://example.com',
            metadataUrl: 'test/WMS/single_style_legend_url.xml',
            layers: 'single_period',
            dataUrl: '' // to prevent a DescribeLayer request
        });
        wmsItem.load().then(function() {
            expect(wmsItem.isNcWMS).toBe(undefined);
            done();
        }).then(done).otherwise(done.fail);
    });

    it('detects support for COLORSCALERANGE via ExtendedCapabilities (exposed by latest versions of ncWMS2)', function(done) {
        wmsItem.updateFromJson({
            url: 'http://example.com',
            metadataUrl: 'test/WMS/colorscalerange.xml',
            layers: 'mylayer',
            dataUrl: '' // to prevent a DescribeLayer request
        });
        wmsItem.load().then(function() {
            expect(wmsItem.supportsColorScaleRange).toBe(true);
        }).then(done).otherwise(done.fail);
    });

    describe('dimensions', function() {
        it('are loaded from GetCapabilities', function(done) {
            wmsItem.updateFromJson({
                url: 'http://example.com',
                metadataUrl: 'test/WMS/styles_and_dimensions.xml',
                layers: 'A',
                dataUrl: '' // to prevent a DescribeLayer request
            });

            wmsItem.load().then(function() {
                expect(wmsItem.availableDimensions).toBeDefined();
                expect(wmsItem.availableDimensions.A).toBeDefined();
                expect(wmsItem.availableDimensions.B).toBeDefined();

                var aDimensions = wmsItem.availableDimensions.A;
                expect(aDimensions.length).toBe(3);

                expect(aDimensions[0].name).toEqual('elevation');
                expect(aDimensions[0].units).toEqual('meters');
                expect(aDimensions[0].unitSymbol).toEqual('m');
                expect(aDimensions[0].default).toEqual('-0.03125');
                expect(aDimensions[0].options).toEqual(['-0.96875','-0.90625','-0.84375','-0.78125','-0.71875','-0.65625','-0.59375','-0.53125','-0.46875','-0.40625','-0.34375','-0.28125','-0.21875','-0.15625','-0.09375','-0.03125']);

                expect(aDimensions[1].name).toEqual('custom');
                expect(aDimensions[1].units).toEqual('A');
                expect(aDimensions[1].unitSymbol).toEqual('B');
                expect(aDimensions[1].default).toEqual('Third thing');
                expect(aDimensions[1].options).toEqual(['Something','Another thing','Third thing','yeah']);

                expect(aDimensions[2].name).toEqual('time');
                expect(aDimensions[2].units).toEqual('ISO8601');
                expect(aDimensions[2].unitSymbol).not.toBeDefined();
                expect(aDimensions[2].default).toEqual('2016-09-24T00:00:00.000Z');
                expect(aDimensions[2].options).toEqual(['2012-06-25T01:00:00.000Z/2012-06-26T00:00:00.000Z/PT1H','2012-06-27T01:00:00.000Z/2012-06-30T00:00:00.000Z/PT1H','2012-07-02T01:00:00.000Z/2012-07-03T00:00:00.000Z/PT1H','2012-07-05T01:00:00.000Z/2012-07-09T00:00:00.000Z/PT1H']);
            }).then(done).otherwise(done.fail);
        });

        it('elevation is passed to imagery provider constructor', function(done) {
            wmsItem.updateFromJson({
                url: 'http://example.com',
                metadataUrl: 'test/WMS/styles_and_dimensions.xml',
                layers: 'A',
                dimensions: {
                    elevation: '-0.90625'
                },
                dataUrl: '' // to prevent a DescribeLayer request
            });

            wmsItem.load().then(function() {
                var imageryProvider = wmsItem._createImageryProvider();
                expect(imageryProvider._tileProvider.url).toContain('elevation=-0.90625');
            }).then(done).otherwise(done.fail);
        });

        it('custom dimension is passed to imagery provider constructor', function(done) {
            wmsItem.updateFromJson({
                url: 'http://example.com',
                metadataUrl: 'test/WMS/styles_and_dimensions.xml',
                layers: 'A',
                dimensions: {
                    custom: 'Another thing'
                },
                dataUrl: '' // to prevent a DescribeLayer request
            });

            wmsItem.load().then(function() {
                var imageryProvider = wmsItem._createImageryProvider();
                expect(imageryProvider._tileProvider.url).toContain('dim_custom=Another%20thing');
            }).then(done).otherwise(done.fail);
        });
    });
=======
describe("WebMapServiceCatalogItem", function() {
  it("has sensible type and typeName", function() {
    expect(wmsItem.type).toBe("wms");
    expect(wmsItem.typeName).toBe("Web Map Service (WMS)");
  });

  it("throws if constructed without a Terria instance", function() {
    expect(function() {
      var viewModel = new WebMapServiceCatalogItem(); // eslint-disable-line no-unused-vars
    }).toThrow();
  });

  it("can be constructed", function() {
    expect(wmsItem).toBeDefined();
  });

  it("is derived from ImageryLayerCatalogItem", function() {
    expect(wmsItem instanceof ImageryLayerCatalogItem).toBe(true);
  });

  describe("legendUrls", function() {
    it("is used when explicitly-provided", function() {
      wmsItem.legendUrl = new LegendUrl("http://foo.com/legend.png");
      wmsItem.url = "http://foo.com/somethingElse";
      expect(wmsItem.legendUrl).toEqual(
        new LegendUrl("http://foo.com/legend.png")
      );
    });

    it("is derived from url if not explicitly provided or read from XML", function(done) {
      wmsItem.updateFromJson({
        url: "http://foo.com/bar",
        metadataUrl: "test/WMS/no_legend_url.xml",
        layers: "single_period",
        dataUrl: "" // to prevent a DescribeLayer request
      });
      wmsItem
        .load()
        .then(function() {
          expect(wmsItem.legendUrl.url.indexOf("http://foo.com/bar")).toBe(0);
        })
        .then(done)
        .otherwise(done.fail);
    });

    it("incorporates parameters if legendUrl comes from style", function(done) {
      wmsItem.updateFromJson({
        url: "http://example.com",
        metadataUrl: "test/WMS/multiple_style_legend_url.xml",
        layers: "single_period",
        parameters: { styles: "jet2", foo: "bar" },
        dataUrl: "" // to prevent a DescribeLayer request
      });
      wmsItem
        .load()
        .then(function() {
          expect(wmsItem.legendUrl).toEqual(
            new LegendUrl(
              "http://www.example.com/foo?request=GetLegendGraphic&secondUrl&styles=jet2&foo=bar&srs=EPSG%3A3857",
              "image/gif"
            )
          );
        })
        .then(done)
        .otherwise(done.fail);
    });

    it("incorporates parameters if legendUrl is created from scratch", function(done) {
      wmsItem.updateFromJson({
        url: "http://foo.com/bar",
        metadataUrl: "test/WMS/no_legend_url.xml",
        layers: "single_period",
        parameters: { alpha: "beta", foo: "bar" },
        dataUrl: "" // to prevent a DescribeLayer request
      });
      wmsItem
        .load()
        .then(function() {
          expect(
            wmsItem.legendUrl.url.indexOf(
              "http://foo.com/bar?service=WMS&version=1.1.0&request=GetLegendGraphic&format=image%2Fpng&transparent=True&layer=single_period&alpha=beta&foo=bar&srs=EPSG%3A3857"
            )
          ).toBe(0);
        })
        .then(done)
        .otherwise(done.fail);
    });

    it("is read from XML when specified with a single style", function(done) {
      wmsItem.updateFromJson({
        url: "http://example.com",
        metadataUrl: "test/WMS/single_style_legend_url.xml",
        layers: "single_period",
        dataUrl: "" // to prevent a DescribeLayer request
      });
      wmsItem
        .load()
        .then(function() {
          expect(wmsItem.legendUrl).toEqual(
            new LegendUrl(
              "http://www.example.com/foo?request=GetLegendGraphic&firstUrl&srs=EPSG%3A3857",
              "image/gif"
            )
          );
        })
        .then(done)
        .otherwise(done.fail);
    });

    it("is read from the first style tag when XML specifies multiple styles for a layer, provided style is unspecified", function(done) {
      wmsItem.updateFromJson({
        url: "http://example.com",
        metadataUrl: "test/WMS/multiple_style_legend_url.xml",
        layers: "single_period",
        dataUrl: "" // to prevent a DescribeLayer request
      });
      wmsItem
        .load()
        .then(function() {
          expect(wmsItem.legendUrl).toEqual(
            new LegendUrl(
              "http://www.example.com/foo?request=GetLegendGraphic&firstUrl&srs=EPSG%3A3857",
              "image/gif"
            )
          );
        })
        .then(done)
        .otherwise(done.fail);
    });

    it("is read from the first LegendURL tag when XML specifies multiple LegendURL tags for a style", function(done) {
      wmsItem.updateFromJson({
        url: "http://example.com",
        metadataUrl: "test/WMS/single_style_multiple_legend_urls.xml",
        layers: "single_period",
        dataUrl: "" // to prevent a DescribeLayer request
      });
      wmsItem
        .load()
        .then(function() {
          expect(wmsItem.legendUrl).toEqual(
            new LegendUrl(
              "http://www.example.com/foo?request=GetLegendGraphic&firstUrl&srs=EPSG%3A3857",
              "image/gif"
            )
          );
        })
        .then(done)
        .otherwise(done.fail);
    });

    it("is not overridden by the XML value when set manually", function(done) {
      wmsItem.updateFromJson({
        url: "http://example.com",
        metadataUrl: "test/WMS/single_style_legend_url.xml",
        layers: "single_period",
        dataUrl: "" // to prevent a DescribeLayer request
      });

      wmsItem.legendUrl = new LegendUrl("http://www.example.com/blahFace");

      wmsItem
        .load()
        .then(function() {
          expect(wmsItem.legendUrl).toEqual(
            new LegendUrl("http://www.example.com/blahFace")
          );
        })
        .then(done)
        .otherwise(done.fail);
    });
  });

  describe("metadata urls", function() {
    it("are parsed when one is present", function(done) {
      wmsItem.updateFromJson({
        url: "http://foo.com/bar",
        metadataUrl: "test/WMS/single_metadata_url.xml",
        layers: "single_period",
        dataUrl: "" // to prevent a DescribeLayer request
      });
      wmsItem
        .load()
        .then(function() {
          expect(wmsItem.findInfoSection("Metadata Links").content).toBe(
            "http://examplemetadata.com"
          );
        })
        .then(done)
        .otherwise(fail);
    });

    it("are parsed when multiple are present", function(done) {
      wmsItem.updateFromJson({
        url: "http://foo.com/bar",
        metadataUrl: "test/WMS/multiple_metadata_url.xml",
        layers: "single_period",
        dataUrl: "" // to prevent a DescribeLayer request
      });
      wmsItem
        .load()
        .then(function() {
          expect(wmsItem.findInfoSection("Metadata Links").content).toBe(
            "http://examplemetadata1.com<br>http://examplemetadata2.com"
          );
        })
        .then(done)
        .otherwise(fail);
    });
  });

  it("derives getCapabilitiesUrl from url if getCapabilitiesUrl is not explicitly provided", function() {
    wmsItem.url = "http://foo.com/bar";
    expect(wmsItem.getCapabilitiesUrl.indexOf(wmsItem.url)).toBe(0);
  });

  it("uses explicitly-provided getCapabilitiesUrl", function() {
    wmsItem.getCapabilitiesUrl = "http://foo.com/metadata";
    wmsItem.url = "http://foo.com/somethingElse";
    expect(wmsItem.getCapabilitiesUrl).toBe("http://foo.com/metadata");
  });

  it("defaults to having no dataUrl", function() {
    wmsItem.url = "http://foo.bar";
    expect(wmsItem.dataUrl).toBeUndefined();
    expect(wmsItem.dataUrlType).toBeUndefined();
  });

  it("uses explicitly-provided dataUrl and dataUrlType", function() {
    wmsItem.dataUrl = "http://foo.com/data";
    wmsItem.dataUrlType = "wfs-complete";
    wmsItem.url = "http://foo.com/somethingElse";
    expect(wmsItem.dataUrl).toBe("http://foo.com/data");
    expect(wmsItem.dataUrlType).toBe("wfs-complete");
  });

  it("can update from json", function() {
    wmsItem.updateFromJson({
      name: "Name",
      description: "Description",
      rectangle: [-10, 10, -20, 20],
      legendUrl: "http://legend.com",
      dataUrlType: "wfs",
      dataUrl: "http://my.wfs.com/wfs",
      dataCustodian: "Data Custodian",
      getCapabilitiesUrl: "http://my.metadata.com",
      url: "http://my.wms.com",
      layers: "mylayer",
      parameters: {
        custom: true,
        awesome: "maybe"
      },
      tilingScheme: new WebMercatorTilingScheme(),
      getFeatureInfoFormats: []
    });

    expect(wmsItem.name).toBe("Name");
    expect(wmsItem.description).toBe("Description");
    expect(wmsItem.rectangle).toEqual(Rectangle.fromDegrees(-10, 10, -20, 20));
    expect(wmsItem.legendUrl).toEqual(new LegendUrl("http://legend.com"));
    expect(wmsItem.dataUrlType).toBe("wfs");
    expect(wmsItem.dataUrl.indexOf("http://my.wfs.com/wfs")).toBe(0);
    expect(wmsItem.dataCustodian).toBe("Data Custodian");
    expect(wmsItem.getCapabilitiesUrl).toBe("http://my.metadata.com");
    expect(wmsItem.url).toBe("http://my.wms.com");
    expect(wmsItem.layers).toBe("mylayer");
    expect(wmsItem.parameters).toEqual({
      custom: true,
      awesome: "maybe"
    });
    expect(wmsItem.tilingScheme instanceof WebMercatorTilingScheme).toBe(true);
    expect(wmsItem.getFeatureInfoFormats).toEqual([]);
  });

  it("uses reasonable defaults for updateFromJson", function() {
    wmsItem.updateFromJson({});

    expect(wmsItem.name).toBe("Unnamed Item");
    expect(wmsItem.description).toBe("");
    expect(wmsItem.rectangle).toBeUndefined();
    expect(wmsItem.legendUrl).toBeUndefined();
    expect(wmsItem.dataUrlType).toBeUndefined();
    expect(wmsItem.dataUrl).toBeUndefined();
    expect(wmsItem.dataCustodian).toBeUndefined();
    expect(wmsItem.metadataUrl).toBeUndefined();
    expect(wmsItem.url).toBeUndefined();
    expect(wmsItem.layers).toBe("");
    expect(wmsItem.parameters).toEqual({});
    expect(wmsItem.tilingScheme).toBeUndefined();
    expect(wmsItem.getFeatureInfoFormats).toBeUndefined();
  });

  it("requests styles property", function() {
    // Spy on the request to create an image, so that we can see what URL is requested.
    // Unfortunately this is implementation-dependent.
    spyOn(ImageryProvider, "loadImage");
    wmsItem.updateFromJson({
      dataUrlType: "wfs",
      url: "http://my.wms.com",
      layers: "mylayer",
      tilingScheme: new WebMercatorTilingScheme(),
      getFeatureInfoFormats: [],
      parameters: {
        styles: "foobar"
      }
    });
    var imageryLayer = wmsItem.createImageryProvider();
    imageryLayer.requestImage(0, 0, 2);
    var requestedUrl = ImageryProvider.loadImage.calls.argsFor(0)[0].url;
    expect(requestedUrl.toLowerCase()).toContain("styles=foobar");
  });

  it("requests styles property even if uppercase", function() {
    // Spy on the request to create an image, so that we can see what URL is requested.
    // Unfortunately this is implementation-dependent.
    spyOn(ImageryProvider, "loadImage");
    wmsItem.updateFromJson({
      dataUrlType: "wfs",
      url: "http://my.wms.com",
      layers: "mylayer",
      tilingScheme: new WebMercatorTilingScheme(),
      getFeatureInfoFormats: [],
      parameters: {
        STYLES: "foobar"
      }
    });
    var imageryLayer = wmsItem.createImageryProvider();
    imageryLayer.requestImage(0, 0, 2);
    var requestedUrl = ImageryProvider.loadImage.calls.argsFor(0)[0].url;
    expect(requestedUrl.toLowerCase()).toContain("styles=foobar");
  });

  it("can be round-tripped with serializeToJson and updateFromJson", function() {
    wmsItem.name = "Name";
    wmsItem.id = "Id";
    // wmsItem.description = 'Description';
    wmsItem.rectangle = Rectangle.fromDegrees(-10, 10, -20, 20);
    wmsItem.legendUrl = new LegendUrl("http://legend.com", "image/png");
    wmsItem.dataUrlType = "wfs";
    wmsItem.dataUrl = "http://my.wfs.com/wfs";
    wmsItem.dataCustodian = "Data Custodian";
    wmsItem.metadataUrl = "http://my.metadata.com";
    wmsItem.url = "http://my.wms.com";
    wmsItem.layers = "mylayer";
    wmsItem.parameters = {
      custom: true,
      awesome: "maybe"
    };
    wmsItem.getFeatureInfoFormats = [];

    // This initialTime is before any interval, so internally it will be changed to the first start date.
    wmsItem.initialTimeSource = "2012-01-01T12:00:00Z";

    wmsItem.intervals = new TimeIntervalCollection([
      new TimeInterval({
        start: JulianDate.fromIso8601("2013-08-01T15:00:00Z"),
        stop: JulianDate.fromIso8601("2013-08-01T18:00:00Z")
      }),
      new TimeInterval({
        start: JulianDate.fromIso8601("2013-09-01T11:00:00Z"),
        stop: JulianDate.fromIso8601("2013-09-03T13:00:00Z")
      })
    ]);

    var json = wmsItem.serializeToJson();

    var reconstructed = new WebMapServiceCatalogItem(terria);
    reconstructed.updateFromJson(json);

    // We'll check for these later in toEqual but this makes it a bit easier to see what's different.
    expect(reconstructed.name).toBe(wmsItem.name);
    // We do not serialize the description, to keep the serialization shorter.
    // expect(reconstructed.description).toBe(wmsItem.description);
    expect(reconstructed.rectangle).toEqual(wmsItem.rectangle);
    expect(reconstructed.legendUrl).toEqual(wmsItem.legendUrl);
    expect(reconstructed.legendUrls).toEqual(wmsItem.legendUrls);
    expect(reconstructed.dataUrlType).toBe(wmsItem.dataUrlType);
    expect(reconstructed.dataUrl).toBe(wmsItem.dataUrl);
    expect(reconstructed.dataCustodian).toBe(wmsItem.dataCustodian);
    expect(reconstructed.metadataUrl).toBe(wmsItem.metadataUrl);
    expect(reconstructed.url).toBe(wmsItem.url);
    expect(reconstructed.layers).toBe(wmsItem.layers);
    expect(reconstructed.parameters).toBe(wmsItem.parameters);
    expect(reconstructed.getFeatureInfoFormats).toEqual(
      wmsItem.getFeatureInfoFormats
    );
    // Do not compare time, because on some systems the second could have ticked over between getting the two times.
    var initialTimeSource = reconstructed.initialTimeSource.substr(0, 10);
    expect(initialTimeSource).toEqual("2013-08-01");
    // We do not serialize the intervals, to keep the serialization shorter.
    // expect(reconstructed.intervals.length).toEqual(wmsItem.intervals.length);
  });

  it("can get handle plain text in textAttribution", function() {
    wmsItem.updateFromJson({
      attribution: "Plain text"
    });
    expect(wmsItem.attribution).toEqual(new Credit("Plain text"));
  });
  it("can handle object in textAttribution", function() {
    var test = {
      text: "test",
      link: "link"
    };
    wmsItem.updateFromJson({
      attribution: test
    });
    expect(wmsItem.attribution.html).toContain("test");
    expect(wmsItem.attribution.html).toContain("link");
  });

  it("can understand comma-separated datetimes", function(done) {
    // <Dimension name="time" units="ISO8601" multipleValues="true" current="true" default="2014-01-01T00:00:00.000Z">
    // 2002-01-01T00:00:00.000Z,2003-01-01T00:00:00.000Z,2004-01-01T00:00:00.000Z,
    // 2005-01-01T00:00:00.000Z,2006-01-01T00:00:00.000Z,2007-01-01T00:00:00.000Z,
    // 2008-01-01T00:00:00.000Z,2009-01-01T00:00:00.000Z,2010-01-01T00:00:00.000Z,
    // 2011-01-01T00:00:00.000Z,2012-01-01T00:00:00.000Z,2013-01-01T00:00:00.000Z,
    // 2014-01-01T00:00:00.000Z
    // </Dimension>
    wmsItem.updateFromJson({
      url: "http://example.com",
      metadataUrl: "test/WMS/comma_sep_datetimes.xml",
      layers: "13_intervals",
      dataUrl: "" // to prevent a DescribeLayer request
    });
    wmsItem
      .load()
      .then(function() {
        expect(wmsItem.intervals.length).toEqual(13);
      })
      .then(done)
      .otherwise(done.fail);
  });

  it("can understand two-part period datetimes", function(done) {
    // <Dimension name="time" units="ISO8601" />
    //   <Extent name="time">2015-04-27T16:15:00/2015-04-27T18:45:00</Extent>
    wmsItem.updateFromJson({
      url: "http://example.com",
      metadataUrl: "test/WMS/single_period_datetimes.xml",
      layers: "single_period",
      dataUrl: "" // to prevent a DescribeLayer request
    });
    wmsItem
      .load()
      .then(function() {
        expect(wmsItem.intervals.length).toEqual(1);
      })
      .then(done)
      .otherwise(done.fail);
  });

  it("can understand three-part period datetimes", function(done) {
    // <Dimension name="time" units="ISO8601" />
    //   <Extent name="time">2015-04-27T16:15:00/2015-04-27T18:45:00/PT15M</Extent>
    wmsItem.updateFromJson({
      url: "http://example.com",
      metadataUrl: "test/WMS/period_datetimes.xml",
      layers: "single_period",
      dataUrl: "" // to prevent a DescribeLayer request
    });
    wmsItem
      .load()
      .then(function() {
        expect(wmsItem.intervals.length).toEqual(11);
      })
      .then(done)
      .otherwise(done.fail);
  });

  it("supports multiple units in a single period", function(done) {
    // <Dimension name="time" units="ISO8601" />
    //   <Extent name="time">2015-04-27T16:00:00/2015-04-27T16:15:00/PT1M57S</Extent>
    wmsItem.updateFromJson({
      url: "http://example.com",
      metadataUrl: "test/WMS/period_datetimes_multiple_units.xml",
      layers: "single_period",
      dataUrl: "" // to prevent a DescribeLayer request
    });
    wmsItem
      .load()
      .then(function() {
        expect(wmsItem.intervals.length).toEqual(8);
      })
      .then(done)
      .otherwise(done.fail);
  });

  it("ignores leap seconds when evaluating period", function(done) {
    // <Dimension name="time" units="ISO8601" />
    //   <Extent name="time">2015-06-30T20:00:00Z/2015-07-01T01:00:00Z/PT15M</Extent>
    wmsItem.updateFromJson({
      url: "http://example.com",
      metadataUrl: "test/WMS/period_datetimes_crossing_leap_second.xml",
      layers: "single_period",
      dataUrl: "" // to prevent a DescribeLayer request
    });
    wmsItem
      .load()
      .then(function() {
        expect(wmsItem.intervals.length).toEqual(9);
        expect(wmsItem.intervals.get(8).start).toEqual(
          JulianDate.fromIso8601("2015-07-01T01:00:00Z")
        );
        expect(wmsItem.intervals.get(8).stop).toEqual(
          JulianDate.fromIso8601("2015-07-01T01:15:00Z")
        );
      })
      .then(done)
      .otherwise(done.fail);
  });

  it("warns on bad periodicity in datetimes", function(done) {
    // <Dimension name="time" units="ISO8601" />
    //   <Extent name="time">2015-04-27T16:15:00/2015-04-27T18:45:00/PBAD</Extent>
    wmsItem.updateFromJson({
      url: "http://example.com",
      metadataUrl: "test/WMS/bad_datetime.xml",
      layers: "single_period",
      dataUrl: "" // to prevent a DescribeLayer request
    });
    var remover = wmsItem.terria.error.addEventListener(function() {
      expect(true).toBe(true);
      remover();
      done();
    });
    wmsItem.load();
  });

  it("uses time dimension inherited from parent", function(done) {
    // <Dimension name="time" units="ISO8601" multipleValues="true" current="true" default="2014-01-01T00:00:00.000Z">
    // 2002-01-01T00:00:00.000Z,2003-01-01T00:00:00.000Z,2004-01-01T00:00:00.000Z,
    // 2005-01-01T00:00:00.000Z,2006-01-01T00:00:00.000Z,2007-01-01T00:00:00.000Z,
    // 2008-01-01T00:00:00.000Z,2009-01-01T00:00:00.000Z,2010-01-01T00:00:00.000Z,
    // 2011-01-01T00:00:00.000Z,2012-01-01T00:00:00.000Z,2013-01-01T00:00:00.000Z,
    // 2014-01-01T00:00:00.000Z
    // </Dimension>
    wmsItem.updateFromJson({
      url: "http://example.com",
      metadataUrl: "test/WMS/comma_sep_datetimes_inherited.xml",
      layers: "13_intervals",
      dataUrl: "" // to prevent a DescribeLayer request
    });
    wmsItem
      .load()
      .then(function() {
        expect(wmsItem.intervals.length).toEqual(13);
      })
      .then(done)
      .otherwise(done.fail);
  });

  it("discards invalid layer names as long as at least one layer name is valid", function(done) {
    wmsItem.updateFromJson({
      url: "http://example.com",
      metadataUrl: "test/WMS/single_style_legend_url.xml",
      layers: "foo,single_period",
      dataUrl: "" // to prevent a DescribeLayer request
    });
    wmsItem
      .load()
      .then(function() {
        expect(wmsItem.layers).toBe("single_period");
      })
      .then(done)
      .otherwise(done.fail);
  });

  it("fails to load if all layer names are invalid", function(done) {
    wmsItem.updateFromJson({
      url: "http://example.com",
      metadataUrl: "test/WMS/single_style_legend_url.xml",
      layers: "foo,bar",
      dataUrl: "" // to prevent a DescribeLayer request
    });
    wmsItem
      .load()
      .then(done.fail)
      .otherwise(done);
  });

  it("supports a namespaced layer name", function(done) {
    wmsItem.updateFromJson({
      url: "http://example.com",
      metadataUrl: "test/WMS/single_style_legend_url.xml",
      layers: "namespace:single_period",
      dataUrl: "" // to prevent a DescribeLayer request
    });
    wmsItem
      .load()
      .then(function() {
        expect(wmsItem.layers).toBe("single_period");
      })
      .then(done)
      .otherwise(done.fail);
  });

  it("detects ncWMS implementation correctly", function(done) {
    wmsItem.updateFromJson({
      url: "http://example.com",
      metadataUrl: "test/WMS/ncwms_service.xml",
      layers: "ncwms",
      dataUrl: "" // to prevent a DescribeLayer request
    });
    wmsItem
      .load()
      .then(function() {
        expect(wmsItem.isNcWMS).toBe(true);
        expect(wmsItem.supportsColorScaleRange).toBe(true);
      })
      .then(done)
      .otherwise(done.fail);
  });

  it("detects ncWMS2 implementation correctly", function(done) {
    wmsItem.updateFromJson({
      url: "http://example.com",
      metadataUrl: "test/WMS/ncwms2_service.xml",
      layers: "mylayer",
      dataUrl: "" // to prevent a DescribeLayer request
    });
    wmsItem
      .load()
      .then(function() {
        expect(wmsItem.isNcWMS).toBe(true);
        expect(wmsItem.supportsColorScaleRange).toBe(true);
      })
      .then(done)
      .otherwise(done.fail);
  });

  it("does not indicate ncWMS on other service", function(done) {
    wmsItem.updateFromJson({
      url: "http://example.com",
      metadataUrl: "test/WMS/single_style_legend_url.xml",
      layers: "single_period",
      dataUrl: "" // to prevent a DescribeLayer request
    });
    wmsItem
      .load()
      .then(function() {
        expect(wmsItem.isNcWMS).toBe(undefined);
        done();
      })
      .then(done)
      .otherwise(done.fail);
  });

  it("detects support for COLORSCALERANGE via ExtendedCapabilities (exposed by latest versions of ncWMS2)", function(done) {
    wmsItem.updateFromJson({
      url: "http://example.com",
      metadataUrl: "test/WMS/colorscalerange.xml",
      layers: "mylayer",
      dataUrl: "" // to prevent a DescribeLayer request
    });
    wmsItem
      .load()
      .then(function() {
        expect(wmsItem.supportsColorScaleRange).toBe(true);
      })
      .then(done)
      .otherwise(done.fail);
  });

  describe("dimensions", function() {
    it("are loaded from GetCapabilities", function(done) {
      wmsItem.updateFromJson({
        url: "http://example.com",
        metadataUrl: "test/WMS/styles_and_dimensions.xml",
        layers: "A",
        dataUrl: "" // to prevent a DescribeLayer request
      });

      wmsItem
        .load()
        .then(function() {
          expect(wmsItem.availableDimensions).toBeDefined();
          expect(wmsItem.availableDimensions.A).toBeDefined();
          expect(wmsItem.availableDimensions.B).toBeDefined();

          var aDimensions = wmsItem.availableDimensions.A;
          expect(aDimensions.length).toBe(3);

          expect(aDimensions[0].name).toEqual("elevation");
          expect(aDimensions[0].units).toEqual("meters");
          expect(aDimensions[0].unitSymbol).toEqual("m");
          expect(aDimensions[0].default).toEqual("-0.03125");
          expect(aDimensions[0].options).toEqual([
            "-0.96875",
            "-0.90625",
            "-0.84375",
            "-0.78125",
            "-0.71875",
            "-0.65625",
            "-0.59375",
            "-0.53125",
            "-0.46875",
            "-0.40625",
            "-0.34375",
            "-0.28125",
            "-0.21875",
            "-0.15625",
            "-0.09375",
            "-0.03125"
          ]);

          expect(aDimensions[1].name).toEqual("custom");
          expect(aDimensions[1].units).toEqual("A");
          expect(aDimensions[1].unitSymbol).toEqual("B");
          expect(aDimensions[1].default).toEqual("Third thing");
          expect(aDimensions[1].options).toEqual([
            "Something",
            "Another thing",
            "Third thing",
            "yeah"
          ]);

          expect(aDimensions[2].name).toEqual("time");
          expect(aDimensions[2].units).toEqual("ISO8601");
          expect(aDimensions[2].unitSymbol).not.toBeDefined();
          expect(aDimensions[2].default).toEqual("2016-09-24T00:00:00.000Z");
          expect(aDimensions[2].options).toEqual([
            "2012-06-25T01:00:00.000Z/2012-06-26T00:00:00.000Z/PT1H",
            "2012-06-27T01:00:00.000Z/2012-06-30T00:00:00.000Z/PT1H",
            "2012-07-02T01:00:00.000Z/2012-07-03T00:00:00.000Z/PT1H",
            "2012-07-05T01:00:00.000Z/2012-07-09T00:00:00.000Z/PT1H"
          ]);
        })
        .then(done)
        .otherwise(done.fail);
    });

    it("elevation is passed to imagery provider constructor", function(done) {
      wmsItem.updateFromJson({
        url: "http://example.com",
        metadataUrl: "test/WMS/styles_and_dimensions.xml",
        layers: "A",
        dimensions: {
          elevation: "-0.90625"
        },
        dataUrl: "" // to prevent a DescribeLayer request
      });

      wmsItem
        .load()
        .then(function() {
          var imageryProvider = wmsItem._createImageryProvider();
          expect(imageryProvider._tileProvider.url).toContain(
            "elevation=-0.90625"
          );
        })
        .then(done)
        .otherwise(done.fail);
    });

    it("custom dimension is passed to imagery provider constructor", function(done) {
      wmsItem.updateFromJson({
        url: "http://example.com",
        metadataUrl: "test/WMS/styles_and_dimensions.xml",
        layers: "A",
        dimensions: {
          custom: "Another thing"
        },
        dataUrl: "" // to prevent a DescribeLayer request
      });

      wmsItem
        .load()
        .then(function() {
          var imageryProvider = wmsItem._createImageryProvider();
          expect(imageryProvider._tileProvider.url).toContain(
            "dim_custom=Another%20thing"
          );
        })
        .then(done)
        .otherwise(done.fail);
    });
  });
>>>>>>> 1b40857d
});<|MERGE_RESOLUTION|>--- conflicted
+++ resolved
@@ -25,623 +25,6 @@
   wmsItem = new WebMapServiceCatalogItem(terria);
 });
 
-<<<<<<< HEAD
-describe('WebMapServiceCatalogItem', function() {
-    it('has sensible type and typeName', function() {
-        expect(wmsItem.type).toBe('wms');
-        expect(wmsItem.typeName).toBe('Web Map Service (WMS)');
-    });
-
-    it('throws if constructed without a Terria instance', function() {
-        expect(function() {
-            var viewModel = new WebMapServiceCatalogItem(); // eslint-disable-line no-unused-vars
-        }).toThrow();
-    });
-
-    it('can be constructed', function() {
-        expect(wmsItem).toBeDefined();
-    });
-
-    it('is derived from ImageryLayerCatalogItem', function() {
-        expect(wmsItem instanceof ImageryLayerCatalogItem).toBe(true);
-    });
-
-    describe('legendUrls', function() {
-        it('is used when explicitly-provided', function() {
-            wmsItem.legendUrl = new LegendUrl('http://foo.com/legend.png');
-            wmsItem.url = 'http://foo.com/somethingElse';
-            expect(wmsItem.legendUrl).toEqual(new LegendUrl('http://foo.com/legend.png'));
-        });
-
-        it('is derived from url if not explicitly provided or read from XML', function(done) {
-            wmsItem.updateFromJson({
-                url: 'http://foo.com/bar',
-                metadataUrl: 'test/WMS/no_legend_url.xml',
-                layers: 'single_period',
-                dataUrl: '' // to prevent a DescribeLayer request
-            });
-            wmsItem.load().then(function() {
-                expect(wmsItem.legendUrl.url.indexOf('http://foo.com/bar')).toBe(0);
-            }).then(done).otherwise(done.fail);
-        });
-
-        it('incorporates parameters if legendUrl comes from style', function(done) {
-            wmsItem.updateFromJson({
-                url: 'http://example.com',
-                metadataUrl: 'test/WMS/multiple_style_legend_url.xml',
-                layers: 'single_period',
-                parameters: { "styles": "jet2",
-                              "foo": "bar" },
-                dataUrl: '' // to prevent a DescribeLayer request
-            });
-            wmsItem.load().then(function() {
-                expect(wmsItem.legendUrl).toEqual(new LegendUrl('http://www.example.com/foo?request=GetLegendGraphic&secondUrl&styles=jet2&foo=bar&srs=EPSG%3A3857', 'image/gif'));
-            }).then(done).otherwise(done.fail);
-        });
-
-        it('incorporates parameters if legendUrl is created from scratch', function(done) {
-            wmsItem.updateFromJson({
-                url: 'http://foo.com/bar',
-                metadataUrl: 'test/WMS/no_legend_url.xml',
-                layers: 'single_period',
-                parameters: { "alpha": "beta",
-                              "foo": "bar" },
-                dataUrl: '' // to prevent a DescribeLayer request
-            });
-            wmsItem.load().then(function() {
-                expect(wmsItem.legendUrl.url.indexOf('http://foo.com/bar?service=WMS&version=1.1.0&request=GetLegendGraphic&format=image%2Fpng&transparent=True&layer=single_period&styles=jet&alpha=beta&foo=bar&srs=EPSG%3A3857')).toBe(0);
-            }).then(done).otherwise(done.fail);
-
-        });
-
-        it('is read from XML when specified with a single style', function(done) {
-            wmsItem.updateFromJson({
-                url: 'http://example.com',
-                metadataUrl: 'test/WMS/single_style_legend_url.xml',
-                layers: 'single_period',
-                dataUrl: '' // to prevent a DescribeLayer request
-            });
-            wmsItem.load().then(function() {
-                expect(wmsItem.legendUrl).toEqual(new LegendUrl('http://www.example.com/foo?request=GetLegendGraphic&firstUrl&srs=EPSG%3A3857', 'image/gif'));
-            }).then(done).otherwise(done.fail);
-        });
-
-        it('is read from the first style tag when XML specifies multiple styles for a layer, provided style is unspecified', function(done) {
-            wmsItem.updateFromJson({
-                url: 'http://example.com',
-                metadataUrl: 'test/WMS/multiple_style_legend_url.xml',
-                layers: 'single_period',
-                dataUrl: '' // to prevent a DescribeLayer request
-            });
-            wmsItem.load().then(function() {
-                expect(wmsItem.legendUrl).toEqual(new LegendUrl('http://www.example.com/foo?request=GetLegendGraphic&firstUrl&srs=EPSG%3A3857', 'image/gif'));
-            }).then(done).otherwise(done.fail);
-        });
-
-        it('is read from the first LegendURL tag when XML specifies multiple LegendURL tags for a style', function(done) {
-            wmsItem.updateFromJson({
-                url: 'http://example.com',
-                metadataUrl: 'test/WMS/single_style_multiple_legend_urls.xml',
-                layers: 'single_period',
-                dataUrl: '' // to prevent a DescribeLayer request
-            });
-            wmsItem.load().then(function() {
-                expect(wmsItem.legendUrl).toEqual(new LegendUrl('http://www.example.com/foo?request=GetLegendGraphic&firstUrl&srs=EPSG%3A3857', 'image/gif'));
-            }).then(done).otherwise(done.fail);
-        });
-
-
-        it('is not overridden by the XML value when set manually', function(done) {
-            wmsItem.updateFromJson({
-                url: 'http://example.com',
-                metadataUrl: 'test/WMS/single_style_legend_url.xml',
-                layers: 'single_period',
-                dataUrl: '' // to prevent a DescribeLayer request
-            });
-
-            wmsItem.legendUrl = new LegendUrl('http://www.example.com/blahFace');
-
-            wmsItem.load().then(function() {
-                expect(wmsItem.legendUrl).toEqual(new LegendUrl('http://www.example.com/blahFace'));
-            }).then(done).otherwise(done.fail);
-        });
-    });
-
-    describe('metadata urls', function() {
-        it('are parsed when one is present', function(done) {
-            wmsItem.updateFromJson({
-                url: 'http://foo.com/bar',
-                metadataUrl: 'test/WMS/single_metadata_url.xml',
-                layers: 'single_period',
-                dataUrl: '' // to prevent a DescribeLayer request
-            });
-            wmsItem.load().then(function() {
-                expect(wmsItem.findInfoSection('Metadata Links').content).toBe('http://examplemetadata.com');
-            }).then(done).otherwise(fail);
-        });
-
-        it('are parsed when multiple are present', function(done) {
-            wmsItem.updateFromJson({
-                url: 'http://foo.com/bar',
-                metadataUrl: 'test/WMS/multiple_metadata_url.xml',
-                layers: 'single_period',
-                dataUrl: '' // to prevent a DescribeLayer request
-            });
-            wmsItem.load().then(function() {
-                expect(wmsItem.findInfoSection('Metadata Links').content).toBe('http://examplemetadata1.com<br>http://examplemetadata2.com');
-            }).then(done).otherwise(fail);
-        });
-    });
-
-    it('derives getCapabilitiesUrl from url if getCapabilitiesUrl is not explicitly provided', function() {
-        wmsItem.url = 'http://foo.com/bar';
-        expect(wmsItem.getCapabilitiesUrl.indexOf(wmsItem.url)).toBe(0);
-    });
-
-    it('uses explicitly-provided getCapabilitiesUrl', function() {
-        wmsItem.getCapabilitiesUrl = 'http://foo.com/metadata';
-        wmsItem.url = 'http://foo.com/somethingElse';
-        expect(wmsItem.getCapabilitiesUrl).toBe('http://foo.com/metadata');
-    });
-
-    it('defaults to having no dataUrl', function() {
-        wmsItem.url = 'http://foo.bar';
-        expect(wmsItem.dataUrl).toBeUndefined();
-        expect(wmsItem.dataUrlType).toBeUndefined();
-    });
-
-    it('uses explicitly-provided dataUrl and dataUrlType', function() {
-        wmsItem.dataUrl = 'http://foo.com/data';
-        wmsItem.dataUrlType = 'wfs-complete';
-        wmsItem.url = 'http://foo.com/somethingElse';
-        expect(wmsItem.dataUrl).toBe('http://foo.com/data');
-        expect(wmsItem.dataUrlType).toBe('wfs-complete');
-    });
-
-    it('can update from json', function() {
-        wmsItem.updateFromJson({
-            name: 'Name',
-            description: 'Description',
-            rectangle: [-10, 10, -20, 20],
-            legendUrl: 'http://legend.com',
-            dataUrlType: 'wfs',
-            dataUrl: 'http://my.wfs.com/wfs',
-            dataCustodian: 'Data Custodian',
-            getCapabilitiesUrl: 'http://my.metadata.com',
-            url: 'http://my.wms.com',
-            layers: 'mylayer',
-            parameters: {
-                custom: true,
-                awesome: 'maybe'
-            },
-            tilingScheme: new WebMercatorTilingScheme(),
-            getFeatureInfoFormats: []
-        });
-
-        expect(wmsItem.name).toBe('Name');
-        expect(wmsItem.description).toBe('Description');
-        expect(wmsItem.rectangle).toEqual(Rectangle.fromDegrees(-10, 10, -20, 20));
-        expect(wmsItem.legendUrl).toEqual(new LegendUrl('http://legend.com'));
-        expect(wmsItem.dataUrlType).toBe('wfs');
-        expect(wmsItem.dataUrl.indexOf('http://my.wfs.com/wfs')).toBe(0);
-        expect(wmsItem.dataCustodian).toBe('Data Custodian');
-        expect(wmsItem.getCapabilitiesUrl).toBe('http://my.metadata.com');
-        expect(wmsItem.url).toBe('http://my.wms.com');
-        expect(wmsItem.layers).toBe('mylayer');
-        expect(wmsItem.parameters).toEqual({
-            custom: true,
-            awesome: 'maybe'
-        });
-        expect(wmsItem.tilingScheme instanceof WebMercatorTilingScheme).toBe(true);
-        expect(wmsItem.getFeatureInfoFormats).toEqual([]);
-    });
-
-    it('uses reasonable defaults for updateFromJson', function() {
-        wmsItem.updateFromJson({});
-
-        expect(wmsItem.name).toBe('Unnamed Item');
-        expect(wmsItem.description).toBe('');
-        expect(wmsItem.rectangle).toBeUndefined();
-        expect(wmsItem.legendUrl).toBeUndefined();
-        expect(wmsItem.dataUrlType).toBeUndefined();
-        expect(wmsItem.dataUrl).toBeUndefined();
-        expect(wmsItem.dataCustodian).toBeUndefined();
-        expect(wmsItem.metadataUrl).toBeUndefined();
-        expect(wmsItem.url).toBeUndefined();
-        expect(wmsItem.layers).toBe('');
-        expect(wmsItem.parameters).toEqual({});
-        expect(wmsItem.tilingScheme).toBeUndefined();
-        expect(wmsItem.getFeatureInfoFormats).toBeUndefined();
-    });
-
-    it('requests styles property', function() {
-        // Spy on the request to create an image, so that we can see what URL is requested.
-        // Unfortunately this is implementation-dependent.
-        spyOn(ImageryProvider, 'loadImage');
-        wmsItem.updateFromJson({
-            dataUrlType: 'wfs',
-            url: 'http://my.wms.com',
-            layers: 'mylayer',
-            tilingScheme: new WebMercatorTilingScheme(),
-            getFeatureInfoFormats: [],
-            parameters: {
-                styles: 'foobar'
-            }
-        });
-        var imageryLayer = wmsItem.createImageryProvider();
-        imageryLayer.requestImage(0, 0, 2);
-        var requestedUrl = ImageryProvider.loadImage.calls.argsFor(0)[0].url;
-        expect(requestedUrl.toLowerCase()).toContain('styles=foobar');
-    });
-
-    it('requests styles property even if uppercase', function() {
-        // Spy on the request to create an image, so that we can see what URL is requested.
-        // Unfortunately this is implementation-dependent.
-        spyOn(ImageryProvider, 'loadImage');
-        wmsItem.updateFromJson({
-            dataUrlType: 'wfs',
-            url: 'http://my.wms.com',
-            layers: 'mylayer',
-            tilingScheme: new WebMercatorTilingScheme(),
-            getFeatureInfoFormats: [],
-            parameters: {
-                STYLES: 'foobar'
-            }
-        });
-        var imageryLayer = wmsItem.createImageryProvider();
-        imageryLayer.requestImage(0, 0, 2);
-        var requestedUrl = ImageryProvider.loadImage.calls.argsFor(0)[0].url;
-        expect(requestedUrl.toLowerCase()).toContain('styles=foobar');
-    });
-
-    it('can be round-tripped with serializeToJson and updateFromJson', function() {
-        wmsItem.name = 'Name';
-        wmsItem.id = 'Id';
-        // wmsItem.description = 'Description';
-        wmsItem.rectangle = Rectangle.fromDegrees(-10, 10, -20, 20);
-        wmsItem.legendUrl = new LegendUrl('http://legend.com', 'image/png');
-        wmsItem.dataUrlType = 'wfs';
-        wmsItem.dataUrl = 'http://my.wfs.com/wfs';
-        wmsItem.dataCustodian = 'Data Custodian';
-        wmsItem.metadataUrl = 'http://my.metadata.com';
-        wmsItem.url = 'http://my.wms.com';
-        wmsItem.layers = 'mylayer';
-        wmsItem.parameters = {
-            custom: true,
-            awesome: 'maybe'
-        };
-        wmsItem.getFeatureInfoFormats = [];
-
-        // This initialTime is before any interval, so internally it will be changed to the first start date.
-        wmsItem.initialTimeSource = '2012-01-01T12:00:00Z';
-
-        wmsItem.intervals = new TimeIntervalCollection([
-            new TimeInterval({
-                start: JulianDate.fromIso8601('2013-08-01T15:00:00Z'),
-                stop: JulianDate.fromIso8601('2013-08-01T18:00:00Z')
-            }),
-            new TimeInterval({
-                start: JulianDate.fromIso8601('2013-09-01T11:00:00Z'),
-                stop: JulianDate.fromIso8601('2013-09-03T13:00:00Z')
-            })
-        ]);
-
-        var json = wmsItem.serializeToJson();
-
-        var reconstructed = new WebMapServiceCatalogItem(terria);
-        reconstructed.updateFromJson(json);
-
-        // We'll check for these later in toEqual but this makes it a bit easier to see what's different.
-        expect(reconstructed.name).toBe(wmsItem.name);
-        // We do not serialize the description, to keep the serialization shorter.
-        // expect(reconstructed.description).toBe(wmsItem.description);
-        expect(reconstructed.rectangle).toEqual(wmsItem.rectangle);
-        expect(reconstructed.legendUrl).toEqual(wmsItem.legendUrl);
-        expect(reconstructed.legendUrls).toEqual(wmsItem.legendUrls);
-        expect(reconstructed.dataUrlType).toBe(wmsItem.dataUrlType);
-        expect(reconstructed.dataUrl).toBe(wmsItem.dataUrl);
-        expect(reconstructed.dataCustodian).toBe(wmsItem.dataCustodian);
-        expect(reconstructed.metadataUrl).toBe(wmsItem.metadataUrl);
-        expect(reconstructed.url).toBe(wmsItem.url);
-        expect(reconstructed.layers).toBe(wmsItem.layers);
-        expect(reconstructed.parameters).toBe(wmsItem.parameters);
-        expect(reconstructed.getFeatureInfoFormats).toEqual(wmsItem.getFeatureInfoFormats);
-        // Do not compare time, because on some systems the second could have ticked over between getting the two times.
-        var initialTimeSource = reconstructed.initialTimeSource.substr(0, 10);
-        expect(initialTimeSource).toEqual('2013-08-01');
-        // We do not serialize the intervals, to keep the serialization shorter.
-        // expect(reconstructed.intervals.length).toEqual(wmsItem.intervals.length);
-    });
-
-    it('can get handle plain text in textAttribution', function() {
-        wmsItem.updateFromJson({
-            attribution: "Plain text"
-        });
-        expect(wmsItem.attribution).toEqual(new Credit('Plain text'));
-    });
-    it('can handle object in textAttribution', function() {
-        var test = {
-            text: "test",
-            link: "link"
-        };
-        wmsItem.updateFromJson({
-            attribution: test
-        });
-        expect(wmsItem.attribution.html).toContain("test");
-        expect(wmsItem.attribution.html).toContain("link");
-    });
-
-    it('can understand comma-separated datetimes', function(done) {
-        // <Dimension name="time" units="ISO8601" multipleValues="true" current="true" default="2014-01-01T00:00:00.000Z">
-        // 2002-01-01T00:00:00.000Z,2003-01-01T00:00:00.000Z,2004-01-01T00:00:00.000Z,
-        // 2005-01-01T00:00:00.000Z,2006-01-01T00:00:00.000Z,2007-01-01T00:00:00.000Z,
-        // 2008-01-01T00:00:00.000Z,2009-01-01T00:00:00.000Z,2010-01-01T00:00:00.000Z,
-        // 2011-01-01T00:00:00.000Z,2012-01-01T00:00:00.000Z,2013-01-01T00:00:00.000Z,
-        // 2014-01-01T00:00:00.000Z
-        // </Dimension>
-        wmsItem.updateFromJson({
-            url: 'http://example.com',
-            metadataUrl: 'test/WMS/comma_sep_datetimes.xml',
-            layers: '13_intervals',
-            dataUrl: '' // to prevent a DescribeLayer request
-        });
-        wmsItem.load().then(function() {
-            expect(wmsItem.intervals.length).toEqual(13);
-        }).then(done).otherwise(done.fail);
-    });
-
-    it('can understand two-part period datetimes', function(done) {
-        // <Dimension name="time" units="ISO8601" />
-        //   <Extent name="time">2015-04-27T16:15:00/2015-04-27T18:45:00</Extent>
-        wmsItem.updateFromJson({
-            url: 'http://example.com',
-            metadataUrl: 'test/WMS/single_period_datetimes.xml',
-            layers: 'single_period',
-            dataUrl: '' // to prevent a DescribeLayer request
-        });
-        wmsItem.load().then(function() {
-            expect(wmsItem.intervals.length).toEqual(1);
-        }).then(done).otherwise(done.fail);
-
-    });
-
-    it('can understand three-part period datetimes', function(done) {
-        // <Dimension name="time" units="ISO8601" />
-        //   <Extent name="time">2015-04-27T16:15:00/2015-04-27T18:45:00/PT15M</Extent>
-        wmsItem.updateFromJson({
-            url: 'http://example.com',
-            metadataUrl: 'test/WMS/period_datetimes.xml',
-            layers: 'single_period',
-            dataUrl: '' // to prevent a DescribeLayer request
-        });
-        wmsItem.load().then(function() {
-            expect(wmsItem.intervals.length).toEqual(11);
-        }).then(done).otherwise(done.fail);
-    });
-
-    it('supports multiple units in a single period', function(done) {
-        // <Dimension name="time" units="ISO8601" />
-        //   <Extent name="time">2015-04-27T16:00:00/2015-04-27T16:15:00/PT1M57S</Extent>
-        wmsItem.updateFromJson({
-            url: 'http://example.com',
-            metadataUrl: 'test/WMS/period_datetimes_multiple_units.xml',
-            layers: 'single_period',
-            dataUrl: '' // to prevent a DescribeLayer request
-        });
-        wmsItem.load().then(function() {
-            expect(wmsItem.intervals.length).toEqual(8);
-        }).then(done).otherwise(done.fail);
-    });
-
-    it('ignores leap seconds when evaluating period', function(done) {
-        // <Dimension name="time" units="ISO8601" />
-        //   <Extent name="time">2015-06-30T20:00:00Z/2015-07-01T01:00:00Z/PT15M</Extent>
-        wmsItem.updateFromJson({
-            url: 'http://example.com',
-            metadataUrl: 'test/WMS/period_datetimes_crossing_leap_second.xml',
-            layers: 'single_period',
-            dataUrl: '' // to prevent a DescribeLayer request
-        });
-        wmsItem.load().then(function() {
-            expect(wmsItem.intervals.length).toEqual(9);
-            expect(wmsItem.intervals.get(8).start).toEqual(JulianDate.fromIso8601('2015-07-01T01:00:00Z'));
-            expect(wmsItem.intervals.get(8).stop).toEqual(JulianDate.fromIso8601('2015-07-01T01:15:00Z'));
-        }).then(done).otherwise(done.fail);
-    });
-
-    it('warns on bad periodicity in datetimes', function(done) {
-        // <Dimension name="time" units="ISO8601" />
-        //   <Extent name="time">2015-04-27T16:15:00/2015-04-27T18:45:00/PBAD</Extent>
-        wmsItem.updateFromJson({
-            url: 'http://example.com',
-            metadataUrl: 'test/WMS/bad_datetime.xml',
-            layers: 'single_period',
-            dataUrl: '' // to prevent a DescribeLayer request
-        });
-        var remover = wmsItem.terria.error.addEventListener(function() {
-            expect(true).toBe(true);
-            remover();
-            done();
-        });
-        wmsItem.load();
-    });
-
-    it('uses time dimension inherited from parent', function(done) {
-        // <Dimension name="time" units="ISO8601" multipleValues="true" current="true" default="2014-01-01T00:00:00.000Z">
-        // 2002-01-01T00:00:00.000Z,2003-01-01T00:00:00.000Z,2004-01-01T00:00:00.000Z,
-        // 2005-01-01T00:00:00.000Z,2006-01-01T00:00:00.000Z,2007-01-01T00:00:00.000Z,
-        // 2008-01-01T00:00:00.000Z,2009-01-01T00:00:00.000Z,2010-01-01T00:00:00.000Z,
-        // 2011-01-01T00:00:00.000Z,2012-01-01T00:00:00.000Z,2013-01-01T00:00:00.000Z,
-        // 2014-01-01T00:00:00.000Z
-        // </Dimension>
-        wmsItem.updateFromJson({
-            url: 'http://example.com',
-            metadataUrl: 'test/WMS/comma_sep_datetimes_inherited.xml',
-            layers: '13_intervals',
-            dataUrl: '' // to prevent a DescribeLayer request
-        });
-        wmsItem.load().then(function() {
-            expect(wmsItem.intervals.length).toEqual(13);
-        }).then(done).otherwise(done.fail);
-    });
-
-    it('discards invalid layer names as long as at least one layer name is valid', function(done) {
-        wmsItem.updateFromJson({
-            url: 'http://example.com',
-            metadataUrl: 'test/WMS/single_style_legend_url.xml',
-            layers: 'foo,single_period',
-            dataUrl: '' // to prevent a DescribeLayer request
-        });
-        wmsItem.load().then(function() {
-            expect(wmsItem.layers).toBe('single_period');
-        }).then(done).otherwise(done.fail);
-    });
-
-    it('fails to load if all layer names are invalid', function(done) {
-        wmsItem.updateFromJson({
-            url: 'http://example.com',
-            metadataUrl: 'test/WMS/single_style_legend_url.xml',
-            layers: 'foo,bar',
-            dataUrl: '' // to prevent a DescribeLayer request
-        });
-        wmsItem.load().then(done.fail).otherwise(done);
-    });
-
-    it('supports a namespaced layer name', function(done) {
-        wmsItem.updateFromJson({
-            url: 'http://example.com',
-            metadataUrl: 'test/WMS/single_style_legend_url.xml',
-            layers: 'namespace:single_period',
-            dataUrl: '' // to prevent a DescribeLayer request
-        });
-        wmsItem.load().then(function() {
-            expect(wmsItem.layers).toBe('single_period');
-        }).then(done).otherwise(done.fail);
-    });
-
-    it('detects ncWMS implementation correctly', function(done) {
-        wmsItem.updateFromJson({
-            url: 'http://example.com',
-            metadataUrl: 'test/WMS/ncwms_service.xml',
-            layers: 'ncwms',
-            dataUrl: '' // to prevent a DescribeLayer request
-        });
-        wmsItem.load().then(function() {
-            expect(wmsItem.isNcWMS).toBe(true);
-            expect(wmsItem.supportsColorScaleRange).toBe(true);
-        }).then(done).otherwise(done.fail);
-    });
-
-    it('detects ncWMS2 implementation correctly', function(done) {
-        wmsItem.updateFromJson({
-            url: 'http://example.com',
-            metadataUrl: 'test/WMS/ncwms2_service.xml',
-            layers: 'mylayer',
-            dataUrl: '' // to prevent a DescribeLayer request
-        });
-        wmsItem.load().then(function() {
-            expect(wmsItem.isNcWMS).toBe(true);
-            expect(wmsItem.supportsColorScaleRange).toBe(true);
-        }).then(done).otherwise(done.fail);
-    });
-
-    it('does not indicate ncWMS on other service', function(done) {
-        wmsItem.updateFromJson({
-            url: 'http://example.com',
-            metadataUrl: 'test/WMS/single_style_legend_url.xml',
-            layers: 'single_period',
-            dataUrl: '' // to prevent a DescribeLayer request
-        });
-        wmsItem.load().then(function() {
-            expect(wmsItem.isNcWMS).toBe(undefined);
-            done();
-        }).then(done).otherwise(done.fail);
-    });
-
-    it('detects support for COLORSCALERANGE via ExtendedCapabilities (exposed by latest versions of ncWMS2)', function(done) {
-        wmsItem.updateFromJson({
-            url: 'http://example.com',
-            metadataUrl: 'test/WMS/colorscalerange.xml',
-            layers: 'mylayer',
-            dataUrl: '' // to prevent a DescribeLayer request
-        });
-        wmsItem.load().then(function() {
-            expect(wmsItem.supportsColorScaleRange).toBe(true);
-        }).then(done).otherwise(done.fail);
-    });
-
-    describe('dimensions', function() {
-        it('are loaded from GetCapabilities', function(done) {
-            wmsItem.updateFromJson({
-                url: 'http://example.com',
-                metadataUrl: 'test/WMS/styles_and_dimensions.xml',
-                layers: 'A',
-                dataUrl: '' // to prevent a DescribeLayer request
-            });
-
-            wmsItem.load().then(function() {
-                expect(wmsItem.availableDimensions).toBeDefined();
-                expect(wmsItem.availableDimensions.A).toBeDefined();
-                expect(wmsItem.availableDimensions.B).toBeDefined();
-
-                var aDimensions = wmsItem.availableDimensions.A;
-                expect(aDimensions.length).toBe(3);
-
-                expect(aDimensions[0].name).toEqual('elevation');
-                expect(aDimensions[0].units).toEqual('meters');
-                expect(aDimensions[0].unitSymbol).toEqual('m');
-                expect(aDimensions[0].default).toEqual('-0.03125');
-                expect(aDimensions[0].options).toEqual(['-0.96875','-0.90625','-0.84375','-0.78125','-0.71875','-0.65625','-0.59375','-0.53125','-0.46875','-0.40625','-0.34375','-0.28125','-0.21875','-0.15625','-0.09375','-0.03125']);
-
-                expect(aDimensions[1].name).toEqual('custom');
-                expect(aDimensions[1].units).toEqual('A');
-                expect(aDimensions[1].unitSymbol).toEqual('B');
-                expect(aDimensions[1].default).toEqual('Third thing');
-                expect(aDimensions[1].options).toEqual(['Something','Another thing','Third thing','yeah']);
-
-                expect(aDimensions[2].name).toEqual('time');
-                expect(aDimensions[2].units).toEqual('ISO8601');
-                expect(aDimensions[2].unitSymbol).not.toBeDefined();
-                expect(aDimensions[2].default).toEqual('2016-09-24T00:00:00.000Z');
-                expect(aDimensions[2].options).toEqual(['2012-06-25T01:00:00.000Z/2012-06-26T00:00:00.000Z/PT1H','2012-06-27T01:00:00.000Z/2012-06-30T00:00:00.000Z/PT1H','2012-07-02T01:00:00.000Z/2012-07-03T00:00:00.000Z/PT1H','2012-07-05T01:00:00.000Z/2012-07-09T00:00:00.000Z/PT1H']);
-            }).then(done).otherwise(done.fail);
-        });
-
-        it('elevation is passed to imagery provider constructor', function(done) {
-            wmsItem.updateFromJson({
-                url: 'http://example.com',
-                metadataUrl: 'test/WMS/styles_and_dimensions.xml',
-                layers: 'A',
-                dimensions: {
-                    elevation: '-0.90625'
-                },
-                dataUrl: '' // to prevent a DescribeLayer request
-            });
-
-            wmsItem.load().then(function() {
-                var imageryProvider = wmsItem._createImageryProvider();
-                expect(imageryProvider._tileProvider.url).toContain('elevation=-0.90625');
-            }).then(done).otherwise(done.fail);
-        });
-
-        it('custom dimension is passed to imagery provider constructor', function(done) {
-            wmsItem.updateFromJson({
-                url: 'http://example.com',
-                metadataUrl: 'test/WMS/styles_and_dimensions.xml',
-                layers: 'A',
-                dimensions: {
-                    custom: 'Another thing'
-                },
-                dataUrl: '' // to prevent a DescribeLayer request
-            });
-
-            wmsItem.load().then(function() {
-                var imageryProvider = wmsItem._createImageryProvider();
-                expect(imageryProvider._tileProvider.url).toContain('dim_custom=Another%20thing');
-            }).then(done).otherwise(done.fail);
-        });
-    });
-=======
 describe("WebMapServiceCatalogItem", function() {
   it("has sensible type and typeName", function() {
     expect(wmsItem.type).toBe("wms");
@@ -722,7 +105,7 @@
         .then(function() {
           expect(
             wmsItem.legendUrl.url.indexOf(
-              "http://foo.com/bar?service=WMS&version=1.1.0&request=GetLegendGraphic&format=image%2Fpng&transparent=True&layer=single_period&alpha=beta&foo=bar&srs=EPSG%3A3857"
+              "http://foo.com/bar?service=WMS&version=1.1.0&request=GetLegendGraphic&format=image%2Fpng&transparent=True&layer=single_period&styles=jet&alpha=beta&foo=bar&srs=EPSG%3A3857"
             )
           ).toBe(0);
         })
@@ -1420,5 +803,4 @@
         .otherwise(done.fail);
     });
   });
->>>>>>> 1b40857d
 });