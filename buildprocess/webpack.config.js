var glob = require('glob-all');
var configureWebpack = require('./configureWebpack');
var path = require('path');

var testGlob = ['./test/**/*.js', './test/**/*.jsx', '!./test/Utility/*.js'];

var config = {
    entry: glob.sync(testGlob),
    output: {
        path: 'wwwroot/build',
        filename: 'TerriaJS-specs.js',
        publicPath: 'build/'
    },
    devtool: 'source-map',
    module: {
        loaders: [
            {
                // Don't let jasmine-ajax detect require and import jasmine-core, because we bring
                // in Jasmine via a script tag instead.
                test: require.resolve('terriajs-jasmine-ajax'),
                loader: 'imports?require=>false'
            }
        ]
    },
<<<<<<< HEAD
    devServer: {
        stats: 'minimal',
        port: 3002,
        contentBase: 'wwwroot/'
=======
    worker: {
        output: {
            filename: "hash.worker.js",
            chunkFilename: "[id].hash.worker.js"
        }
>>>>>>> a1937576
    }
};

configureWebpack(path.resolve(__dirname, '../'), config);

module.exports = config;<|MERGE_RESOLUTION|>--- conflicted
+++ resolved
@@ -22,18 +22,16 @@
             }
         ]
     },
-<<<<<<< HEAD
     devServer: {
         stats: 'minimal',
         port: 3002,
         contentBase: 'wwwroot/'
-=======
+    },
     worker: {
         output: {
             filename: "hash.worker.js",
             chunkFilename: "[id].hash.worker.js"
         }
->>>>>>> a1937576
     }
 };
 
