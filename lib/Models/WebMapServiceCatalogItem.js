'use strict';

/*global require*/
var URI = require('urijs');

var clone = require('terriajs-cesium/Source/Core/clone');
var combine = require('terriajs-cesium/Source/Core/combine');
var defined = require('terriajs-cesium/Source/Core/defined');
var definedNotNull = require('terriajs-cesium/Source/Core/definedNotNull');
var defineProperties = require('terriajs-cesium/Source/Core/defineProperties');
var Ellipsoid = require('terriajs-cesium/Source/Core/Ellipsoid');
var freezeObject = require('terriajs-cesium/Source/Core/freezeObject');
var GeographicTilingScheme = require('terriajs-cesium/Source/Core/GeographicTilingScheme');
var GetFeatureInfoFormat = require('terriajs-cesium/Source/Scene/GetFeatureInfoFormat');
var JulianDate = require('terriajs-cesium/Source/Core/JulianDate');
var knockout = require('terriajs-cesium/Source/ThirdParty/knockout');
var loadXML = require('terriajs-cesium/Source/Core/loadXML');
var Rectangle = require('terriajs-cesium/Source/Core/Rectangle');
var TimeInterval = require('terriajs-cesium/Source/Core/TimeInterval');
var TimeIntervalCollection = require('terriajs-cesium/Source/Core/TimeIntervalCollection');
var WebMapServiceImageryProvider = require('terriajs-cesium/Source/Scene/WebMapServiceImageryProvider');
var WebMercatorTilingScheme = require('terriajs-cesium/Source/Core/WebMercatorTilingScheme');
var when = require('terriajs-cesium/Source/ThirdParty/when');

var containsAny = require('../Core/containsAny');
var Metadata = require('./Metadata');
var MetadataItem = require('./MetadataItem');
var ImageryLayerCatalogItem = require('./ImageryLayerCatalogItem');
var inherit = require('../Core/inherit');
var overrideProperty = require('../Core/overrideProperty');
var proxyCatalogItemUrl = require('./proxyCatalogItemUrl');
var unionRectangleArray = require('../Map/unionRectangleArray');
var xml2json = require('../ThirdParty/xml2json');

/**
 * A {@link ImageryLayerCatalogItem} representing a layer from a Web Map Service (WMS) server.
 *
 * @alias WebMapServiceCatalogItem
 * @constructor
 * @extends ImageryLayerCatalogItem
 *
 * @param {Terria} terria The Terria instance.
 */
var WebMapServiceCatalogItem = function(terria) {
    ImageryLayerCatalogItem.call(this, terria);

    this._rawMetadata = undefined;
    this._thisLayerInRawMetadata = undefined;
    this._allLayersInRawMetadata = undefined;

    this._metadata = undefined;
    this._metadataUrl = undefined;
    this._legendUrl = undefined;
    this._rectangle = undefined;
    this._rectangleFromMetadata = undefined;
    this._intervalsFromMetadata = undefined;

    /**
     * Gets or sets the URL of the WMS server.  This property is observable.
     * @type {String}
     */
    this.url = '';

    /**
     * Gets or sets the WMS layers to include.  To specify multiple layers, separate them
     * with a commas.  This property is observable.
     * @type {String}
     */
    this.layers = '';

    /**
     * Gets or sets the additional parameters to pass to the WMS server when requesting images.
     * If this property is undefined, {@link WebMapServiceCatalogItem.defaultParameters} is used.
     * @type {Object}
     */
    this.parameters = {};

    /**
     * Gets or sets the tiling scheme to pass to the WMS server when requesting images.
     * If this property is undefiend, the default tiling scheme of the provider is used.
     * @type {Object}
     */
    this.tilingScheme = undefined;

    /**
     * Gets or sets the formats in which to try WMS GetFeatureInfo requests.  If this property is undefined, the `WebMapServiceImageryProvider` defaults
     * are used.  This property is observable.
     * @type {GetFeatureInfoFormat[]}
     */
    this.getFeatureInfoFormats = undefined;

    /**
     * Gets or sets a value indicating whether a time dimension, if it exists in GetCapabilities, should be used to populate
     * the {@link ImageryLayerCatalogItem#intervals}.  If the {@link ImageryLayerCatalogItem#intervals} property is set explicitly
     * on this catalog item, the value of this property is ignored.
     * @type {Boolean}
     * @default true
     */
    this.populateIntervalsFromTimeDimension = true;

    /**
     * Gets or sets the denominator of the largest scale (smallest denominator) for which tiles should be requested.  For example, if this value is 1000, then tiles representing
     * a scale larger than 1:1000 (i.e. numerically smaller denominator, when zooming in closer) will not be requested.  Instead, tiles of the largest-available scale, as specified by this property,
     * will be used and will simply get blurier as the user zooms in closer.
     * @type {Number}
     */
    this.minScaleDenominator = undefined;

    knockout.track(this, [
        '_metadataUrl', '_legendUrl', '_rectangle', '_rectangleFromMetadata', '_intervalsFromMetadata', 'url',
        'layers', 'parameters', 'getFeatureInfoFormats',
        'tilingScheme', 'populateIntervalsFromTimeDimension', 'minScaleDenominator']);

    // metadataUrl and legendUrl are derived from url if not explicitly specified.
    overrideProperty(this, 'metadataUrl', {
        get : function() {
            if (defined(this._metadataUrl)) {
                return this._metadataUrl;
            }

            return cleanUrl(this.url) + '?service=WMS&version=1.3.0&request=GetCapabilities';
        },
        set : function(value) {
            this._metadataUrl = value;
        }
    });

    overrideProperty(this, 'legendUrl', {
        get : function() {
            if (defined(this._legendUrl)) {
                return this._legendUrl;
            }
            var layer = this.layers.split(',')[0];
            return cleanUrl(this.url) + '?service=WMS&version=1.3.0&request=GetLegendGraphic&format=image/png&layer=' + layer;
        },
        set : function(value) {
            this._legendUrl = value;
        }
    });
};

inherit(ImageryLayerCatalogItem, WebMapServiceCatalogItem);

defineProperties(WebMapServiceCatalogItem.prototype, {
    /**
     * Gets the type of data item represented by this instance.
     * @memberOf WebMapServiceCatalogItem.prototype
     * @type {String}
     */
    type : {
        get : function() {
            return 'wms';
        }
    },

    /**
     * Gets a human-readable name for this type of data source, 'Web Map Service (WMS)'.
     * @memberOf WebMapServiceCatalogItem.prototype
     * @type {String}
     */
    typeName : {
        get : function() {
            return 'Web Map Service (WMS)';
        }
    },

    /**
     * Gets a value indicating whether this {@link ImageryLayerCatalogItem} supports the {@link ImageryLayerCatalogItem#intervals}
     * property for configuring time-dynamic imagery.
     * @type {Boolean}
     */
    supportsIntervals : {
        get : function() {
            return true;
        }
    },

    /**
     * Gets the metadata associated with this data source and the server that provided it, if applicable.
     * @memberOf WebMapServiceCatalogItem.prototype
     * @type {Metadata}
     */
    metadata : {
        get : function() {
            if (!defined(this._metadata)) {
                this._metadata = requestMetadata(this);
            }
            return this._metadata;
        }
    },

    /**
     * Gets the set of functions used to update individual properties in {@link CatalogMember#updateFromJson}.
     * When a property name in the returned object literal matches the name of a property on this instance, the value
     * will be called as a function and passed a reference to this instance, a reference to the source JSON object
     * literal, and the name of the property.
     * @memberOf WebMapServiceCatalogItem.prototype
     * @type {Object}
     */
    updaters : {
        get : function() {
            return WebMapServiceCatalogItem.defaultUpdaters;
        }
    },

    /**
     * Gets the set of functions used to serialize individual properties in {@link CatalogMember#serializeToJson}.
     * When a property name on the model matches the name of a property in the serializers object lieral,
     * the value will be called as a function and passed a reference to the model, a reference to the destination
     * JSON object literal, and the name of the property.
     * @memberOf WebMapServiceCatalogItem.prototype
     * @type {Object}
     */
    serializers : {
        get : function() {
            return WebMapServiceCatalogItem.defaultSerializers;
        }
    }
});

WebMapServiceCatalogItem.defaultUpdaters = clone(ImageryLayerCatalogItem.defaultUpdaters);

WebMapServiceCatalogItem.defaultUpdaters.tilingScheme = function(wmsItem, json, propertyName, options) {
    if (json.tilingScheme === 'geographic') {
        wmsItem.tilingScheme = new GeographicTilingScheme();
    } else if (json.tilingScheme === 'web-mercator') {
        wmsItem.tilingScheme = new WebMercatorTilingScheme();
    } else {
        wmsItem.tilingScheme = json.tilingScheme;
    }
};

WebMapServiceCatalogItem.defaultUpdaters.getFeatureInfoFormats = function(wmsItem, json, propertyName, options) {
    var formats = [];

    for (var i = 0; i < json.getFeatureInfoFormats.length; ++i) {
        var format = json.getFeatureInfoFormats[i];
        formats.push(new GetFeatureInfoFormat(format.type, format.format));
    }

    wmsItem.getFeatureInfoFormats = formats;
};

freezeObject(WebMapServiceCatalogItem.defaultUpdaters);

WebMapServiceCatalogItem.defaultSerializers = clone(ImageryLayerCatalogItem.defaultSerializers);

// Serialize the underlying properties instead of the public views of them.
WebMapServiceCatalogItem.defaultSerializers.metadataUrl = function(wmsItem, json, propertyName) {
    json.metadataUrl = wmsItem._metadataUrl;
};
WebMapServiceCatalogItem.defaultSerializers.legendUrl = function(wmsItem, json, propertyName) {
    json.legendUrl = wmsItem._legendUrl;
};
WebMapServiceCatalogItem.defaultSerializers.tilingScheme = function(wmsItem, json, propertyName) {
    if (wmsItem.tilingScheme instanceof GeographicTilingScheme) {
        json.tilingScheme = 'geographic';
    } else if (wmsItem.tilingScheme instanceof WebMercatorTilingScheme) {
        json.tilingScheme = 'web-mercator';
    } else {
        json.tilingScheme = wmsItem.tilingScheme;
    }
};
freezeObject(WebMapServiceCatalogItem.defaultSerializers);

/**
 * The collection of strings that indicate an Abstract property should be ignored.  If these strings occur anywhere
 * in the Abstract, the Abstract will not be used.  This makes it easy to filter out placeholder data like
 * Geoserver's "A compliant implementation of WMS..." stock abstract.
 * @type {Array}
 */
WebMapServiceCatalogItem.abstractsToIgnore = [
    'A compliant implementation of WMS'
];

/**
 * Updates this catalog item from a WMS GetCapabilities document.
 * @param {Object|XMLDocument} capabilities The capabilities document.  This may be a JSON object or an XML document.  If it
 *                             is a JSON object, each layer is expected to have a `_parent` property with a reference to its
 *                             parent layer.
 * @param {Boolean} [overwrite=false] True to overwrite existing property values with data from the capabilities; false to
 *                  preserve any existing values.
 * @param {Object} [thisLayer] A reference to this layer within the JSON capabilities object.  If this parameter is not
 *                 specified or if `capabilities` is an XML document, the layer is found automatically based on this
 *                 catalog item's `layers` property.
 */
WebMapServiceCatalogItem.prototype.updateFromCapabilities = function(capabilities, overwrite, thisLayer) {
    if (defined(capabilities.documentElement)) {
        capabilities = capabilitiesXmlToJson(capabilities);
        thisLayer = undefined;
    }

    if (!defined(thisLayer)) {
        thisLayer = findLayers(capabilities.Capability.Layer, this.layers);
        if (!defined(thisLayer)) {
            return;
        }

        if (defined(this.layers)) {
            var layers = this.layers.split(',');
            for (var i = 0; i < thisLayer.length; ++i) {
                if (!defined(thisLayer[i])) {
                    console.log('A layer with the name or ID \"' + layers[i] + '\" does not exist on the WMS Server - ignoring it.');
                    thisLayer.splice(i, 1);
                    layers.splice(i, 1);
                    --i;
                }
            }
        }

        if (thisLayer.length === 0) {
            return;
        }
    }

    this._rawMetadata = capabilities;

    if (Array.isArray(thisLayer)) {
        this._thisLayerInRawMetadata = thisLayer[0];
        this._allLayersInRawMetadata = thisLayer;
        thisLayer = this._thisLayerInRawMetadata;
    } else {
        this._thisLayerInRawMetadata = thisLayer;
        this._allLayersInRawMetadata = [thisLayer];
    }

    if (!containsAny(thisLayer.Abstract, WebMapServiceCatalogItem.abstractsToIgnore)) {
        updateInfoSection(this, overwrite, 'Data Description', thisLayer.Abstract);
    }

    var service = definedNotNull(capabilities.Service) ? capabilities.Service : {};

    // Show the service abstract if there is one, and if it isn't the Geoserver default "A compliant implementation..."
    if (!containsAny(service.Abstract, WebMapServiceCatalogItem.abstractsToIgnore) && service.Abstract !== thisLayer.Abstract) {
        updateInfoSection(this, overwrite, 'Service Description', service.Abstract);
    }

    // Show the Access Constraints if it isn't "none" (because that's the default, and usually a lie).
    if (definedNotNull(service.AccessConstraints) && !/^none$/i.test(service.AccessConstraints)) {
        updateInfoSection(this, overwrite, 'Access Constraints', service.AccessConstraints);
    }

    updateValue(this, overwrite, 'dataCustodian', getDataCustodian(capabilities));
    updateValue(this, overwrite, 'minScaleDenominator', thisLayer.MinScaleDenominator);
    updateValue(this, overwrite, 'getFeatureInfoFormats', getFeatureInfoFormats(capabilities));
    updateValue(this, overwrite, 'rectangle', getRectangleFromLayers(this._allLayersInRawMetadata));
    updateValue(this, overwrite, 'intervals', getIntervalsFromLayer(thisLayer));

    var crs;
    if (defined(thisLayer.CRS)) {
        crs = getInheritableProperty(thisLayer, 'CRS', true);
    } else {
        crs = getInheritableProperty(thisLayer, 'SRS', true);
    }

    var tilingScheme;
    var srs;

    if (defined(crs)) {
        if (crsIsMatch(crs, 'EPSG:3857')) {
            // Standard Web Mercator
            tilingScheme = new WebMercatorTilingScheme();
            srs = 'EPSG:3857';
        } else if (crsIsMatch(crs, 'EPSG:900913')) {
            // Older code for Web Mercator
            tilingScheme = new WebMercatorTilingScheme();
            srs = 'EPSG:900913';
        } else if (crsIsMatch(crs, 'EPSG:4326')) {
            // Standard Geographic
            tilingScheme = new GeographicTilingScheme();
            srs = 'EPSG:4326';
        } else if (crsIsMatch(crs, 'CRS:84')) {
            // Another name for EPSG:4326
            tilingScheme = new GeographicTilingScheme();
            srs = 'CRS:84';
        } else if (crsIsMatch(crs, 'EPSG:4283')) {
            // Australian system that is equivalent to EPSG:4326.
            tilingScheme = new GeographicTilingScheme();
            srs = 'EPSG:4283';
        } else {
            // No known supported CRS listed.  Try the default, EPSG:3857, and hope for the best.
            tilingScheme = new WebMercatorTilingScheme();
            srs = 'EPSG:3857';
        }
    }

    updateValue(this, overwrite, 'tilingScheme', tilingScheme);

    if (!defined(this.parameters)) {
        this.parameters = {};
    }
    updateValue(this.parameters, overwrite, 'srs', srs);
};

WebMapServiceCatalogItem.prototype._load = function() {
    if (!defined(this._rawMetadata)) {
        var that = this;
<<<<<<< HEAD
        return loadXML(proxyUrl(this.terria, this.metadataUrl, this.forceProxy)).then(function(xml) {
=======
        return loadXML(proxyCatalogItemUrl(this, this.metadataUrl)).then(function(xml) {
>>>>>>> 79bfc839
            var metadata = capabilitiesXmlToJson(xml);
            that.updateFromCapabilities(metadata, false);
        });
    }
};

WebMapServiceCatalogItem.prototype._createImageryProvider = function(time) {
    var parameters = this.parameters;
    if (defined(time)) {
        parameters = combine({ time: time }, parameters);
    }

    parameters = combine(parameters, WebMapServiceCatalogItem.defaultParameters);

    var maximumLevel;

    if (defined(this.minScaleDenominator)) {
        var metersPerPixel = 0.00028; // from WMS 1.3.0 spec section 7.2.4.6.9
        var tileWidth = 256;

        var circumferenceAtEquator = 2 * Math.PI * Ellipsoid.WGS84.maximumRadius;
        var distancePerPixelAtLevel0 = circumferenceAtEquator / tileWidth;
        var level0ScaleDenominator = distancePerPixelAtLevel0 / metersPerPixel;

        // 1e-6 epsilon from WMS 1.3.0 spec, section 7.2.4.6.9.
        var ratio = level0ScaleDenominator / (this.minScaleDenominator - 1e-6);
        var levelAtMinScaleDenominator = Math.log(ratio) / Math.log(2);
        maximumLevel = levelAtMinScaleDenominator | 0;
    }

    return new WebMapServiceImageryProvider({
<<<<<<< HEAD
        url : cleanAndProxyUrl( this.terria, this.url, this.forceProxy),
=======
        url : cleanAndProxyUrl(this, this.url),
>>>>>>> 79bfc839
        layers : this.layers,
        getFeatureInfoFormats : this.getFeatureInfoFormats,
        parameters : parameters,
        getFeatureInfoParameters : parameters,
        tilingScheme : defined(this.tilingScheme) ? this.tilingScheme : new WebMercatorTilingScheme(),
        maximumLevel: maximumLevel
    });
};

WebMapServiceCatalogItem.defaultParameters = {
    transparent: true,
    format: 'image/png',
    exceptions: 'application/vnd.ogc.se_xml',
    styles: '',
    tiled: true
};

<<<<<<< HEAD
function cleanAndProxyUrl(terria, url, force) {
    return proxyUrl(terria, cleanUrl(url), force);
=======
function cleanAndProxyUrl(catalogItem, url) {
    return proxyCatalogItemUrl(catalogItem, cleanUrl(url));
>>>>>>> 79bfc839
}

function cleanUrl(url) {
    // Strip off the search portion of the URL
    var uri = new URI(url);
    uri.search('');
    return uri.toString();
}

<<<<<<< HEAD
function proxyUrl(terria, url, force) {
    if (defined(terria.corsProxy) && (terria.corsProxy.shouldUseProxy(url) || force)) {
        return terria.corsProxy.getURL(url);
    }

    return url;
}

=======
>>>>>>> 79bfc839
function getRectangleFromLayer(layer) {
    var egbb = layer.EX_GeographicBoundingBox; // required in WMS 1.3.0
    if (defined(egbb)) {
        return Rectangle.fromDegrees(egbb.westBoundLongitude, egbb.southBoundLatitude, egbb.eastBoundLongitude, egbb.northBoundLatitude);
    } else {
        var llbb = layer.LatLonBoundingBox; // required in WMS 1.0.0 through 1.1.1
        if (defined(llbb)) {
            return Rectangle.fromDegrees(llbb.minx, llbb.miny, llbb.maxx, llbb.maxy);
        }
    }
    return undefined;
}

function getRectangleFromLayers(layers) {
    if (!Array.isArray(layers)) {
        return getRectangleFromLayer(layers);
    }

    return unionRectangleArray(layers.map(function(item) {
        return getRectangleFromLayer(item);
    }));
}

function getIntervalsFromLayer(layer) {
    var dimensions = layer.Dimension;

    if (!defined(dimensions)) {
        return undefined;
    }

    if (!(dimensions instanceof Array)) {
        dimensions = [dimensions];
    }

    var result = new TimeIntervalCollection();

    for (var i = 0; i < dimensions.length; ++i) {
        var dimension = dimensions[i];

        if (dimension.name !== 'time') {
            continue;
        }

        // WMS 1.3.0 GetCapabilities has the times embedded right in the Dimension element.
        // WMS 1.1.0 puts the time in an Extent element.
        var extent;
        if (dimension instanceof String || typeof dimension === 'string') {
            extent = dimension;
        } else {
            // Find the corresponding extent.
            var extentList = layer.Extent;
            if (!defined(extentList)) {
                return undefined;
            }

            for (var extentIndex = 0; extentIndex < extentList.length; ++extentIndex) {
                var candidate = extentList[extentIndex];
                if (candidate.name === 'time') {
                    extent = candidate;
                    break;
                }
            }
        }

        if (!defined(extent)) {
            return undefined;
        }

        var times = extent.split(',');

        for (var j = 0; j < times.length; ++j) {
            var start = JulianDate.fromIso8601(times[j]);
            var stop;
            if (j < times.length - 1) {
                stop = JulianDate.fromIso8601(times[j + 1]);
            } else if (result.length > 0) {
                var previousInterval = result.get(result.length - 1);
                var duration = JulianDate.secondsDifference(previousInterval.stop, previousInterval.start);
                stop = JulianDate.addSeconds(start, duration, new JulianDate());
            } else {
                // There's exactly one time, so treat this layer as if it is not time-varying.
                return undefined;
            }

            result.addInterval(new TimeInterval({
                start: start,
                stop: stop,
                data: times[j]
            }));
        }
    }

    return result;
}

function getFeatureInfoFormats(capabilities) {
    var supportsJsonGetFeatureInfo = false;
    var supportsXmlGetFeatureInfo = false;
    var supportsHtmlGetFeatureInfo = false;
    var xmlContentType = 'text/xml';

    if (defined(capabilities.Capability.Request) &&
        defined(capabilities.Capability.Request.GetFeatureInfo) &&
        defined(capabilities.Capability.Request.GetFeatureInfo.Format)) {

        var format = capabilities.Capability.Request.GetFeatureInfo.Format;
        if (format === 'application/json') {
            supportsJsonGetFeatureInfo = true;
        } else if (defined(format.indexOf) && format.indexOf('application/json') >= 0) {
            supportsJsonGetFeatureInfo = true;
        }

        if (format === 'text/xml' || format === 'application/vnd.ogc.gml') {
            supportsXmlGetFeatureInfo = true;
            xmlContentType = format;
        } else if (defined(format.indexOf) && format.indexOf('text/xml') >= 0) {
            supportsXmlGetFeatureInfo = true;
            xmlContentType = 'text/xml';
        } else if (defined(format.indexOf) && format.indexOf('application/vnd.ogc.gml') >= 0) {
            supportsXmlGetFeatureInfo = true;
            xmlContentType = 'application/vnd.ogc.gml';
        } else if (defined(format.indexOf) && format.indexOf('text/html') >= 0) {
            supportsHtmlGetFeatureInfo = true;
        }
    }

    var result = [];

    if (supportsJsonGetFeatureInfo) {
        result.push(new GetFeatureInfoFormat('json'));
    }
    if (supportsXmlGetFeatureInfo) {
        result.push(new GetFeatureInfoFormat('xml', xmlContentType));
    }
    if (supportsHtmlGetFeatureInfo) {
        result.push(new GetFeatureInfoFormat('html'));
    }

    return result;
}

function requestMetadata(wmsItem) {
    var result = new Metadata();

    result.isLoading = true;

    result.promise = when(wmsItem.load()).then(function() {
        var json = wmsItem._rawMetadata;
        if (json && json.Service) {
            populateMetadataGroup(result.serviceMetadata, json.Service);
        } else {
            result.serviceErrorMessage = 'Service information not found in GetCapabilities operation response.';
        }

        if (wmsItem._thisLayerInRawMetadata) {
            populateMetadataGroup(result.dataSourceMetadata, wmsItem._thisLayerInRawMetadata);
        } else {
            result.dataSourceErrorMessage = 'Layer information not found in GetCapabilities operation response.';
        }

        result.isLoading = false;
    }).otherwise(function() {
        result.dataSourceErrorMessage = 'An error occurred while invoking the GetCapabilities service.';
        result.serviceErrorMessage = 'An error occurred while invoking the GetCapabilities service.';
        result.isLoading = false;
    });

    return result;
}

/* Given a comma-separated string of layer names, returns the layer objects corresponding to them. */
function findLayers(startLayer, names) {
    return names.split(',').map(function(i) {
        return findLayer(startLayer, i);
    });
}

function findLayer(startLayer, name) {
    if (startLayer.Name === name || startLayer.Title === name) {
        return startLayer;
    }

    var layers = startLayer.Layer;
    if (!defined(layers)) {
        return undefined;
    }

    var found = findLayer(layers, name);
    for (var i = 0; !found && i < layers.length; ++i) {
        var layer = layers[i];
        found = findLayer(layer, name);
    }

    return found;
}

function populateMetadataGroup(metadataGroup, sourceMetadata) {
    if (typeof sourceMetadata === 'string' || sourceMetadata instanceof String || sourceMetadata instanceof Array) {
        return;
    }

    for (var name in sourceMetadata) {
        if (sourceMetadata.hasOwnProperty(name) && name !== '_parent') {
            var value = sourceMetadata[name];

            var dest;
            if (name === 'BoundingBox' && value instanceof Array) {
                for (var i = 0; i < value.length; ++i) {
                    var subValue = value[i];

                    dest = new MetadataItem();
                    dest.name = name + ' (' + subValue.CRS + ')';
                    dest.value = subValue;

                    populateMetadataGroup(dest, subValue);

                    metadataGroup.items.push(dest);
                }
            } else {
                dest = new MetadataItem();
                dest.name = name;
                dest.value = value;

                populateMetadataGroup(dest, value);

                metadataGroup.items.push(dest);
            }
        }
    }
}

function updateInfoSection(item, overwrite, sectionName, sectionValue) {
    if (!definedNotNull(sectionValue) || sectionValue.length === 0) {
        return;
    }

    var section = item.findInfoSection(sectionName);
    if (!defined(section)) {
        item.info.push({
            name: sectionName,
            content: sectionValue
        });
    } else if (overwrite) {
        section.content = sectionValue;
    }
}

function updateValue(item, overwrite, propertyName, propertyValue) {
    if (!definedNotNull(propertyValue)) {
        return;
    }

    if (overwrite || !defined(item[propertyName])) {
        item[propertyName] = propertyValue;
    }
}

function crsIsMatch(crs, matchValue) {
    if (crs === matchValue) {
        return true;
    }

    if (crs instanceof Array && crs.indexOf(matchValue) >= 0) {
        return true;
    }

     return false;
}

function getInheritableProperty(layer, name, appendValues) {
    var value = [];
    while (defined(layer)) {
        if (defined(layer[name])) {
            if (appendValues) {
                value = value.concat((layer[name] instanceof Array) ? layer[name] : [layer[name]]);
            } else {
                return layer[name];
            }
        }
        layer = layer._parent;
    }

    return value.length > 0 ? value : undefined;
}

function capabilitiesXmlToJson(capabilities) {
    var json = xml2json(capabilities);
    updateParentReference(json.Capability);
    return json;
}

function updateParentReference(capabilitiesJson, parent) {
    capabilitiesJson._parent = parent;

    var layers = capabilitiesJson.Layer;

    if (layers instanceof Array) {
        for (var i = 0; i < layers.length; ++i) {
            updateParentReference(layers[i], capabilitiesJson);
        }
    } else if (defined(layers)) {
        updateParentReference(layers, capabilitiesJson);
    }
}

function getDataCustodian(capabilities) {
    if (defined(capabilities.Service.ContactInformation)) {
        var contactInfo = capabilities.Service.ContactInformation;

        var text = '';

        var primary = contactInfo.ContactPersonPrimary;
        if (definedNotNull(primary)) {
            if (definedNotNull(primary.ContactOrganization) && primary.ContactOrganization.length > 0) {
                text += primary.ContactOrganization + '<br/>';
            }
        }

        if (defined(contactInfo.ContactElectronicMailAddress) && contactInfo.ContactElectronicMailAddress.length > 0) {
            text += '[' + contactInfo.ContactElectronicMailAddress + '](mailto:' + contactInfo.ContactElectronicMailAddress + ')';
        }

        return text;
    } else {
        return undefined;
    }
}

module.exports = WebMapServiceCatalogItem;<|MERGE_RESOLUTION|>--- conflicted
+++ resolved
@@ -395,11 +395,7 @@
 WebMapServiceCatalogItem.prototype._load = function() {
     if (!defined(this._rawMetadata)) {
         var that = this;
-<<<<<<< HEAD
-        return loadXML(proxyUrl(this.terria, this.metadataUrl, this.forceProxy)).then(function(xml) {
-=======
         return loadXML(proxyCatalogItemUrl(this, this.metadataUrl)).then(function(xml) {
->>>>>>> 79bfc839
             var metadata = capabilitiesXmlToJson(xml);
             that.updateFromCapabilities(metadata, false);
         });
@@ -431,11 +427,7 @@
     }
 
     return new WebMapServiceImageryProvider({
-<<<<<<< HEAD
-        url : cleanAndProxyUrl( this.terria, this.url, this.forceProxy),
-=======
         url : cleanAndProxyUrl(this, this.url),
->>>>>>> 79bfc839
         layers : this.layers,
         getFeatureInfoFormats : this.getFeatureInfoFormats,
         parameters : parameters,
@@ -453,13 +445,8 @@
     tiled: true
 };
 
-<<<<<<< HEAD
-function cleanAndProxyUrl(terria, url, force) {
-    return proxyUrl(terria, cleanUrl(url), force);
-=======
 function cleanAndProxyUrl(catalogItem, url) {
     return proxyCatalogItemUrl(catalogItem, cleanUrl(url));
->>>>>>> 79bfc839
 }
 
 function cleanUrl(url) {
@@ -469,17 +456,6 @@
     return uri.toString();
 }
 
-<<<<<<< HEAD
-function proxyUrl(terria, url, force) {
-    if (defined(terria.corsProxy) && (terria.corsProxy.shouldUseProxy(url) || force)) {
-        return terria.corsProxy.getURL(url);
-    }
-
-    return url;
-}
-
-=======
->>>>>>> 79bfc839
 function getRectangleFromLayer(layer) {
     var egbb = layer.EX_GeographicBoundingBox; // required in WMS 1.3.0
     if (defined(egbb)) {
