'use strict';

/*global require*/
var URI = require('urijs');

var clone = require('terriajs-cesium/Source/Core/clone');
var combine = require('terriajs-cesium/Source/Core/combine');
var defined = require('terriajs-cesium/Source/Core/defined');
var defineProperties = require('terriajs-cesium/Source/Core/defineProperties');
var Ellipsoid = require('terriajs-cesium/Source/Core/Ellipsoid');
var freezeObject = require('terriajs-cesium/Source/Core/freezeObject');
var GeographicTilingScheme = require('terriajs-cesium/Source/Core/GeographicTilingScheme');
var GetFeatureInfoFormat = require('terriajs-cesium/Source/Scene/GetFeatureInfoFormat');
var JulianDate = require('terriajs-cesium/Source/Core/JulianDate');
var knockout = require('terriajs-cesium/Source/ThirdParty/knockout');
var loadXML = require('terriajs-cesium/Source/Core/loadXML');
var Rectangle = require('terriajs-cesium/Source/Core/Rectangle');
var TimeInterval = require('terriajs-cesium/Source/Core/TimeInterval');
var TimeIntervalCollection = require('terriajs-cesium/Source/Core/TimeIntervalCollection');
var WebMapServiceImageryProvider = require('terriajs-cesium/Source/Scene/WebMapServiceImageryProvider');
var WebMercatorTilingScheme = require('terriajs-cesium/Source/Core/WebMercatorTilingScheme');
var when = require('terriajs-cesium/Source/ThirdParty/when');

var containsAny = require('../Core/containsAny');
var Metadata = require('./Metadata');
var MetadataItem = require('./MetadataItem');
var TerriaError = require('../Core/TerriaError');
var ImageryLayerCatalogItem = require('./ImageryLayerCatalogItem');
var inherit = require('../Core/inherit');
var overrideProperty = require('../Core/overrideProperty');
var proxyCatalogItemUrl = require('./proxyCatalogItemUrl');
var unionRectangleArray = require('../Map/unionRectangleArray');
var xml2json = require('../ThirdParty/xml2json');
var LegendUrl = require('../Map/LegendUrl');

/**
 * A {@link ImageryLayerCatalogItem} representing a layer from a Web Map Service (WMS) server.
 *
 * @alias WebMapServiceCatalogItem
 * @constructor
 * @extends ImageryLayerCatalogItem
 *
 * @param {Terria} terria The Terria instance.
 */
var WebMapServiceCatalogItem = function(terria) {
    ImageryLayerCatalogItem.call(this, terria);

    this._rawMetadata = undefined;
    this._thisLayerInRawMetadata = undefined;
    this._allLayersInRawMetadata = undefined;

    this._metadata = undefined;
    this._getCapabilitiesUrl = undefined;
    this._legendUrl = undefined;
    this._rectangle = undefined;
    this._rectangleFromMetadata = undefined;
    this._intervalsFromMetadata = undefined;

    /**
     * Gets or sets the WMS layers to include.  To specify multiple layers, separate them
     * with a commas.  This property is observable.
     * @type {String}
     */
    this.layers = '';

    /**
     * Gets or sets the additional parameters to pass to the WMS server when requesting images.
     * If this property is undefined, {@link WebMapServiceCatalogItem.defaultParameters} is used.
     * @type {Object}
     */
    this.parameters = {};

    /**
     * Gets or sets the tiling scheme to pass to the WMS server when requesting images.
     * If this property is undefiend, the default tiling scheme of the provider is used.
     * @type {Object}
     */
    this.tilingScheme = undefined;

    /**
     * Gets or sets the formats in which to try WMS GetFeatureInfo requests.  If this property is undefined, the `WebMapServiceImageryProvider` defaults
     * are used.  This property is observable.
     * @type {GetFeatureInfoFormat[]}
     */
    this.getFeatureInfoFormats = undefined;

    /**
     * Gets or sets a value indicating whether a time dimension, if it exists in GetCapabilities, should be used to populate
     * the {@link ImageryLayerCatalogItem#intervals}.  If the {@link ImageryLayerCatalogItem#intervals} property is set explicitly
     * on this catalog item, the value of this property is ignored.
     * @type {Boolean}
     * @default true
     */
    this.populateIntervalsFromTimeDimension = true;

    /**
     * Gets or sets the denominator of the largest scale (smallest denominator) for which tiles should be requested.  For example, if this value is 1000, then tiles representing
     * a scale larger than 1:1000 (i.e. numerically smaller denominator, when zooming in closer) will not be requested.  Instead, tiles of the largest-available scale, as specified by this property,
     * will be used and will simply get blurier as the user zooms in closer.
     * @type {Number}
     */
    this.minScaleDenominator = undefined;

    /**
     * Gets or sets the maximum number of intervals that can be created by a single
     * date range, when specified in the form time/time/periodicity.
     * eg. 2015-04-27T16:15:00/2015-04-27T18:45:00/PT15M has 11 intervals
     * @type {Number}
     */
    this.maxRefreshIntervals = 1000;

    /**
     * Gets or sets whether this WMS has been identified as being provided by a GeoServer.
     * @type {Boolean}
     */
    this.isGeoServer = undefined;

    /**
     * Gets or sets whether this WMS has been identified as being provided by an Esri ArcGIS MapServer. No assumption is made about where an ArcGIS MapServer endpoint also exists.
     * @type {Boolean}
     */
    this.isEsri = undefined;

    /**
     * Gets or sets how many seconds time-series data with a start date but no end date should last, in seconds.
     * @type {Number}
     */
    this.displayDuration = undefined;

    this._sourceInfoItemNames = ['GetCapabilities URL'];

    knockout.track(this, [
        '_getCapabilitiesUrl', '_legendUrl', '_rectangle', '_rectangleFromMetadata', '_intervalsFromMetadata',
        'layers', 'parameters', 'getFeatureInfoFormats',
        'tilingScheme', 'populateIntervalsFromTimeDimension', 'minScaleDenominator']);

    // getCapabilitiesUrl and legendUrl are derived from url if not explicitly specified.
    overrideProperty(this, 'getCapabilitiesUrl', {
        get: function() {
            if (defined(this._getCapabilitiesUrl)) {
                return this._getCapabilitiesUrl;
            }

            if (defined(this.metadataUrl)) {
                return this.metadataUrl;
            }

            if (!defined(this.url)) {
                return undefined;
            }

            return cleanUrl(this.url) + '?service=WMS&version=1.3.0&request=GetCapabilities';
        },
        set: function(value) {
            this._getCapabilitiesUrl = value;
        }
    });

    overrideProperty(this, 'legendUrl', {
        get : function() {
            if (defined(this._legendUrl)) {
                return this._legendUrl;
            }
            if (!defined(this.url)) {
                return undefined;
            }
            var layer = this.layers.split(',')[0];
            // This is a double fallback. Generally we get a legend URL from the getCapabilities, or it's not supplied in the init file.
            return new LegendUrl(cleanUrl(this.url) +
                '?service=WMS&version=1.1.0&request=GetLegendGraphic&format=image/png&transparent=True&layer=' + layer, 'image/png');
        },
        set : function(value) {
            this._legendUrl = value;
        }
    });

    // The dataUrl must be explicitly specified.  Don't try to use `url` as the the dataUrl, because it won't work for a WMS URL.
    overrideProperty(this, 'dataUrl', {
        get : function() {
            return this._dataUrl;
        },
        set : function(value) {
            this._dataUrl = value;
        }
    });

    overrideProperty(this, 'dataUrlType', {
        get : function() {
            return this._dataUrlType;
        },
        set : function(value) {
            this._dataUrlType = value;
        }
    });
};

inherit(ImageryLayerCatalogItem, WebMapServiceCatalogItem);

defineProperties(WebMapServiceCatalogItem.prototype, {
    /**
     * Gets the type of data item represented by this instance.
     * @memberOf WebMapServiceCatalogItem.prototype
     * @type {String}
     */
    type : {
        get : function() {
            return 'wms';
        }
    },

    /**
     * Gets a human-readable name for this type of data source, 'Web Map Service (WMS)'.
     * @memberOf WebMapServiceCatalogItem.prototype
     * @type {String}
     */
    typeName : {
        get : function() {
            return 'Web Map Service (WMS)';
        }
    },

    /**
     * Gets a value indicating whether this {@link ImageryLayerCatalogItem} supports the {@link ImageryLayerCatalogItem#intervals}
     * property for configuring time-dynamic imagery.
     * @type {Boolean}
     */
    supportsIntervals : {
        get : function() {
            return true;
        }
    },

    /**
     * Gets the metadata associated with this data source and the server that provided it, if applicable.
     * @memberOf WebMapServiceCatalogItem.prototype
     * @type {Metadata}
     */
    metadata : {
        get : function() {
            if (!defined(this._metadata)) {
                this._metadata = requestMetadata(this);
            }
            return this._metadata;
        }
    },

    /**
     * Gets the set of functions used to update individual properties in {@link CatalogMember#updateFromJson}.
     * When a property name in the returned object literal matches the name of a property on this instance, the value
     * will be called as a function and passed a reference to this instance, a reference to the source JSON object
     * literal, and the name of the property.
     * @memberOf WebMapServiceCatalogItem.prototype
     * @type {Object}
     */
    updaters : {
        get : function() {
            return WebMapServiceCatalogItem.defaultUpdaters;
        }
    },

    /**
     * Gets the set of functions used to serialize individual properties in {@link CatalogMember#serializeToJson}.
     * When a property name on the model matches the name of a property in the serializers object lieral,
     * the value will be called as a function and passed a reference to the model, a reference to the destination
     * JSON object literal, and the name of the property.
     * @memberOf WebMapServiceCatalogItem.prototype
     * @type {Object}
     */
    serializers : {
        get : function() {
            return WebMapServiceCatalogItem.defaultSerializers;
        }
    }
});

WebMapServiceCatalogItem.defaultUpdaters = clone(ImageryLayerCatalogItem.defaultUpdaters);

WebMapServiceCatalogItem.defaultUpdaters.tilingScheme = function(wmsItem, json, propertyName, options) {
    if (json.tilingScheme === 'geographic') {
        wmsItem.tilingScheme = new GeographicTilingScheme();
    } else if (json.tilingScheme === 'web-mercator') {
        wmsItem.tilingScheme = new WebMercatorTilingScheme();
    } else {
        wmsItem.tilingScheme = json.tilingScheme;
    }
};

WebMapServiceCatalogItem.defaultUpdaters.getFeatureInfoFormats = function(wmsItem, json, propertyName, options) {
    var formats = [];

    for (var i = 0; i < json.getFeatureInfoFormats.length; ++i) {
        var format = json.getFeatureInfoFormats[i];
        formats.push(new GetFeatureInfoFormat(format.type, format.format));
    }

    wmsItem.getFeatureInfoFormats = formats;
};

freezeObject(WebMapServiceCatalogItem.defaultUpdaters);

WebMapServiceCatalogItem.defaultSerializers = clone(ImageryLayerCatalogItem.defaultSerializers);

// Serialize the underlying properties instead of the public views of them.
WebMapServiceCatalogItem.defaultSerializers.getCapabilitiesUrl = function(wmsItem, json, propertyName) {
    json.getCapabilitiesUrl = wmsItem._getCapabilitiesUrl;
};

WebMapServiceCatalogItem.defaultSerializers.tilingScheme = function(wmsItem, json, propertyName) {
    if (wmsItem.tilingScheme instanceof GeographicTilingScheme) {
        json.tilingScheme = 'geographic';
    } else if (wmsItem.tilingScheme instanceof WebMercatorTilingScheme) {
        json.tilingScheme = 'web-mercator';
    } else {
        json.tilingScheme = wmsItem.tilingScheme;
    }
};
freezeObject(WebMapServiceCatalogItem.defaultSerializers);

/**
 * The collection of strings that indicate an Abstract property should be ignored.  If these strings occur anywhere
 * in the Abstract, the Abstract will not be used.  This makes it easy to filter out placeholder data like
 * Geoserver's "A compliant implementation of WMS..." stock abstract.
 * @type {Array}
 */
WebMapServiceCatalogItem.abstractsToIgnore = [
    'A compliant implementation of WMS'
];

/**
 * Updates this catalog item from a WMS GetCapabilities document.
 * @param {Object|XMLDocument} capabilities The capabilities document.  This may be a JSON object or an XML document.  If it
 *                             is a JSON object, each layer is expected to have a `_parent` property with a reference to its
 *                             parent layer.
 * @param {Boolean} [overwrite=false] True to overwrite existing property values with data from the capabilities; false to
 *                  preserve any existing values.
 * @param {Object} [thisLayer] A reference to this layer within the JSON capabilities object.  If this parameter is not
 *                 specified or if `capabilities` is an XML document, the layer is found automatically based on this
 *                 catalog item's `layers` property.
 */
WebMapServiceCatalogItem.prototype.updateFromCapabilities = function(capabilities, overwrite, thisLayer) {
    if (defined(capabilities.documentElement)) {
        capabilities = capabilitiesXmlToJson(capabilities);
        thisLayer = undefined;
    }

    if (!defined(this.isGeoServer) && capabilities && capabilities.Service && capabilities.Service.KeywordList && capabilities.Service.KeywordList.Keyword && capabilities.Service.KeywordList.Keyword.indexOf('GEOSERVER') >= 0) {
        this.isGeoServer = true;
    }

    if (!defined(this.isEsri) && defined(capabilities["xmlns:esri_wms"]) || this.url.match(/\/MapServer\//)) {
        this.isEsri = true;
    }

    if (!defined(thisLayer)) {
        thisLayer = findLayers(capabilities.Capability.Layer, this.layers);

        if (defined(this.layers)) {
            var layers = this.layers.split(',');
            for (var i = 0; i < thisLayer.length; ++i) {
                if (!defined(thisLayer[i])) {
                    if (thisLayer.length > 1) {
                        console.log('A layer with the name or ID \"' + layers[i] + '\" does not exist on the WMS Server - ignoring it.');
                        thisLayer.splice(i, 1);
                        layers.splice(i, 1);
                        --i;
                    } else {
                        var suggested = capabilities && capabilities.Capability && capabilities.Capability.Layer && capabilities.Capability.Layer.Layer && capabilities.Capability.Layer.Layer.Name;
                        suggested = suggested ? ' (Perhaps it should be "' + suggested + '").' : '';
                        throw new TerriaError({
                            title: 'No layer found',
                            message: 'The WMS dataset "' + this.name + '" has no layers matching "' + this.layers + '".' + suggested +
                            '\n\nEither the catalog file has been set up incorrectly, or the WMS server has changed.' +
                            '\n\nPlease report this error by sending an email to <a href="mailto:' + this.terria.supportEmail + '">' + this.terria.supportEmail + '</a>.'
                        });
                    }
                } else {
                    layers[i] = thisLayer[i].Name;
                }
            }

            this.layers = layers.join(',');
        }

        if (thisLayer.length === 0) {
            return;
        }
    }

    this._rawMetadata = capabilities;

    if (Array.isArray(thisLayer)) {
        this._thisLayerInRawMetadata = thisLayer[0];
        this._allLayersInRawMetadata = thisLayer;
        thisLayer = this._thisLayerInRawMetadata;
    } else {
        this._thisLayerInRawMetadata = thisLayer;
        this._allLayersInRawMetadata = [thisLayer];
    }

    if (!containsAny(thisLayer.Abstract, WebMapServiceCatalogItem.abstractsToIgnore)) {
        updateInfoSection(this, overwrite, 'Data Description', thisLayer.Abstract);
    }

    var service = defined(capabilities.Service) ? capabilities.Service : {};

    // Show the service abstract if there is one, and if it isn't the Geoserver default "A compliant implementation..."
    if (!containsAny(service.Abstract, WebMapServiceCatalogItem.abstractsToIgnore) && service.Abstract !== thisLayer.Abstract) {
        updateInfoSection(this, overwrite, 'Service Description', service.Abstract);
    }

    var legendUri, legendMimeType;
    // There can be multiple styles - just get the first if so.
    var style = Array.isArray(thisLayer.Style) ? thisLayer.Style[0] : thisLayer.Style;
    if (style && style.LegendURL) {
        // According to the WMS schema, LegendURL is unbounded.
        var legendUrl = Array.isArray(style.LegendURL) ? style.LegendURL[0] : style.LegendURL;
        legendUri = new URI(decodeURIComponent(legendUrl.OnlineResource['xlink:href']));
        legendMimeType = legendUrl.Format;
    } else if (!defined(this._legendUrl)) {
        legendMimeType = this.legendUrl.mimeType;
        legendUri = new URI(this.legendUrl.url);
    }
    if (defined(legendUri)) {
        // We want to tweak either the URL we just picked up from GetCapabilities, or the default generated one. We leave any
        // catalog-provided URLs alone.
        if (legendUri.toString().match(/GetLegendGraphic/i)) {
            if (this.isGeoServer) {
                legendUri.setQuery('version', '1.1.0');
                var legendOptions = 'fontSize:14;forceLabels:on;fontAntiAliasing:true';
                legendUri.setQuery('transparent','True');       // remove if our background is no longer light
                // legendOptions += ';fontColor:0xDDDDDD' // enable if we can ensure a dark background
                // legendOptions += ';dpi:182';           // enable if we can scale the image back down by 50%.
                legendUri.setQuery('LEGEND_OPTIONS',legendOptions);
            } else if (this.isEsri) {
                // This sets the total dimensions of the legend, but if we don't know how many styles are included, we could make it worse
                // In some cases (eg few styles), we could increase the height to give them more room. But if we always force the height
                // and there are many styles, they'll end up very cramped. About the only solution would be to fetch the default legend, and then ask
                // for a legend that's a bit bigger than the default.
                // uri.setQuery('width', '300');
                // uri.setQuery('height', '300');

            }
        }
        var legend = new LegendUrl(legendUri.toString(), legendMimeType);
        updateValue(this, overwrite, '_legendUrl', legend);
    }


    // Show the Access Constraints if it isn't "none" (because that's the default, and usually a lie).
    if (defined(service.AccessConstraints) && !/^none$/i.test(service.AccessConstraints)) {
        updateInfoSection(this, overwrite, 'Access Constraints', service.AccessConstraints);
    }

    updateInfoSection(this, overwrite, 'Service Contact', getServiceContactInformation(capabilities));
    updateInfoSection(this, overwrite, 'GetCapabilities URL', this.getCapabilitiesUrl);

    updateValue(this, overwrite, 'minScaleDenominator', thisLayer.MinScaleDenominator);
    updateValue(this, overwrite, 'getFeatureInfoFormats', getFeatureInfoFormats(capabilities));
    updateValue(this, overwrite, 'rectangle', getRectangleFromLayers(this._allLayersInRawMetadata));
    updateValue(this, overwrite, 'intervals', getIntervalsFromLayer(this, thisLayer));

    var crs;
    if (defined(thisLayer.CRS)) {
        crs = getInheritableProperty(thisLayer, 'CRS', true);
    } else {
        crs = getInheritableProperty(thisLayer, 'SRS', true);
    }

    var tilingScheme;
    var srs;

    if (defined(crs)) {
        if (crsIsMatch(crs, 'EPSG:3857')) {
            // Standard Web Mercator
            tilingScheme = new WebMercatorTilingScheme();
            srs = 'EPSG:3857';
        } else if (crsIsMatch(crs, 'EPSG:900913')) {
            // Older code for Web Mercator
            tilingScheme = new WebMercatorTilingScheme();
            srs = 'EPSG:900913';
        } else if (crsIsMatch(crs, 'EPSG:4326')) {
            // Standard Geographic
            tilingScheme = new GeographicTilingScheme();
            srs = 'EPSG:4326';
        } else if (crsIsMatch(crs, 'CRS:84')) {
            // Another name for EPSG:4326
            tilingScheme = new GeographicTilingScheme();
            srs = 'CRS:84';
        } else if (crsIsMatch(crs, 'EPSG:4283')) {
            // Australian system that is equivalent to EPSG:4326.
            tilingScheme = new GeographicTilingScheme();
            srs = 'EPSG:4283';
        } else {
            // No known supported CRS listed.  Try the default, EPSG:3857, and hope for the best.
            tilingScheme = new WebMercatorTilingScheme();
            srs = 'EPSG:3857';
        }
    }

    updateValue(this, overwrite, 'tilingScheme', tilingScheme);

    if (!defined(this.parameters)) {
        this.parameters = {};
    }
    updateValue(this.parameters, overwrite, 'srs', srs);
};

WebMapServiceCatalogItem.prototype._load = function() {
    var that = this;
    var promises = [];

<<<<<<< HEAD
    if (!defined(this._rawMetadata) && defined(this.getCapabilitiesUrl)) {
        promises.push(loadXML(proxyCatalogItemUrl(this, this.getCapabilitiesUrl)).then(function(xml) {
=======
    if (!defined(this._rawMetadata)) {
        promises.push(loadXML(proxyCatalogItemUrl(that, that.getCapabilitiesUrl, '1d')).then(function(xml) {
>>>>>>> 98b61586
            var metadata = capabilitiesXmlToJson(xml);
            that.updateFromCapabilities(metadata, false);
        }));
    }

    // Query WMS for wfs or wcs URL if no dataUrl is present
    if (!defined(this.dataUrl) && defined(this.url)) {
        var describeLayersURL = cleanUrl(this.url) + '?service=WMS&version=1.1.1&sld_version=1.1.0&request=DescribeLayer&layers=' + encodeURIComponent(this.layers);

        promises.push(loadXML(proxyCatalogItemUrl(this, describeLayersURL, '1d')).then(function(xml) {
            var json = xml2json(xml);
            // LayerDescription could be an array. If so, only use the first element
            var LayerDescription = (json.LayerDescription instanceof Array) ? json.LayerDescription[0] : json.LayerDescription;
            if (defined(LayerDescription) && defined(LayerDescription.owsURL) && defined(LayerDescription.owsType)) {
                switch (LayerDescription.owsType.toLowerCase()) {
                    case 'wfs':
                        if (defined(LayerDescription.Query) && defined(LayerDescription.Query.typeName)) {
                            that.dataUrl = cleanUrl(LayerDescription.owsURL) + '?service=WFS&version=1.1.0&request=GetFeature&typeName=' + LayerDescription.Query.typeName + '&srsName=EPSG%3A4326&maxFeatures=1000';
                            that.dataUrlType = 'wfs-complete';
                        }
                        else {
                            that.dataUrl = cleanUrl(LayerDescription.owsURL);
                            that.dataUrlType = 'wfs';
                        }
                        break;
                    case 'wcs':
                        if (defined(LayerDescription.Query) && defined(LayerDescription.Query.typeName)) {
                            that.dataUrl = cleanUrl(LayerDescription.owsURL) + '?service=WCS&version=1.1.1&request=DescribeCoverage&identifiers=' + LayerDescription.Query.typeName;
                            that.dataUrlType = 'wcs-complete';
                        }
                        else {
                            that.dataUrl = cleanUrl(LayerDescription.owsURL);
                            that.dataUrlType = 'wcs';
                        }
                        break;
                }
            }
        }).otherwise(function(err) { })); // Catch potential XML error - doesn't matter if URL can't be retrieved
    }

    return when.all(promises);
};

WebMapServiceCatalogItem.prototype._createImageryProvider = function(time) {
    var parameters = objectToLowercase(this.parameters);
    if (defined(time)) {
        parameters = combine({ time: time }, parameters);
    }

    parameters = combine(parameters, WebMapServiceCatalogItem.defaultParameters);
    // request one more feature than we will show, so that we can tell the user if there are more not shown
    if (defined(parameters.feature_count)) {
        console.log(this.name + ': using parameters.feature_count (' + parameters.feature_count + ') to override maximumShownFeatureInfos (' + this.maximumShownFeatureInfos + ').');
        if (parameters.feature_count === 1) {
            this.maximumShownFeatureInfos = 1;
        } else {
            this.maximumShownFeatureInfos = parameters.feature_count - 1;
        }
    } else {
        parameters.feature_count = this.maximumShownFeatureInfos + 1;
    }

    var maximumLevel;

    if (defined(this.minScaleDenominator)) {
        var metersPerPixel = 0.00028; // from WMS 1.3.0 spec section 7.2.4.6.9
        var tileWidth = 256;

        var circumferenceAtEquator = 2 * Math.PI * Ellipsoid.WGS84.maximumRadius;
        var distancePerPixelAtLevel0 = circumferenceAtEquator / tileWidth;
        var level0ScaleDenominator = distancePerPixelAtLevel0 / metersPerPixel;

        // 1e-6 epsilon from WMS 1.3.0 spec, section 7.2.4.6.9.
        var ratio = level0ScaleDenominator / (this.minScaleDenominator - 1e-6);
        var levelAtMinScaleDenominator = Math.log(ratio) / Math.log(2);
        maximumLevel = levelAtMinScaleDenominator | 0;
    }

    return new WebMapServiceImageryProvider({
        url : cleanAndProxyUrl(this, this.url),
        layers : this.layers,
        getFeatureInfoFormats : this.getFeatureInfoFormats,
        parameters : parameters,
        getFeatureInfoParameters : parameters,
        tilingScheme : defined(this.tilingScheme) ? this.tilingScheme : new WebMercatorTilingScheme(),
        maximumLevel: maximumLevel
    });
};

WebMapServiceCatalogItem.defaultParameters = {
    transparent: true,
    format: 'image/png',
    exceptions: 'application/vnd.ogc.se_xml',
    styles: '',
    tiled: true
};

function cleanAndProxyUrl(catalogItem, url) {
    return proxyCatalogItemUrl(catalogItem, cleanUrl(url));
}

function cleanUrl(url) {
    // Strip off the search portion of the URL
    var uri = new URI(url);
    uri.search('');
    return uri.toString();
}

function getRectangleFromLayer(layer) {
    var egbb = layer.EX_GeographicBoundingBox; // required in WMS 1.3.0
    if (defined(egbb)) {
        return Rectangle.fromDegrees(egbb.westBoundLongitude, egbb.southBoundLatitude, egbb.eastBoundLongitude, egbb.northBoundLatitude);
    } else {
        var llbb = layer.LatLonBoundingBox; // required in WMS 1.0.0 through 1.1.1
        if (defined(llbb)) {
            return Rectangle.fromDegrees(llbb.minx, llbb.miny, llbb.maxx, llbb.maxy);
        }
    }
    return undefined;
}

function getRectangleFromLayers(layers) {
    if (!Array.isArray(layers)) {
        return getRectangleFromLayer(layers);
    }

    return unionRectangleArray(layers.map(function(item) {
        return getRectangleFromLayer(item);
    }));
}

function addDurationFromString(start, durationString, wmsItem) {
    // given an ISO8601 duration string such as PT1H or PT30M or P1D
    // add this duration to the start date
    // NOTE start is a javascript date, as is the result
    // returns false if the durationString is badly formed
    var matches = durationString.match(/^P(([0-9]+)D)?T?(([0-9]+)H)?(([0-9]+)M)?(([0-9]+)S)?$/);
    var stop = JulianDate.clone(start);
    if (matches) {
        // use +matches[i] to force number addition instead of string concatenation
        if (matches[2]) {
            JulianDate.addDays(start, +matches[2], stop);
        }
        if (matches[4]) {
            JulianDate.addHours(start, +matches[4], stop);
        }
        if (matches[6]) {
            JulianDate.addMinutes(start, +matches[6], stop);
        }
        if (matches[8]) {
            JulianDate.addSeconds(start, +matches[8], stop);
        }
    } else {
        wmsItem.terria.error.raiseEvent(new TerriaError({
            title: 'Badly formatted periodicity',
            message: '\
The "' + wmsItem.name + '" dataset has a badly formed periodicity, "' + durationString +
            '".  Click the dataset\'s Info button for more information about the dataset and the data custodian.'
        }));
        return false;
    }
    return stop;
}

function updateIntervalsFromIsoSegments(intervals, isoSegments, time, wmsItem) {
    var start = JulianDate.fromIso8601(isoSegments[0]);
    var stop = JulianDate.fromIso8601(isoSegments[1]);
    if (isoSegments.length === 2) {
        intervals.addInterval(new TimeInterval({
            start: start,
            stop: stop,
            data: time // http://mapserver.org/ogc/wms_time.html#supported-time-requests
        }));
    } else {
        // Note WMS uses extension ISO19128 of ISO8601; ISO 19128 allows start/end/periodicity
        // and does not use the "R[n]/" prefix for repeated intervals
        // eg. Data refreshed every 30 min: 2000-06-18T14:30Z/2000-06-18T14:30Z/PT30M
        // See 06-042_OpenGIS_Web_Map_Service_WMS_Implementation_Specification.pdf section D.4
        var thisStop = start,
            prevStop = start,
            stopDate = stop,
            count = 0;

        // Add intervals starting at start until:
        //    we detect a bad periodicity (which sets thisStop to false), or
        //    we go past the stop date, or
        //    we go past the max limit
        while (thisStop && prevStop <= stopDate && count < wmsItem.maxRefreshIntervals) {
            thisStop = addDurationFromString(prevStop, isoSegments[2], wmsItem);
            intervals.addInterval(new TimeInterval({
                start: prevStop,
                stop: thisStop || prevStop, // if there was a bad periodicity, use prevStop
                data: JulianDate.toIso8601(prevStop) // used to form the web request
            }));
            prevStop = thisStop;
            count++;
        }
    }
}

function updateIntervalsFromTimes(result, times, index, defaultDuration) {
    var start = JulianDate.fromIso8601(times[index]);
    var stop;

    if (defaultDuration) {
        stop = JulianDate.addMinutes(start, defaultDuration, new JulianDate());
    } else if (index < times.length - 1) {
        // if the next date has a slash in it, just use the first part of it
        var nextTimeIsoSegments = times[index + 1].split('/');
        stop = JulianDate.fromIso8601(nextTimeIsoSegments[0]);
    } else if (result.length > 0) {
        var previousInterval = result.get(result.length - 1);
        var duration = JulianDate.secondsDifference(previousInterval.stop, previousInterval.start);
        stop = JulianDate.addSeconds(start, duration, new JulianDate());
    } else {
        // There's exactly one time, so treat this layer as if it is not time-varying.
        return undefined;
    }
    result.addInterval(new TimeInterval({
        start: start,
        stop: stop,
        data: times[index]
    }));

}

function getIntervalsFromLayer(wmsItem, layer) {
    var dimensions = layer.Dimension;

    if (!defined(dimensions)) {
        return undefined;
    }

    if (!(dimensions instanceof Array)) {
        dimensions = [dimensions];
    }

    var result = new TimeIntervalCollection();

    for (var i = 0; i < dimensions.length; ++i) {
        var dimension = dimensions[i];

        if (dimension.name !== 'time') {
            continue;
        }

        // WMS 1.3.0 GetCapabilities has the times embedded right in the Dimension element.
        // WMS 1.1.0 puts the time in an Extent element.
        var extent;
        if (dimension instanceof String || typeof dimension === 'string') {
            extent = dimension;
        } else {
            // Find the corresponding extent.
            var extentList = layer.Extent;
            if (!defined(extentList)) {
                return undefined;
            }
            // If there is a single Extent, then extentList will actually be a string
            if (extentList instanceof String || typeof extentList === 'string') {
                extent = extentList;
            } else {
                for (var extentIndex = 0; extentIndex < extentList.length; ++extentIndex) {
                    var candidate = extentList[extentIndex];
                    if (candidate.name === 'time') {
                        extent = candidate;
                        break;
                    }
                }
            }
        }

        if (!defined(extent)) {
            return undefined;
        }

        var times = extent.split(',');

        for (var j = 0; j < times.length; ++j) {
            var isoSegments = times[j].split('/');
            if (isoSegments.length > 1) {
                updateIntervalsFromIsoSegments(result, isoSegments, times[j], wmsItem);
            } else {
                updateIntervalsFromTimes(result, times, j, wmsItem.displayDuration);
            }
        }
    }

    return result;
}

function getFeatureInfoFormats(capabilities) {
    var supportsJsonGetFeatureInfo = false;
    var supportsXmlGetFeatureInfo = false;
    var supportsHtmlGetFeatureInfo = false;
    var xmlContentType = 'text/xml';

    if (defined(capabilities.Capability.Request) &&
        defined(capabilities.Capability.Request.GetFeatureInfo) &&
        defined(capabilities.Capability.Request.GetFeatureInfo.Format)) {

        var format = capabilities.Capability.Request.GetFeatureInfo.Format;
        if (format === 'application/json') {
            supportsJsonGetFeatureInfo = true;
        } else if (defined(format.indexOf) && format.indexOf('application/json') >= 0) {
            supportsJsonGetFeatureInfo = true;
        }

        if (format === 'text/xml' || format === 'application/vnd.ogc.gml') {
            supportsXmlGetFeatureInfo = true;
            xmlContentType = format;
        } else if (defined(format.indexOf) && format.indexOf('text/xml') >= 0) {
            supportsXmlGetFeatureInfo = true;
            xmlContentType = 'text/xml';
        } else if (defined(format.indexOf) && format.indexOf('application/vnd.ogc.gml') >= 0) {
            supportsXmlGetFeatureInfo = true;
            xmlContentType = 'application/vnd.ogc.gml';
        } else if (defined(format.indexOf) && format.indexOf('text/html') >= 0) {
            supportsHtmlGetFeatureInfo = true;
        }
    }

    var result = [];

    if (supportsJsonGetFeatureInfo) {
        result.push(new GetFeatureInfoFormat('json'));
    }
    if (supportsXmlGetFeatureInfo) {
        result.push(new GetFeatureInfoFormat('xml', xmlContentType));
    }
    if (supportsHtmlGetFeatureInfo) {
        result.push(new GetFeatureInfoFormat('html'));
    }

    return result;
}

function requestMetadata(wmsItem) {
    var result = new Metadata();

    result.isLoading = true;

    result.promise = when(wmsItem.load()).then(function() {
        var json = wmsItem._rawMetadata;
        if (json && json.Service) {
            populateMetadataGroup(result.serviceMetadata, json.Service);
        } else {
            result.serviceErrorMessage = 'Service information not found in GetCapabilities operation response.';
        }

        if (wmsItem._thisLayerInRawMetadata) {
            populateMetadataGroup(result.dataSourceMetadata, wmsItem._thisLayerInRawMetadata);
        } else {
            result.dataSourceErrorMessage = 'Layer information not found in GetCapabilities operation response.';
        }

        result.isLoading = false;
    }).otherwise(function() {
        result.dataSourceErrorMessage = 'An error occurred while invoking the GetCapabilities service.';
        result.serviceErrorMessage = 'An error occurred while invoking the GetCapabilities service.';
        result.isLoading = false;
    });

    return result;
}

/* Given a comma-separated string of layer names, returns the layer objects corresponding to them. */
function findLayers(startLayer, names) {
    return names.split(',').map(function(i) {
        return findLayer(startLayer, i, false) || findLayer(startLayer, i, true);
    });
}

function findLayer(startLayer, name, allowMatchByTitle) {
    if (startLayer.Name === name || (allowMatchByTitle && startLayer.Title === name && defined(startLayer.Name))) {
        return startLayer;
    }

    var layers = startLayer.Layer;
    if (!defined(layers)) {
        return undefined;
    }

    var found = findLayer(layers, name, allowMatchByTitle);
    for (var i = 0; !found && i < layers.length; ++i) {
        var layer = layers[i];
        found = findLayer(layer, name, allowMatchByTitle);
    }

    return found;
}

function populateMetadataGroup(metadataGroup, sourceMetadata) {
    if (typeof sourceMetadata === 'string' || sourceMetadata instanceof String || sourceMetadata instanceof Array) {
        return;
    }

    for (var name in sourceMetadata) {
        if (sourceMetadata.hasOwnProperty(name) && name !== '_parent') {
            var value = sourceMetadata[name];

            var dest;
            if (name === 'BoundingBox' && value instanceof Array) {
                for (var i = 0; i < value.length; ++i) {
                    var subValue = value[i];

                    dest = new MetadataItem();
                    dest.name = name + ' (' + subValue.CRS + ')';
                    dest.value = subValue;

                    populateMetadataGroup(dest, subValue);

                    metadataGroup.items.push(dest);
                }
            } else {
                dest = new MetadataItem();
                dest.name = name;
                dest.value = value;

                populateMetadataGroup(dest, value);

                metadataGroup.items.push(dest);
            }
        }
    }
}

function updateInfoSection(item, overwrite, sectionName, sectionValue) {
    if (!defined(sectionValue) || sectionValue.length === 0) {
        return;
    }

    var section = item.findInfoSection(sectionName);
    if (!defined(section)) {
        item.info.push({
            name: sectionName,
            content: sectionValue
        });
    } else if (overwrite) {
        section.content = sectionValue;
    }
}

function updateValue(item, overwrite, propertyName, propertyValue) {
    if (!defined(propertyValue)) {
        return;
    }

    if (overwrite || !defined(item[propertyName])) {
        item[propertyName] = propertyValue;
    }
}

function crsIsMatch(crs, matchValue) {
    if (crs === matchValue) {
        return true;
    }

    if (crs instanceof Array && crs.indexOf(matchValue) >= 0) {
        return true;
    }

     return false;
}

function getInheritableProperty(layer, name, appendValues) {
    var value = [];
    while (defined(layer)) {
        if (defined(layer[name])) {
            if (appendValues) {
                value = value.concat((layer[name] instanceof Array) ? layer[name] : [layer[name]]);
            } else {
                return layer[name];
            }
        }
        layer = layer._parent;
    }

    return value.length > 0 ? value : undefined;
}

function capabilitiesXmlToJson(capabilities) {
    var json = xml2json(capabilities);
    updateParentReference(json.Capability);
    return json;
}

function updateParentReference(capabilitiesJson, parent) {
    capabilitiesJson._parent = parent;

    var layers = capabilitiesJson.Layer;

    if (layers instanceof Array) {
        for (var i = 0; i < layers.length; ++i) {
            updateParentReference(layers[i], capabilitiesJson);
        }
    } else if (defined(layers)) {
        updateParentReference(layers, capabilitiesJson);
    }
}

function getServiceContactInformation(capabilities) {
    if (defined(capabilities.Service.ContactInformation)) {
        var contactInfo = capabilities.Service.ContactInformation;

        var text = '';

        var primary = contactInfo.ContactPersonPrimary;
        if (defined(primary)) {
            if (defined(primary.ContactOrganization) && primary.ContactOrganization.length > 0) {
                text += primary.ContactOrganization + '<br/>';
            }
        }

        if (defined(contactInfo.ContactElectronicMailAddress) && contactInfo.ContactElectronicMailAddress.length > 0) {
            text += '[' + contactInfo.ContactElectronicMailAddress + '](mailto:' + contactInfo.ContactElectronicMailAddress + ')';
        }

        return text;
    } else {
        return undefined;
    }
}

// This is copied directly from Cesium's WebMapServiceImageryProvider.
function objectToLowercase(obj) {
    var result = {};
    for (var key in obj) {
        if (obj.hasOwnProperty(key)) {
            result[key.toLowerCase()] = obj[key];
        }
    }
    return result;
}


module.exports = WebMapServiceCatalogItem;<|MERGE_RESOLUTION|>--- conflicted
+++ resolved
@@ -509,13 +509,8 @@
     var that = this;
     var promises = [];
 
-<<<<<<< HEAD
     if (!defined(this._rawMetadata) && defined(this.getCapabilitiesUrl)) {
-        promises.push(loadXML(proxyCatalogItemUrl(this, this.getCapabilitiesUrl)).then(function(xml) {
-=======
-    if (!defined(this._rawMetadata)) {
-        promises.push(loadXML(proxyCatalogItemUrl(that, that.getCapabilitiesUrl, '1d')).then(function(xml) {
->>>>>>> 98b61586
+        promises.push(loadXML(proxyCatalogItemUrl(this, this.getCapabilitiesUrl, '1d')).then(function(xml) {
             var metadata = capabilitiesXmlToJson(xml);
             that.updateFromCapabilities(metadata, false);
         }));
