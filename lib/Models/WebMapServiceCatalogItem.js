"use strict";

/*global require*/
var URI = require("urijs");
var moment = require("moment");

var clone = require("terriajs-cesium/Source/Core/clone");
var combine = require("terriajs-cesium/Source/Core/combine");
var defaultValue = require("terriajs-cesium/Source/Core/defaultValue");
var defined = require("terriajs-cesium/Source/Core/defined");
var defineProperties = require("terriajs-cesium/Source/Core/defineProperties");
var Ellipsoid = require("terriajs-cesium/Source/Core/Ellipsoid");
var freezeObject = require("terriajs-cesium/Source/Core/freezeObject");
var GeographicTilingScheme = require("terriajs-cesium/Source/Core/GeographicTilingScheme");
var GetFeatureInfoFormat = require("terriajs-cesium/Source/Scene/GetFeatureInfoFormat");
var getToken = require("./getToken");
var ImageryProvider = require("terriajs-cesium/Source/Scene/ImageryProvider");
var JulianDate = require("terriajs-cesium/Source/Core/JulianDate");
var knockout = require("terriajs-cesium/Source/ThirdParty/knockout");
var loadXML = require("../Core/loadXML");
var Rectangle = require("terriajs-cesium/Source/Core/Rectangle");
var TimeInterval = require("terriajs-cesium/Source/Core/TimeInterval");
var TimeIntervalCollection = require("terriajs-cesium/Source/Core/TimeIntervalCollection");
var UrlTemplateImageryProvider = require("terriajs-cesium/Source/Scene/UrlTemplateImageryProvider");
var WebMapServiceImageryProvider = require("terriajs-cesium/Source/Scene/WebMapServiceImageryProvider");
var WebMercatorTilingScheme = require("terriajs-cesium/Source/Core/WebMercatorTilingScheme");
var when = require("terriajs-cesium/Source/ThirdParty/when");

var containsAny = require("../Core/containsAny");
var Metadata = require("./Metadata");
var MetadataItem = require("./MetadataItem");
var TerriaError = require("../Core/TerriaError");
var ImageryLayerCatalogItem = require("./ImageryLayerCatalogItem");
var inherit = require("../Core/inherit");
var overrideProperty = require("../Core/overrideProperty");
var proxyCatalogItemUrl = require("./proxyCatalogItemUrl");
var unionRectangleArray = require("../Map/unionRectangleArray");
var xml2json = require("../ThirdParty/xml2json");
var LegendUrl = require("../Map/LegendUrl");
var callWebCoverageService = require("./callWebCoverageService");

/**
 * A {@link ImageryLayerCatalogItem} representing a layer from a Web Map Service (WMS) server.
 *
 * @alias WebMapServiceCatalogItem
 * @constructor
 * @extends ImageryLayerCatalogItem
 *
 * @param {Terria} terria The Terria instance.
 */
var WebMapServiceCatalogItem = function(terria) {
  ImageryLayerCatalogItem.call(this, terria);

  this._rawMetadata = undefined;
  this._thisLayerInRawMetadata = undefined;
  this._allLayersInRawMetadata = undefined;

  this._metadata = undefined;
  this._getCapabilitiesUrl = undefined;

  this._rectangle = undefined;
  this._rectangleFromMetadata = undefined;
  this._intervalsFromMetadata = undefined;

  this._lastToken = undefined;
  this._newTokenRequestInFlight = undefined;

  /**
   * Gets or sets the WMS layers to include.  To specify multiple layers, separate them
   * with a commas.  This property is observable.
   * @type {String}
   */
  this.layers = "";

  /**
   * Gets or sets the URL of a WCS that enables clip-and-ship for this WMS item. This
   * proerty is part of an experimental feature and may be subject to change.
   * @type {String}
   */
  this.linkedWcsUrl = undefined;

  /**
   * Gets or sets the coverage name for linked WCS for clip-and-ship. This proerty is part
   * of an experimental feature and may be subject to change.
   * @type {String}
   */
  this.linkedWcsCoverage = "";

  /**
   * Gets or sets the comma-separated list of styles to request, one per layer list in {@link WebMapServiceCatalogItem#layers}.
   * This property is observable.
   * @type {String}
   */
  this.styles = "";

  /**
   * Gets or sets the additional parameters to pass to the WMS server when requesting images.
   * All parameter names must be entered in lowercase in order to be consistent with references in TerrisJS code.
   * If this property is undefined, {@link WebMapServiceCatalogItem.defaultParameters} is used.
   * @type {Object}
   */
  this.parameters = {};

  /**
   * Gets or sets the tiling scheme to pass to the WMS server when requesting images.
   * If this property is undefiend, the default tiling scheme of the provider is used.
   * @type {Object}
   */
  this.tilingScheme = undefined;

  /**
   * Gets or sets the formats in which to try WMS GetFeatureInfo requests.  If this property is undefined, the `WebMapServiceImageryProvider` defaults
   * are used.  This property is observable.
   * @type {GetFeatureInfoFormat[]}
   */
  this.getFeatureInfoFormats = undefined;

  /**
   * Gets or sets a value indicating whether a time dimension, if it exists in GetCapabilities, should be used to populate
   * the {@link ImageryLayerCatalogItem#intervals}.  If the {@link ImageryLayerCatalogItem#intervals} property is set explicitly
   * on this catalog item, the value of this property is ignored.
   * @type {Boolean}
   * @default true
   */
  this.populateIntervalsFromTimeDimension = true;

  /**
   * Gets or sets the denominator of the largest scale (smallest denominator) for which tiles should be requested.  For example, if this value is 1000, then tiles representing
   * a scale larger than 1:1000 (i.e. numerically smaller denominator, when zooming in closer) will not be requested.  Instead, tiles of the largest-available scale, as specified by this property,
   * will be used and will simply get blurier as the user zooms in closer.
   * @type {Number}
   */
  this.minScaleDenominator = undefined;

  /**
   * Gets or sets a value indicating whether to continue showing tiles or hide tiles when the {@link WebMapServiceCatalogItem#minScaleDenominator}
   * is exceeded. This property is observable.
   * @type {Boolean}
   * @default true
   */
  this.hideLayerAfterMinScaleDenominator = false;

  /**
   * Gets or sets the maximum number of intervals that can be created by a single
   * date range, when specified in the form time/time/periodicity.
   * eg. 2015-04-27T16:15:00/2015-04-27T18:45:00/PT15M has 11 intervals
   * @type {Number}
   */
  this.maxRefreshIntervals = 1000;

  /**
   * Gets or sets whether this WMS has been identified as being provided by a GeoServer.
   * @type {Boolean}
   */
  this.isGeoServer = undefined;

  /**
   * Gets or sets whether this WMS has been identified as being provided by an Esri ArcGIS MapServer. No assumption is made about where an ArcGIS MapServer endpoint also exists.
   * @type {Boolean}
   */
  this.isEsri = undefined;

  /**
   * Gets or sets whether this WMS has been identified as being provided by ncWMS.
   * @type {Boolean}
   */
  this.isNcWMS = undefined;

  /**
   * Gets or sets whether this WMS server has been identified as supporting the COLORSCALERANGE parameter.
   * @type {Boolean}
   */
  this.supportsColorScaleRange = undefined;

  /**
   * Gets or sets how many seconds time-series data with a start date but no end date should last, in seconds.
   * @type {Number}
   */
  this.displayDuration = undefined;

  /**
   * Gets or sets a value indicating whether the user's ability to change the display properties of this
   * catalog item is disabled.  For example, if true, {@link WebMapServiceCatalogItem#styles} should not be
   * changeable through the user interface.
   * This property is observable.
   * @type {Boolean}
   * @default false
   */
  this.disableUserChanges = false;

  /**
   * Gets or sets the available styles for each selected layer in {@link WebMapServiceCatalogItem#layers}.  If undefined,
   * this property is automatically populated from the WMS GetCapabilities on load.  This property is an object that has a
   * property named for each layer.  The value of the property is an array where each element in the array is a style supported
   * by the layer.  The style has `name`, `title`, `abstract`, and `legendUrl` properties.
   * This property is observable.
   * @type {Object}
   * @example
   * wmsItem.availableStyles = {
   *     'FVCOM-NECOFS-GOM3/x': [
   *         {
   *              name: 'default-scalar/default',
   *              title: 'default-scalar/default',
   *              abstract: 'default-scalar style, using the default palette.',
   *              legendUrl: new LegendUrl('http://www.smast.umassd.edu:8080/ncWMS2/wms?REQUEST=GetLegendGraphic&PALETTE=default&COLORBARONLY=true&WIDTH=110&HEIGHT=264', 'image/png')
   *         }
   *     ]
   * };
   */
  this.availableStyles = undefined;

  /**
   * Gets or sets the minumum of the color scale range.  Because COLORSCALERANGE is a non-standard
   * property supported by ncWMS servers, this property is ignored unless {@link WebMapServiceCatalogItem#supportsColorScaleRange}
   * is true.  {@link WebMapServiceCatalogItem#colorScaleMaximum} must be set as well.
   * @type {Number}
   */
  this.colorScaleMinimum = undefined;

  /**
   * Gets or sets the maximum of the color scale range.  Because COLORSCALERANGE is a non-standard
   * property supported by ncWMS servers, this property is ignored unless {@link WebMapServiceCatalogItem#supportsColorScaleRange}
   * is true.  {@link WebMapServiceCatalogItem#colorScaleMinimum} must be set as well.
   * @type {Number}
   */
  this.colorScaleMaximum = undefined;

  /**
   * Gets or sets the list of additional dimensions (e.g. elevation) and their possible values available from the
   * WMS server.  If undefined, this property is automatically populated from the WMS GetCapabilities on load.
   * This property is an object that has a property named for each layer.  The value of the property is an array
   * of dimensions available for this layer.  A dimension has the fields shown in the example below.  See the
   * WMS 1.3.0 specification, section C.2, for a description of the fields.  All fields are optional except
   * `name` and `options`.  This property is observable.
   * @type {Object}
   * @example
   * wmsItem.availableDimensions = {
   *     mylayer: [
   *         {
   *             name: 'elevation',
   *             units: 'CRS:88',
   *             unitSymbol: 'm',
   *             default: -0.03125,
   *             multipleValues: false,
   *             nearestValue: false,
   *             options: [
   *                 -0.96875,
   *                 -0.90625,
   *                 -0.84375,
   *                 -0.78125,
   *                 -0.71875,
   *                 -0.65625,
   *                 -0.59375,
   *                 -0.53125,
   *                 -0.46875,
   *                 -0.40625,
   *                 -0.34375,
   *                 -0.28125,
   *                 -0.21875,
   *                 -0.15625,
   *                 -0.09375,
   *                 -0.03125
   *             ]
   *         }
   *     ]
   * };
   */
  this.availableDimensions = undefined;

  /**
   * Gets or sets the selected values for dimensions available for this WMS layer.  The value of this property is
   * an object where each key is the name of a dimension and each value is the value to use for that dimension.
   * Note that WMS does not allow dimensions to be explicitly specified per layer.  So the selected dimension values are
   * applied to all layers with a corresponding dimension.
   * This property is observable.
   * @type {Object}
   * @example
   * wmsItem.dimensions = {
   *     elevation: -0.65625
   * };
   */
  this.dimensions = undefined;

  /**
   * Gets or sets the URL to use for requesting tokens. Typically, this is set to `/esri-token-auth` to use
   * the ArcGIS token mechanism built into terriajs-server.
   * @type {String}
   */
  this.tokenUrl = undefined;

  /**
   * Gets or sets the name of the URL query parameter used to provide the token
   * to the server. This property is ignored if {@link WebMapServiceCatalogItem#tokenUrl} is undefined.
   * @type {String}
   * @default 'token'
   */
  this.tokenParameterName = "token";

  /**
   * Gets or sets the set of HTTP status codes that indicate that a token is invalid.
   * This property is ignored if {@link WebMapServiceCatalogItem#tokenUrl} is undefined.
   * @type {Number[]}
   * @default [401, 498, 499]
   */
  this.tokenInvalidHttpCodes = [401, 498, 499];

  this._sourceInfoItemNames = ["GetCapabilities URL"];

  knockout.track(this, [
    "_getCapabilitiesUrl",
    "_rectangle",
    "_rectangleFromMetadata",
    "_intervalsFromMetadata",
    "layers",
    "styles",
    "parameters",
    "getFeatureInfoFormats",
    "tilingScheme",
    "populateIntervalsFromTimeDimension",
    "minScaleDenominator",
    "disableUserChanges",
    "availableStyles",
    "colorScaleMinimum",
    "colorScaleMaximum",
    "availableDimensions",
    "dimensions",
    "tokenUrl",
    "tokenParameterName",
    "tokenInvalidHttpCodes",
    "_lastToken",
    "_thisLayerInRawMetadata",
    "_allLayersInRawMetadata"
  ]);

  // getCapabilitiesUrl and legendUrl are derived from url if not explicitly specified.
  overrideProperty(this, "getCapabilitiesUrl", {
    get: function() {
      if (defined(this._getCapabilitiesUrl)) {
        return this._getCapabilitiesUrl;
      }

      if (defined(this.metadataUrl)) {
        return this.metadataUrl;
      }

      if (!defined(this.url)) {
        return undefined;
      }

      return (
        cleanUrl(this.url) +
        "?service=WMS&version=1.3.0&request=GetCapabilities"
      );
    },
    set: function(value) {
      this._getCapabilitiesUrl = value;
    }
  });

  var legendUrlsBase = Object.getOwnPropertyDescriptor(this, "legendUrls");

  overrideProperty(this, "legendUrls", {
    get: function() {
      if (defined(this._legendUrls)) {
        return this._legendUrls;
      } else if (defined(this._legendUrl)) {
        return [this._legendUrl];
      } else {
        return computeLegendUrls(this);
      }
    },
    set: function(value) {
      legendUrlsBase.set.call(this, value);
    }
  });

  // The dataUrl must be explicitly specified.  Don't try to use `url` as the the dataUrl, because it won't work for a WMS URL.
  overrideProperty(this, "dataUrl", {
    get: function() {
      return this._dataUrl;
    },
    set: function(value) {
      this._dataUrl = value;
    }
  });

  overrideProperty(this, "dataUrlType", {
    get: function() {
      return this._dataUrlType;
    },
    set: function(value) {
      this._dataUrlType = value;
    }
  });
};

inherit(ImageryLayerCatalogItem, WebMapServiceCatalogItem);

defineProperties(WebMapServiceCatalogItem.prototype, {
  /**
   * Gets the type of data item represented by this instance.
   * @memberOf WebMapServiceCatalogItem.prototype
   * @type {String}
   */
  type: {
    get: function() {
      return "wms";
    }
  },

  /**
   * Gets a human-readable name for this type of data source, 'Web Map Service (WMS)'.
   * @memberOf WebMapServiceCatalogItem.prototype
   * @type {String}
   */
  typeName: {
    get: function() {
      return "Web Map Service (WMS)";
    }
  },

  /**
   * Gets a value indicating whether this {@link ImageryLayerCatalogItem} supports the {@link ImageryLayerCatalogItem#intervals}
   * property for configuring time-dynamic imagery.
   * @type {Boolean}
   */
  supportsIntervals: {
    get: function() {
      return true;
    }
  },

  /**
   * Gets the metadata associated with this data source and the server that provided it, if applicable.
   * @memberOf WebMapServiceCatalogItem.prototype
   * @type {Metadata}
   */
  metadata: {
    get: function() {
      if (!defined(this._metadata)) {
        this._metadata = requestMetadata(this);
      }
      return this._metadata;
    }
  },

  /**
   * Gets the set of functions used to update individual properties in {@link CatalogMember#updateFromJson}.
   * When a property name in the returned object literal matches the name of a property on this instance, the value
   * will be called as a function and passed a reference to this instance, a reference to the source JSON object
   * literal, and the name of the property.
   * @memberOf WebMapServiceCatalogItem.prototype
   * @type {Object}
   */
  updaters: {
    get: function() {
      return WebMapServiceCatalogItem.defaultUpdaters;
    }
  },

  /**
   * Gets the set of functions used to serialize individual properties in {@link CatalogMember#serializeToJson}.
   * When a property name on the model matches the name of a property in the serializers object literal,
   * the value will be called as a function and passed a reference to the model, a reference to the destination
   * JSON object literal, and the name of the property.
   * @memberOf WebMapServiceCatalogItem.prototype
   * @type {Object}
   */
  serializers: {
    get: function() {
      return WebMapServiceCatalogItem.defaultSerializers;
    }
  },

  /**
   * Gets the set of names of the properties to be serialized for this object when {@link CatalogMember#serializeToJson} is called
   * for a share link.
   * @memberOf WebMapServiceCatalogItem.prototype
   * @type {String[]}
   */
  propertiesForSharing: {
    get: function() {
      return WebMapServiceCatalogItem.defaultPropertiesForSharing;
    }
  },

  /**
   * Gets the title of each of the layers in {@link WebMapServiceCatalogItem#layers}.  If the layer
   * titles are not yet known (because GetCapabilities has not been loaded yet, for example), this
   * property will return undefined.
   * @memberOf ImageryLayerCatalogItem.prototype
   * @type {String[]}
   */
  layerTitles: {
    get: function() {
      if (!defined(this._allLayersInRawMetadata)) {
        return undefined;
      }
      return this._allLayersInRawMetadata.map(function(layer) {
        return layer.Title || layer.Name;
      });
    }
  }
});

WebMapServiceCatalogItem.defaultUpdaters = clone(
  ImageryLayerCatalogItem.defaultUpdaters
);

WebMapServiceCatalogItem.defaultUpdaters.tilingScheme = function(
  wmsItem,
  json,
  propertyName,
  options
) {
  if (json.tilingScheme === "geographic") {
    wmsItem.tilingScheme = new GeographicTilingScheme();
  } else if (json.tilingScheme === "web-mercator") {
    wmsItem.tilingScheme = new WebMercatorTilingScheme();
  } else {
    wmsItem.tilingScheme = json.tilingScheme;
  }
};

WebMapServiceCatalogItem.defaultUpdaters.getFeatureInfoFormats = function(
  wmsItem,
  json,
  propertyName,
  options
) {
  var formats = [];

  for (var i = 0; i < json.getFeatureInfoFormats.length; ++i) {
    var format = json.getFeatureInfoFormats[i];
    formats.push(new GetFeatureInfoFormat(format.type, format.format));
  }

  wmsItem.getFeatureInfoFormats = formats;
};

freezeObject(WebMapServiceCatalogItem.defaultUpdaters);

WebMapServiceCatalogItem.defaultSerializers = clone(
  ImageryLayerCatalogItem.defaultSerializers
);

// Serialize the underlying properties instead of the public views of them.
WebMapServiceCatalogItem.defaultSerializers.getCapabilitiesUrl = function(
  wmsItem,
  json,
  propertyName
) {
  json.getCapabilitiesUrl = wmsItem._getCapabilitiesUrl;
};

WebMapServiceCatalogItem.defaultSerializers.tilingScheme = function(
  wmsItem,
  json,
  propertyName
) {
  if (wmsItem.tilingScheme instanceof GeographicTilingScheme) {
    json.tilingScheme = "geographic";
  } else if (wmsItem.tilingScheme instanceof WebMercatorTilingScheme) {
    json.tilingScheme = "web-mercator";
  } else {
    json.tilingScheme = wmsItem.tilingScheme;
  }
};

// Do not serialize availableDimensions, availableStyles, intervals, description, info - these can be huge and can be recovered from the server.
// Normally when you share a WMS item, it is inside a WMS group, and when CatalogGroups are shared, they share their contents applying the
// CatalogMember.propertyFilters.sharedOnly filter, which only shares the "propertiesForSharing".
// However, if you create a straight WMS item outside a group (eg. by duplicating it), then share it, it will serialize everything it can.
WebMapServiceCatalogItem.defaultSerializers.availableDimensions = function() {};
WebMapServiceCatalogItem.defaultSerializers.availableStyles = function() {};
WebMapServiceCatalogItem.defaultSerializers.intervals = function() {};
WebMapServiceCatalogItem.defaultSerializers.description = function() {};
WebMapServiceCatalogItem.defaultSerializers.info = function() {};

freezeObject(WebMapServiceCatalogItem.defaultSerializers);

/**
 * Gets or sets the default set of properties that are serialized when serializing a {@link CatalogItem}-derived object
 * for a share link.
 * @type {String[]}
 */
WebMapServiceCatalogItem.defaultPropertiesForSharing = clone(
  ImageryLayerCatalogItem.defaultPropertiesForSharing
);
WebMapServiceCatalogItem.defaultPropertiesForSharing.push("styles");
WebMapServiceCatalogItem.defaultPropertiesForSharing.push("colorScaleMinimum");
WebMapServiceCatalogItem.defaultPropertiesForSharing.push("colorScaleMaximum");
WebMapServiceCatalogItem.defaultPropertiesForSharing.push("dimensions");

freezeObject(WebMapServiceCatalogItem.defaultPropertiesForSharing);

/**
 * The collection of strings that indicate an Abstract property should be ignored.  If these strings occur anywhere
 * in the Abstract, the Abstract will not be used.  This makes it easy to filter out placeholder data like
 * Geoserver's "A compliant implementation of WMS..." stock abstract.
 * @type {Array}
 */
WebMapServiceCatalogItem.abstractsToIgnore = [
  "A compliant implementation of WMS"
];

WebMapServiceCatalogItem.getAllAvailableStylesFromCapabilities = function(
  capabilities,
  layers,
  result,
  inheritedStyles
) {
  if (!defined(result)) {
    result = {};
    layers =
      capabilities && capabilities.Capability
        ? capabilities.Capability.Layer
        : [];
  }

  if (!defined(layers)) {
    return result;
  }

  layers = Array.isArray(layers) ? layers : [layers];

  for (var i = 0; i < layers.length; ++i) {
    var layer = layers[i];
    var styles = WebMapServiceCatalogItem.getSingleLayerStylesFromCapabilities(
      layer,
      inheritedStyles
    );
    if (defined(layer.Name) && layer.Name.length > 0) {
      result[layer.Name] = styles;
    }
    WebMapServiceCatalogItem.getAllAvailableStylesFromCapabilities(
      capabilities,
      layer.Layer,
      result,
      styles
    );
  }

  return result;
};

WebMapServiceCatalogItem.getSingleLayerStylesFromCapabilities = function(
  layerInCapabilities,
  inheritedStyles
) {
  inheritedStyles = inheritedStyles || [];

  if (!defined(layerInCapabilities) || !defined(layerInCapabilities.Style)) {
    return inheritedStyles;
  }

  var styles = Array.isArray(layerInCapabilities.Style)
    ? layerInCapabilities.Style
    : [layerInCapabilities.Style];
  return inheritedStyles.concat(
    styles.map(function(style) {
      var legendUrl = Array.isArray(style.LegendURL)
        ? style.LegendURL[0]
        : style.LegendURL;

      var legendUri, legendMimeType;
      if (
        legendUrl &&
        legendUrl.OnlineResource &&
        legendUrl.OnlineResource["xlink:href"]
      ) {
        legendUri = new URI(
          decodeURIComponent(legendUrl.OnlineResource["xlink:href"])
        );
        legendMimeType = legendUrl.Format;
      }

      return {
        name: style.Name,
        title: style.Title,
        abstract: style.Abstract,
        legendUri: legendUri
          ? new LegendUrl(legendUri.toString(), legendMimeType)
          : undefined
      };
    })
  );
};

WebMapServiceCatalogItem.getAllAvailableDimensionsFromCapabilities = function(
  capabilities,
  layers,
  result,
  inheritedDimensions
) {
  if (!defined(result)) {
    result = {};
    layers =
      capabilities && capabilities.Capability
        ? capabilities.Capability.Layer
        : [];
  }

  if (!defined(layers)) {
    return result;
  }

  layers = Array.isArray(layers) ? layers : [layers];

  for (var i = 0; i < layers.length; ++i) {
    var layer = layers[i];
    var dimensions = WebMapServiceCatalogItem.getSingleLayerDimensionsFromCapabilities(
      layer,
      inheritedDimensions
    );
    if (defined(layer.Name) && layer.Name.length > 0) {
      result[layer.Name] = dimensions;
    }
    WebMapServiceCatalogItem.getAllAvailableDimensionsFromCapabilities(
      capabilities,
      layer.Layer,
      result,
      dimensions
    );
  }

  return result;
};

WebMapServiceCatalogItem.getSingleLayerDimensionsFromCapabilities = function(
  layerInCapabilities,
  inheritedDimensions
) {
  inheritedDimensions = inheritedDimensions || [];

  if (
    !defined(layerInCapabilities) ||
    !defined(layerInCapabilities.Dimension)
  ) {
    return inheritedDimensions;
  }

  var dimensions = Array.isArray(layerInCapabilities.Dimension)
    ? layerInCapabilities.Dimension
    : [layerInCapabilities.Dimension];

  // WMS 1.1.1 puts dimension values in an Extent element instead of directly in the Dimension element.
  var extents = layerInCapabilities.Extent
    ? Array.isArray(layerInCapabilities.Extent)
      ? layerInCapabilities.Extent
      : [layerInCapabilities.Extent]
    : [];

  // Filter out inherited dimensions that are duplicated here.  Child layer dimensions override parent layer dimensions.
  inheritedDimensions = inheritedDimensions.filter(
    inheritedDimension =>
      dimensions.filter(dimension => dimension.name === inheritedDimension.name)
        .length === 0
  );

  return inheritedDimensions.concat(
    dimensions.map(dimension => {
      var correspondingExtent = extents.filter(
        extent => extent.name === dimension.name
      )[0];

      var options;
      if (correspondingExtent && correspondingExtent.split) {
        options = correspondingExtent.split(",");
      } else if (dimension.split) {
        options = dimension.split(",");
      } else {
        options = [];
      }

      return {
        name: dimension.name,
        units: dimension.units,
        unitSymbol: dimension.unitSymbol,
        default: dimension.default,
        multipleValues: dimension.multipleValues,
        nearestValue: dimension.nearestValue,
        options: options
      };
    })
  );
};

/**
 * Updates this catalog item from a WMS GetCapabilities document.
 * @param {Object|XMLDocument} capabilities The capabilities document.  This may be a JSON object or an XML document.  If it
 *                             is a JSON object, each layer is expected to have a `_parent` property with a reference to its
 *                             parent layer.
 * @param {Boolean} [overwrite=false] True to overwrite existing property values with data from the capabilities; false to
 *                  preserve any existing values.
 * @param {Object} [thisLayer] A reference to this layer within the JSON capabilities object.  If this parameter is not
 *                 specified or if `capabilities` is an XML document, the layer is found automatically based on this
 *                 catalog item's `layers` property.
 * @param {Object} [infoDerivedFromCapabilities] Additional information already derived from the GetCapabilities document, including:
 * @param {Object} [infoDerivedFromCapabilities.availableStyles] The available styles from this WMS server, structured as in the
 *                 {@link WebMapServiceCatalogItem#availableStyles} property.
 * @param {Object} [infoDerivedFromCapabilities.availableDimensions] The available dimensions from this WMS server, structured as in
 *                 the {@link WebMapServiceCatalogItem#availableDimensions} property.
 */
WebMapServiceCatalogItem.prototype.updateFromCapabilities = function(
  capabilities,
  overwrite,
  thisLayer,
  infoDerivedFromCapabilities
) {
  if (defined(capabilities.documentElement)) {
    capabilities = capabilitiesXmlToJson(this, capabilities);
    thisLayer = undefined;
  }

  if (!defined(this.availableStyles)) {
    if (
      defined(infoDerivedFromCapabilities) &&
      defined(infoDerivedFromCapabilities.availableStyles)
    ) {
      this.availableStyles = infoDerivedFromCapabilities.availableStyles;
    } else {
      this.availableStyles = WebMapServiceCatalogItem.getAllAvailableStylesFromCapabilities(
        capabilities
      );
    }
  }

  if (!defined(this.availableDimensions)) {
    if (
      defined(infoDerivedFromCapabilities) &&
      defined(infoDerivedFromCapabilities.availableDimensions)
    ) {
      this.availableDimensions =
        infoDerivedFromCapabilities.availableDimensions;
    } else {
      this.availableDimensions = WebMapServiceCatalogItem.getAllAvailableDimensionsFromCapabilities(
        capabilities
      );
    }
  }

  if (
    !defined(this.isGeoServer) &&
    capabilities &&
    capabilities.Service &&
    capabilities.Service.KeywordList &&
    capabilities.Service.KeywordList.Keyword &&
    capabilities.Service.KeywordList.Keyword.indexOf("GEOSERVER") >= 0
  ) {
    this.isGeoServer = true;
  }

  if (
    (!defined(this.isEsri) && defined(capabilities["xmlns:esri_wms"])) ||
    this.url.match(/\/MapServer\//)
  ) {
    this.isEsri = true;
  }

  if (
    !defined(this.isNcWMS) &&
    capabilities &&
    capabilities.Capability &&
    capabilities.Capability.Layer
  ) {
    var myLayer = findLayers(capabilities.Capability.Layer, this.layers);
    if (defined(myLayer) && myLayer.length > 0) {
      myLayer = myLayer[0];
      if (myLayer && myLayer.Style && myLayer.Style.length > 0) {
        for (var j = 0; j < myLayer.Style.length; ++j) {
          if (
            !defined(this.isNcWMS) &&
            myLayer.Style[j].Name &&
            (myLayer.Style[j].Name.match(/boxfill\/rainbow/i) ||
              myLayer.Style[j].Name.match(/default-scalar\/default/i) ||
              myLayer.Style[j].Name.match(/default-vector\/default/i))
          ) {
            this.isNcWMS = true;
          }
        }
      }
    }
  }

  if (!defined(this.supportsColorScaleRange)) {
    this.supportsColorScaleRange = this.isNcWMS;

    if (!this.supportsColorScaleRange) {
      var hasExtendedRequests =
        capabilities.Capability &&
        capabilities.Capability.ExtendedCapabilities &&
        capabilities.Capability.ExtendedCapabilities.ExtendedRequest;

      if (hasExtendedRequests) {
        var extendedRequests =
          capabilities.Capability.ExtendedCapabilities.ExtendedRequest;
        extendedRequests = Array.isArray(extendedRequests)
          ? extendedRequests
          : [extendedRequests];

        var extendedGetMap = extendedRequests.filter(
          request => request.Request === "GetMap"
        )[0];
        if (extendedGetMap) {
          var urlParameters = Array.isArray(extendedGetMap.UrlParameter)
            ? extendedGetMap.UrlParameter
            : [extendedGetMap.UrlParameter];
          var colorScaleRangeParameter = urlParameters.filter(
            parameter => parameter.ParameterName === "COLORSCALERANGE"
          )[0];
          this.supportsColorScaleRange = defined(colorScaleRangeParameter);
        }
      }
    }
  }

  if (!defined(thisLayer)) {
    thisLayer = findLayers(capabilities.Capability.Layer, this.layers);

    if (defined(this.layers)) {
      var layers = this.layers.split(",");
      var styles = (this.styles || this.parameters.styles || "").split(",");
      for (var i = 0; i < thisLayer.length; ++i) {
        if (!defined(thisLayer[i])) {
          if (thisLayer.length > 1) {
            console.log(
              'A layer with the name or ID "' +
                layers[i] +
                '" does not exist on the WMS Server - ignoring it.'
            );
            thisLayer.splice(i, 1);
            layers.splice(i, 1);
            styles.splice(i, 1);
            --i;
          } else {
            var suggested =
              capabilities &&
              capabilities.Capability &&
              capabilities.Capability.Layer &&
              capabilities.Capability.Layer.Layer &&
              capabilities.Capability.Layer.Layer.Name;
            suggested = suggested
              ? ' (Perhaps it should be "' + suggested + '").'
              : "";
            throw new TerriaError({
              title: "No layer found",
              message:
                'The WMS dataset "' +
                this.name +
                '" has no layers matching "' +
                this.layers +
                '".' +
                suggested +
                "\n\nEither the catalog file has been set up incorrectly, or the WMS server has changed." +
                '\n\nPlease report this error by sending an email to <a href="mailto:' +
                this.terria.supportEmail +
                '">' +
                this.terria.supportEmail +
                "</a>."
            });
          }
        } else {
          layers[i] = thisLayer[i].Name;
        }
      }

      this.layers = layers.join(",");
      this.styles = styles.join(",");
    }

    if (thisLayer.length === 0) {
      return;
    }
  }

  this._rawMetadata = capabilities;

  if (Array.isArray(thisLayer)) {
    this._thisLayerInRawMetadata = thisLayer[0];
    this._allLayersInRawMetadata = thisLayer;
    thisLayer = this._thisLayerInRawMetadata;
  } else {
    this._thisLayerInRawMetadata = thisLayer;
    this._allLayersInRawMetadata = [thisLayer];
  }

  this._overwriteFromGetCapabilities = overwrite;
};

function loadFromCapabilities(wmsItem) {
  var thisLayer = wmsItem._thisLayerInRawMetadata;
  if (!defined(thisLayer)) {
    return;
  }

  var overwrite = wmsItem._overwriteFromGetCapabilities;
  var capabilities = wmsItem._rawMetadata;

  if (
    !containsAny(thisLayer.Abstract, WebMapServiceCatalogItem.abstractsToIgnore)
  ) {
    updateInfoSection(
      wmsItem,
      overwrite,
      "Data Description",
      thisLayer.Abstract
    );
  }

  var service = defined(capabilities.Service) ? capabilities.Service : {};

  // Show the service abstract if there is one, and if it isn't the Geoserver default "A compliant implementation..."
  if (
    !containsAny(
      service.Abstract,
      WebMapServiceCatalogItem.abstractsToIgnore
    ) &&
    service.Abstract !== thisLayer.Abstract
  ) {
    updateInfoSection(
      wmsItem,
      overwrite,
      "Service Description",
      service.Abstract
    );
  }

  // If style is defined in parameters, use that, but only if a style with that name can be found.
  // Otherwise use first style in list.
  var style = Array.isArray(thisLayer.Style)
    ? thisLayer.Style[0]
    : thisLayer.Style;
  if (defined(wmsItem.parameters.styles)) {
    var styleName = wmsItem.parameters.styles;
    if (Array.isArray(thisLayer.Style)) {
      for (var ind = 0; ind < thisLayer.Style.length; ind++) {
        if (thisLayer.Style[ind].Name === styleName) {
          style = thisLayer.Style[ind];
        }
      }
    } else {
      if (defined(thisLayer.style) && thisLayer.style.styleName === styleName) {
        style = thisLayer.style;
      }
    }
  }

  if (defined(style) && defined(style.MetadataURL)) {
    var metadataUrls = (Array.isArray(style.MetadataURL)
      ? style.MetadataURL
      : [style.MetadataURL]
    )
      .map(function(metadataUrl) {
        return metadataUrl && metadataUrl.OnlineResource
          ? metadataUrl.OnlineResource["xlink:href"]
          : undefined;
      })
      .filter(url => defined(url))
      .join("<br>");

    updateInfoSection(wmsItem, overwrite, "Metadata Links", metadataUrls);
  }

  // Show the Access Constraints if it isn't "none" (because that's the default, and usually a lie).
  if (
    defined(service.AccessConstraints) &&
    !/^none$/i.test(service.AccessConstraints)
  ) {
    updateInfoSection(
      wmsItem,
      overwrite,
      "Access Constraints",
      service.AccessConstraints
    );
  }

  updateInfoSection(
    wmsItem,
    overwrite,
    "Service Contact",
    getServiceContactInformation(capabilities)
  );
  updateInfoSection(
    wmsItem,
    overwrite,
    "GetCapabilities URL",
    wmsItem.getCapabilitiesUrl
  );

  updateValue(
    wmsItem,
    overwrite,
    "minScaleDenominator",
    thisLayer.MinScaleDenominator
  );
  updateValue(
    wmsItem,
    overwrite,
    "getFeatureInfoFormats",
    getFeatureInfoFormats(capabilities)
  );
  updateValue(
    wmsItem,
    overwrite,
    "rectangle",
    getRectangleFromLayers(wmsItem._allLayersInRawMetadata)
  );
  updateValue(
    wmsItem,
    overwrite,
    "intervals",
    getIntervalsFromLayer(wmsItem, thisLayer)
  );

  var crs = defaultValue(
    getInheritableProperty(thisLayer, "CRS", true),
    getInheritableProperty(thisLayer, "SRS", true)
  );

  var tilingScheme;
  var srs;

  if (defined(crs)) {
    if (crsIsMatch(crs, "EPSG:3857")) {
      // Standard Web Mercator
      tilingScheme = new WebMercatorTilingScheme();
      srs = "EPSG:3857";
    } else if (crsIsMatch(crs, "EPSG:900913")) {
      // Older code for Web Mercator
      tilingScheme = new WebMercatorTilingScheme();
      srs = "EPSG:900913";
    } else if (crsIsMatch(crs, "EPSG:4326")) {
      // Standard Geographic
      tilingScheme = new GeographicTilingScheme();
      srs = "EPSG:4326";
    } else if (crsIsMatch(crs, "CRS:84")) {
      // Another name for EPSG:4326
      tilingScheme = new GeographicTilingScheme();
      srs = "CRS:84";
    } else if (crsIsMatch(crs, "EPSG:4283")) {
      // Australian system that is equivalent to EPSG:4326.
      tilingScheme = new GeographicTilingScheme();
      srs = "EPSG:4283";
    } else {
      // No known supported CRS listed.  Try the default, EPSG:3857, and hope for the best.
      tilingScheme = new WebMercatorTilingScheme();
      srs = "EPSG:3857";
    }
  }

  updateValue(wmsItem, overwrite, "tilingScheme", tilingScheme);

  if (!defined(wmsItem.parameters)) {
    wmsItem.parameters = {};
  }
  updateValue(wmsItem.parameters, overwrite, "srs", srs);

  if (wmsItem.supportsColorScaleRange) {
    updateValue(wmsItem, overwrite, "colorScaleMinimum", -50);
    updateValue(wmsItem, overwrite, "colorScaleMaximum", 50);
  }
}

function addToken(url, tokenParameterName, token) {
  if (!defined(token)) {
    return url;
  } else {
    return new URI(url).setQuery(tokenParameterName, token).toString();
  }
}

WebMapServiceCatalogItem.prototype._load = function() {
  var that = this;

  var promise = when();
  if (this.tokenUrl) {
    promise = getToken(this.terria, this.tokenUrl, this.url);
  }

  return promise.then(function(token) {
    that._lastToken = token;

    var promises = [];

    if (!defined(that._rawMetadata) && defined(that.getCapabilitiesUrl)) {
      promises.push(
        loadXML(
          proxyCatalogItemUrl(
            that,
            addToken(
              that.getCapabilitiesUrl,
              that.tokenParameterName,
              that._lastToken
            ),
            "1d"
          )
        ).then(function(xml) {
          var metadata = capabilitiesXmlToJson(that, xml);
          that.updateFromCapabilities(metadata, false);
          loadFromCapabilities(that);
        })
      );
    } else {
      loadFromCapabilities(that);
    }

    // Query WMS for wfs or wcs URL if no dataUrl is present
    if (!defined(that.dataUrl) && defined(that.url)) {
      var describeLayersURL =
        cleanUrl(that.url) +
        "?service=WMS&version=1.1.1&sld_version=1.1.0&request=DescribeLayer&layers=" +
        encodeURIComponent(that.layers);

      promises.push(
        loadXML(
          proxyCatalogItemUrl(
            that,
            addToken(
              describeLayersURL,
              that.tokenParameterName,
              that._lastToken
            ),
            "1d"
          )
        )
          .then(function(xml) {
            var json = xml2json(xml);
            // LayerDescription could be an array. If so, only use the first element
            var LayerDescription =
              json.LayerDescription instanceof Array
                ? json.LayerDescription[0]
                : json.LayerDescription;
            if (
              defined(LayerDescription) &&
              defined(LayerDescription.owsURL) &&
              defined(LayerDescription.owsType)
            ) {
              switch (LayerDescription.owsType.toLowerCase()) {
                case "wfs":
                  if (
                    defined(LayerDescription.Query) &&
                    defined(LayerDescription.Query.typeName)
                  ) {
                    that.dataUrl = addToken(
                      cleanUrl(LayerDescription.owsURL) +
                        "?service=WFS&version=1.1.0&request=GetFeature&typeName=" +
                        LayerDescription.Query.typeName +
                        "&srsName=EPSG%3A4326&maxFeatures=1000",
                      that.tokenParameterName,
                      that._lastToken
                    );
                    that.dataUrlType = "wfs-complete";
                  } else {
                    that.dataUrl = addToken(
                      cleanUrl(LayerDescription.owsURL),
                      that.tokenParameterName,
                      that._lastToken
                    );
                    that.dataUrlType = "wfs";
                  }
                  break;
                case "wcs":
                  if (
                    defined(LayerDescription.Query) &&
                    defined(LayerDescription.Query.typeName)
                  ) {
                    that.dataUrl = addToken(
                      cleanUrl(LayerDescription.owsURL) +
                        "?service=WCS&version=1.1.1&request=DescribeCoverage&identifiers=" +
                        LayerDescription.Query.typeName,
                      that.tokenParameterName,
                      that._lastToken
                    );
                    that.dataUrlType = "wcs-complete";
                  } else {
                    that.dataUrl = addToken(
                      cleanUrl(LayerDescription.owsURL),
                      that.tokenParameterName,
                      that._lastToken
                    );
                    that.dataUrlType = "wcs";
                  }
                  break;
              }
            }
          })
          .otherwise(function(err) {})
      ); // Catch potential XML error - doesn't matter if URL can't be retrieved
    }

    return when.all(promises);
  });
};

function fixPlaceholders(urlString) {
  return urlString.replace(/%7B/g, "{").replace(/%7D/g, "}");
}

WebMapServiceCatalogItem.prototype.handleTileError = function(
  detailsRequestPromise,
  imageryProvider,
  x,
  y,
  level
) {
  if (!defined(this.tokenUrl)) {
    return detailsRequestPromise;
  }

  const that = this;
  return detailsRequestPromise.otherwise(function(e) {
    if (e && (e.statusCode === 498 || e.statusCode === 499)) {
      // This looks like an invalid token error, so try requesting a new one.
      if (!defined(that._newTokenRequestInFlight)) {
        that._newTokenRequestInFlight = getToken(
          that.terria,
          that.tokenUrl,
          that.url
        ).then(function(token) {
          that._lastToken = token;

          // Turns out setting a parameter after the WMS provider is created is not a thing we can do elegantly.
          // So here we do it super hackily.
          const oldTemplateProvider = imageryProvider._tileProvider;
          const newTemplateProvider = new UrlTemplateImageryProvider({
            url: fixPlaceholders(
              addToken(
                oldTemplateProvider.url,
                that.tokenParameterName,
                that._lastToken
              )
            ),
            pickFeaturesUrl: fixPlaceholders(
              addToken(
                oldTemplateProvider.pickFeaturesUrl,
                that.tokenParameterName,
                that._lastToken
              )
            ),
            tilingScheme: oldTemplateProvider.tilingScheme,
            rectangle: oldTemplateProvider.rectangle,
            tileWidth: oldTemplateProvider.tileWidth,
            tileHeight: oldTemplateProvider.tileHeight,
            minimumLevel: oldTemplateProvider.minimumLevel,
            maximumLevel: oldTemplateProvider.maximumLevel,
            proxy: oldTemplateProvider.proxy,
            subdomains: oldTemplateProvider.subdomains,
            tileDiscardPolicy: oldTemplateProvider.tileDiscardPolicy,
            credit: oldTemplateProvider.credit,
            getFeatureInfoFormats: oldTemplateProvider.getFeatureInfoFormats,
            enablePickFeatures: oldTemplateProvider.enablePickFeatures,
            hasAlphaChannel: oldTemplateProvider.hasAlphaChannel,
            urlSchemeZeroPadding: oldTemplateProvider.urlSchemeZeroPadding
          });
          newTemplateProvider._errorEvent = oldTemplateProvider._errorEvent;

          imageryProvider._tileProvider = newTemplateProvider;

          that._newTokenRequestInFlight = undefined;
        });
      }

      return that._newTokenRequestInFlight;
    } else {
      return when.reject(e);
    }
  });
};

WebMapServiceCatalogItem.prototype._createImageryProvider = function(time) {
  var parameters = objectToLowercase(this.parameters);

  if (defined(time)) {
    parameters = combine({ time: time }, parameters);
  }

  if (defined(this._lastToken)) {
    parameters = combine({ [this.tokenParameterName]: this._lastToken });
  }

  parameters = combine(parameters, WebMapServiceCatalogItem.defaultParameters);
  // request one more feature than we will show, so that we can tell the user if there are more not shown
  if (defined(parameters.feature_count)) {
    console.log(
      this.name +
        ": using parameters.feature_count (" +
        parameters.feature_count +
        ") to override maximumShownFeatureInfos (" +
        this.maximumShownFeatureInfos +
        ")."
    );
    if (parameters.feature_count === 1) {
      this.maximumShownFeatureInfos = 1;
    } else {
      this.maximumShownFeatureInfos = parameters.feature_count - 1;
    }
  } else {
    parameters.feature_count = this.maximumShownFeatureInfos + 1;
  }

  if (
    defined(this.styles) &&
    (!defined(parameters.styles) || parameters.styles.length === 0)
  ) {
    parameters.styles = this.styles;
  }

  if (
    defined(this.colorScaleMinimum) &&
    defined(this.colorScaleMaximum) &&
    !defined(parameters.colorscalerange)
  ) {
    parameters.colorscalerange = [
      this.colorScaleMinimum,
      this.colorScaleMaximum
    ].join(",");
  }

  var maximumLevel = scaleDenominatorToLevel(this.minScaleDenominator);

  if (
    defined(this.dimensions) &&
    (!defined(parameters.dimensions) || parameters.dimensions.length === 0)
  ) {
    for (var dimensionName in this.dimensions) {
      if (this.dimensions.hasOwnProperty(dimensionName)) {
        // elevation is specified as simply elevation.
        // Other (custom) dimensions are prefixed with 'dim_'.
        // See WMS 1.3.0 spec section C.3.2 and C.3.3.
        if (dimensionName.toLowerCase() === "elevation") {
          parameters.elevation = this.dimensions[dimensionName];
        } else {
          parameters["dim_" + dimensionName] = this.dimensions[dimensionName];
        }
      }
    }
  }

  const imageryOptions = {
    url: cleanAndProxyUrl(this, this.url),
    layers: this.layers,
    getFeatureInfoFormats: this.getFeatureInfoFormats,
    parameters: parameters,
    getFeatureInfoParameters: parameters,
    tilingScheme: defined(this.tilingScheme)
      ? this.tilingScheme
      : new WebMercatorTilingScheme(),
    maximumLevel: maximumLevel
  };

  if (this.hideLayerAfterMinScaleDenominator) {
    imageryOptions.maximumLevel = maximumLevel + 1;
  }

  var imageryProvider = new WebMapServiceImageryProvider(imageryOptions);

  if (this.hideLayerAfterMinScaleDenominator) {
    var realRequestImage = imageryProvider.requestImage;
    var messageDisplayed = false;

    var that = this;
    imageryProvider.requestImage = function(x, y, level) {
      if (level > maximumLevel) {
        if (!messageDisplayed) {
          that.terria.error.raiseEvent(
            new TerriaError({
              title: "Dataset will not be shown at this scale",
              message:
                'The "' +
                that.name +
                '" dataset will not be shown when zoomed in this close to the map because the data custodian has ' +
                "indicated that the data is not intended or suitable for display at this scale.  Click the dataset's Info button on the " +
                "Now Viewing tab for more information about the dataset and the data custodian."
            })
          );
          messageDisplayed = true;
        }
        return ImageryProvider.loadImage(
          imageryProvider,
          that.terria.baseUrl + "images/blank.png"
        );
      }
      return realRequestImage.call(imageryProvider, x, y, level);
    };
  }

  return imageryProvider;
};

WebMapServiceCatalogItem.prototype.exportData = function() {
  // Use linked WCS to export data
  if (!defined(this.linkedWcsUrl)) {
    return undefined;
  }
  callWebCoverageService(this);
};

WebMapServiceCatalogItem.defaultParameters = {
  transparent: true,
  format: "image/png",
  exceptions: "application/vnd.ogc.se_xml",
  styles: "",
  tiled: true
};

function cleanAndProxyUrl(catalogItem, url) {
  return proxyCatalogItemUrl(catalogItem, cleanUrl(url));
}

function cleanUrl(url) {
  // Strip off the search portion of the URL
  var uri = new URI(url);
  uri.search("");
  return uri.toString();
}

function scaleDenominatorToLevel(minScaleDenominator) {
  if (!defined(minScaleDenominator) || minScaleDenominator <= 0.0) {
    return undefined;
  }

  var metersPerPixel = 0.00028; // from WMS 1.3.0 spec section 7.2.4.6.9
  var tileWidth = 256;

  var circumferenceAtEquator = 2 * Math.PI * Ellipsoid.WGS84.maximumRadius;
  var distancePerPixelAtLevel0 = circumferenceAtEquator / tileWidth;
  var level0ScaleDenominator = distancePerPixelAtLevel0 / metersPerPixel;

  // 1e-6 epsilon from WMS 1.3.0 spec, section 7.2.4.6.9.
  var ratio = level0ScaleDenominator / (minScaleDenominator - 1e-6);
  var levelAtMinScaleDenominator = Math.log(ratio) / Math.log(2);
  return levelAtMinScaleDenominator | 0;
}

function getRectangleFromLayer(layer) {
  var egbb = layer.EX_GeographicBoundingBox; // required in WMS 1.3.0
  if (defined(egbb)) {
    return Rectangle.fromDegrees(
      egbb.westBoundLongitude,
      egbb.southBoundLatitude,
      egbb.eastBoundLongitude,
      egbb.northBoundLatitude
    );
  } else {
    var llbb = layer.LatLonBoundingBox; // required in WMS 1.0.0 through 1.1.1
    if (defined(llbb)) {
      return Rectangle.fromDegrees(llbb.minx, llbb.miny, llbb.maxx, llbb.maxy);
    }
  }
  return undefined;
}

function getRectangleFromLayers(layers) {
  if (!Array.isArray(layers)) {
    return getRectangleFromLayer(layers);
  }

  return unionRectangleArray(
    layers.map(function(item) {
      return getRectangleFromLayer(item);
    })
  );
}

function updateIntervalsFromIsoSegments(intervals, isoSegments, time, wmsItem) {
  // Note parseZone will create a moment with the original specified UTC offset if there is one,
  // but if not, it will create a moment in UTC.
  var start = moment.parseZone(isoSegments[0]);
  var stop = moment.parseZone(isoSegments[1]);

  if (isoSegments.length === 2) {
    // Does this situation ever arise?  The standard is confusing:
    // Section 7.2.4.6.10 of the standard, defining getCapabilities, refers to sections 6.7.5 through 6.7.7.
    // Section 6.7.6 is about Temporal CS, and says in full:
    //     Some geographic information may be available at multiple times (for example, an hourly weather map). A WMS
    //     may announce available times in its service metadata, and the GetMap operation includes a parameter for
    //     requesting a particular time. The format of a time string is specified in Annex D. Depending on the context, time
    //     values may appear as a single value, a list of values, or an interval, as specified in Annex C. When providing
    //     temporal information, a server should declare a default value in service metadata, and a server shall respond with
    //     the default value if one has been declared and the client request does not include a value.
    // Annex D says only moments and periods are allowed - it does not mention intervals.
    // Annex C describes how to request layers - not what getCapabilities returns: but it does allow for intervals.
    //     In either case, value uses the format described in Table C.2 to provide a single value, a comma-separated list, or
    //     an interval of the form start/end without a resolution... An interval in a request
    //     value is a request for all the data from the start value up to and including the end value.
    // This seems to imply getCapabilities should only return dates or periods, but that you can request a period, and receive
    // a server-defined aggregation of the layers in that period.
    //
    // But MapServer actually gives an example getCapabilities which contains a period:
    //     http://mapserver.org/ogc/wms_time.html#getcapabilities-output
    //     <Extent name="time" default="2004-01-01 14:10:00" nearestValue="0">2004-01-01/2004-02-01</Extent>
    // The standard defines nearestValue such that: 0 = request value(s) must correspond exactly to declared extent value(s),
    // and yet the default is not exactly a declared extend value.
    // So it looks like Map Server defines a period in GetCapabilities, but actually wants it requested using a date,
    // not a period, and that any date in that interval will return the same thing.
    intervals.addInterval(
      new TimeInterval({
        start: JulianDate.fromIso8601(start.format()),
        stop: JulianDate.fromIso8601(stop.format()),
        data: start // Convert the period to a date for requests (see discussion above).
      })
    );
  } else {
    // Note WMS uses extension ISO19128 of ISO8601; ISO 19128 allows start/end/periodicity
    // and does not use the "R[n]/" prefix for repeated intervals
    // eg. Data refreshed every 30 min: 2000-06-18T14:30Z/2000-06-18T14:30Z/PT30M
    // See 06-042_OpenGIS_Web_Map_Service_WMS_Implementation_Specification.pdf section D.4
    var duration = moment.duration(isoSegments[2]);
    if (
      duration.isValid() &&
      (duration.milliseconds() > 0 ||
        duration.seconds() > 0 ||
        duration.minutes() > 0 ||
        duration.hours() > 0 ||
        duration.days() > 0 ||
        duration.weeks() > 0 ||
        duration.months() > 0 ||
        duration.years() > 0)
    ) {
      var thisStop = start.clone();
      var prevStop = start;
      var stopDate = stop;
      var count = 0;

      // Add intervals starting at start until:
      //    we go past the stop date, or
      //    we go past the max limit
      while (
        thisStop &&
        prevStop.isSameOrBefore(stopDate) &&
        count < wmsItem.maxRefreshIntervals
      ) {
        thisStop.add(duration);
        intervals.addInterval(
          new TimeInterval({
            start: JulianDate.fromIso8601(prevStop.format()),
            stop: JulianDate.fromIso8601(thisStop.format()),
            data: formatMomentForWms(prevStop, duration) // used to form the web request
          })
        );
        prevStop = thisStop.clone();
        ++count;
      }
    } else {
      wmsItem.terria.error.raiseEvent(
        new TerriaError({
          title: "Badly formatted periodicity",
          message:
            'The "' +
            wmsItem.name +
            '" dataset has a badly formed periodicity, "' +
            isoSegments[2] +
            "\".  Click the dataset's Info button for more information about the dataset and the data custodian."
        })
      );
    }
  }
}

function formatMomentForWms(m, duration) {
  // If the original moment only contained a date (not a time), and the
  // duration doesn't include hours, minutes, or seconds, format as a date
  // only instead of a date+time.  Some WMS servers get confused when
  // you add a time on them.
  if (
    duration.hours() > 0 ||
    duration.minutes() > 0 ||
    duration.seconds() > 0 ||
    duration.milliseconds() > 0
  ) {
    return m.format();
  } else if (m.creationData().format.indexOf("T") >= 0) {
    return m.format();
  } else {
    return m.format(m.creationData().format);
  }
}

function updateIntervalsFromTimes(result, times, index, defaultDuration) {
  var start = JulianDate.fromIso8601(times[index]);
  var stop;

  if (defaultDuration) {
    stop = JulianDate.addMinutes(start, defaultDuration, new JulianDate());
  } else if (index < times.length - 1) {
    // if the next date has a slash in it, just use the first part of it
    var nextTimeIsoSegments = times[index + 1].split("/");
    stop = JulianDate.fromIso8601(nextTimeIsoSegments[0]);
  } else if (result.length > 0) {
    var previousInterval = result.get(result.length - 1);
    var duration = JulianDate.secondsDifference(
      previousInterval.stop,
      previousInterval.start
    );
    stop = JulianDate.addSeconds(start, duration, new JulianDate());
  } else {
    // There's exactly one timestamp, so we set stop = start.
    stop = start;
  }
  result.addInterval(
    new TimeInterval({
      start: start,
      stop: stop,
      data: times[index]
    })
  );
}

function getIntervalsFromLayer(wmsItem, layer) {
  var dimensions = wmsItem.availableDimensions[layer.Name];

  if (!defined(dimensions)) {
    return undefined;
  }

  if (!(dimensions instanceof Array)) {
    dimensions = [dimensions];
  }

  var result = new TimeIntervalCollection();

  for (var i = 0; i < dimensions.length; ++i) {
    var dimension = dimensions[i];

    if (dimension.name && dimension.name.toLowerCase() !== "time") {
      continue;
    }

    var times = dimension.options;

    for (var j = 0; j < times.length; ++j) {
      var isoSegments = times[j].split("/");
      if (isoSegments.length > 1) {
        updateIntervalsFromIsoSegments(result, isoSegments, times[j], wmsItem);
      } else {
        updateIntervalsFromTimes(result, times, j, wmsItem.displayDuration);
      }
    }
  }

  return result;
}

function getFeatureInfoFormats(capabilities) {
  var supportsJsonGetFeatureInfo = false;
  var supportsXmlGetFeatureInfo = false;
  var supportsHtmlGetFeatureInfo = false;
  var xmlContentType = "text/xml";

  if (
    defined(capabilities.Capability.Request) &&
    defined(capabilities.Capability.Request.GetFeatureInfo) &&
    defined(capabilities.Capability.Request.GetFeatureInfo.Format)
  ) {
    var format = capabilities.Capability.Request.GetFeatureInfo.Format;
    if (format === "application/json") {
      supportsJsonGetFeatureInfo = true;
    } else if (
      defined(format.indexOf) &&
      format.indexOf("application/json") >= 0
    ) {
      supportsJsonGetFeatureInfo = true;
    }

    if (format === "text/xml" || format === "application/vnd.ogc.gml") {
      supportsXmlGetFeatureInfo = true;
      xmlContentType = format;
    } else if (defined(format.indexOf) && format.indexOf("text/xml") >= 0) {
      supportsXmlGetFeatureInfo = true;
      xmlContentType = "text/xml";
    } else if (
      defined(format.indexOf) &&
      format.indexOf("application/vnd.ogc.gml") >= 0
    ) {
      supportsXmlGetFeatureInfo = true;
      xmlContentType = "application/vnd.ogc.gml";
    } else if (defined(format.indexOf) && format.indexOf("text/html") >= 0) {
      supportsHtmlGetFeatureInfo = true;
    }
  }

  var result = [];

  if (supportsJsonGetFeatureInfo) {
    result.push(new GetFeatureInfoFormat("json"));
  }
  if (supportsXmlGetFeatureInfo) {
    result.push(new GetFeatureInfoFormat("xml", xmlContentType));
  }
  if (supportsHtmlGetFeatureInfo) {
    result.push(new GetFeatureInfoFormat("html"));
  }

  return result;
}

function requestMetadata(wmsItem) {
  var result = new Metadata();

  result.isLoading = true;

  result.promise = when(wmsItem.load())
    .then(function() {
      var json = wmsItem._rawMetadata;
      if (json && json.Service) {
        populateMetadataGroup(result.serviceMetadata, json.Service);
      } else {
        result.serviceErrorMessage =
          "Service information not found in GetCapabilities operation response.";
      }

      if (wmsItem._thisLayerInRawMetadata) {
        populateMetadataGroup(
          result.dataSourceMetadata,
          wmsItem._thisLayerInRawMetadata
        );
      } else {
        result.dataSourceErrorMessage =
          "Layer information not found in GetCapabilities operation response.";
      }

      result.isLoading = false;
    })
    .otherwise(function() {
      result.dataSourceErrorMessage =
        "An error occurred while invoking the GetCapabilities service.";
      result.serviceErrorMessage =
        "An error occurred while invoking the GetCapabilities service.";
      result.isLoading = false;
    });

  return result;
}

/* Given a comma-separated string of layer names, returns the layer objects corresponding to them. */
function findLayers(startLayer, names) {
  return names.split(",").map(function(name) {
    // Look for an exact match on the name.
    let match = findLayer(startLayer, name, false);

    if (!match) {
      const colonIndex = name.indexOf(":");
      if (colonIndex >= 0) {
        // This looks like a namespaced name.  Such names will (usually?) show up in GetCapabilities
        // as just their name without the namespace qualifier.
        const nameWithoutNamespace = name.substring(colonIndex + 1);
        match = findLayer(startLayer, nameWithoutNamespace, false);
      }
    }

    if (!match) {
      // Try matching by title.
      match = findLayer(startLayer, name, true);
    }

    return match;
  });
}

function findLayer(startLayer, name, allowMatchByTitle) {
  if (
    startLayer.Name === name ||
    (allowMatchByTitle && startLayer.Title === name && defined(startLayer.Name))
  ) {
    return startLayer;
  }

  var layers = startLayer.Layer;
  if (!defined(layers)) {
    return undefined;
  }

  var found = findLayer(layers, name, allowMatchByTitle);
  for (var i = 0; !found && i < layers.length; ++i) {
    var layer = layers[i];
    found = findLayer(layer, name, allowMatchByTitle);
  }

  return found;
}

function populateMetadataGroup(metadataGroup, sourceMetadata) {
  if (typeof sourceMetadata === "string" || sourceMetadata instanceof String) {
    return;
  }

  for (var name in sourceMetadata) {
    if (sourceMetadata.hasOwnProperty(name) && name !== "_parent") {
      var value = sourceMetadata[name];

      var dest;
      if (name === "BoundingBox" && value instanceof Array) {
        for (var i = 0; i < value.length; ++i) {
          var subValue = value[i];

          dest = new MetadataItem();
          dest.name = name + " (" + subValue.CRS + ")";
          dest.value = subValue;

          populateMetadataGroup(dest, subValue);

          metadataGroup.items.push(dest);
        }
      } else {
        dest = new MetadataItem();
        dest.name = name;
        dest.value = value;

        populateMetadataGroup(dest, value);

        metadataGroup.items.push(dest);
      }
    }
  }
}

function updateInfoSection(item, overwrite, sectionName, sectionValue) {
  if (!defined(sectionValue) || sectionValue.length === 0) {
    return;
  }

  var section = item.findInfoSection(sectionName);
  if (!defined(section)) {
    item.info.push({
      name: sectionName,
      content: sectionValue
    });
  } else if (overwrite) {
    section.content = sectionValue;
  }
}

function updateValue(item, overwrite, propertyName, propertyValue) {
  if (!defined(propertyValue)) {
    return;
  }

  if (overwrite || !defined(item[propertyName])) {
    item[propertyName] = propertyValue;
  }
}

function crsIsMatch(crs, matchValue) {
  if (crs === matchValue) {
    return true;
  }

  if (crs instanceof Array && crs.indexOf(matchValue) >= 0) {
    return true;
  }

  return false;
}

function getInheritableProperty(layer, name, appendValues) {
  var value = [];
  while (defined(layer)) {
    if (defined(layer[name])) {
      if (appendValues) {
        value = value.concat(
          layer[name] instanceof Array ? layer[name] : [layer[name]]
        );
      } else {
        return layer[name];
      }
    }
    layer = layer._parent;
  }

  return value.length > 0 ? value : undefined;
}

function capabilitiesXmlToJson(item, capabilitiesXml) {
  var json = xml2json(capabilitiesXml);
  if (!defined(json.Capability)) {
    throw new TerriaError({
      title: "Missing data",
      message:
        'The WMS dataset "' +
        item.name +
        '" did not return any data.' +
        "\n\nEither the catalog file has been set up incorrectly, or the server address has changed." +
        '\n\nPlease report this error by emailing <a href="mailto:' +
        item.terria.supportEmail +
        '">' +
        item.terria.supportEmail +
        "</a>."
    });
  }
  updateParentReference(json.Capability);
  return json;
}

function updateParentReference(capabilitiesJson, parent) {
  capabilitiesJson._parent = parent;

  var layers = capabilitiesJson.Layer;

  if (layers instanceof Array) {
    for (var i = 0; i < layers.length; ++i) {
      updateParentReference(layers[i], capabilitiesJson);
    }
  } else if (defined(layers)) {
    updateParentReference(layers, capabilitiesJson);
  }
}

function getServiceContactInformation(capabilities) {
  if (defined(capabilities.Service.ContactInformation)) {
    var contactInfo = capabilities.Service.ContactInformation;

    var text = "";

    var primary = contactInfo.ContactPersonPrimary;
    if (defined(primary)) {
      if (
        defined(primary.ContactOrganization) &&
        primary.ContactOrganization.length > 0
      ) {
        text += primary.ContactOrganization + "<br/>";
      }
    }

    if (
      defined(contactInfo.ContactElectronicMailAddress) &&
      contactInfo.ContactElectronicMailAddress.length > 0
    ) {
      text +=
        "[" +
        contactInfo.ContactElectronicMailAddress +
        "](mailto:" +
        contactInfo.ContactElectronicMailAddress +
        ")";
    }

    return text;
  } else {
    return undefined;
  }
}

// This is copied directly from Cesium's WebMapServiceImageryProvider.
function objectToLowercase(obj) {
  var result = {};
  for (var key in obj) {
    if (obj.hasOwnProperty(key)) {
      result[key.toLowerCase()] = obj[key];
    }
  }
  return result;
}

function computeLegendUrls(catalogItem) {
  var result = [];
  var layers = catalogItem._allLayersInRawMetadata;
  if (!defined(layers)) {
    return result;
  }

  var styles = catalogItem.styles.split(",");

  if (styles.length === 1 && styles[0] === "") {
    styles = [];
  }

  // Find or create a legend for each layer we're using
  for (var i = 0; i < layers.length; ++i) {
    var legend = computeLegendForLayer(catalogItem, layers[i], styles[i]);
    if (defined(legend)) {
      result.push(legend);
    }
  }

  return result;
}

function computeLegendForLayer(catalogItem, thisLayer, styleName) {
  var legendUri, legendMimeType;

  // If we're using a specific styleName, use the legend associated with that style (if any).
  // Otherwise, use the legend associated with the first style in the list.
  var style = Array.isArray(thisLayer.Style)
    ? thisLayer.Style[0]
    : thisLayer.Style;
  if (defined(styleName)) {
    if (Array.isArray(thisLayer.Style)) {
      for (var i = 0; i < thisLayer.Style.length; ++i) {
        if (thisLayer.Style[i].Name === styleName) {
          style = thisLayer.Style[i];
        }
      }
    } else {
      if (defined(thisLayer.Style) && thisLayer.Style.styleName === styleName) {
        style = thisLayer.Style;
      }
    }
  }

  if (defined(style) && defined(style.LegendURL)) {
    // Use the legend from the style.
    // According to the WMS schema, LegendURL is unbounded.  Use the first legend in the style.
    var legendUrl = Array.isArray(style.LegendURL)
      ? style.LegendURL[0]
      : style.LegendURL;
    if (
      defined(legendUrl) &&
      defined(legendUrl.OnlineResource) &&
      defined(legendUrl.OnlineResource["xlink:href"])
    ) {
      legendUri = new URI(
        decodeURIComponent(legendUrl.OnlineResource["xlink:href"])
      );
      legendMimeType = legendUrl.Format;
    }
  }

  if (!defined(legendUri)) {
    // Construct a GetLegendGraphic request.
    legendUri = new URI(
      cleanUrl(catalogItem.url) +
        "?service=WMS&version=1.1.0&request=GetLegendGraphic&format=image/png&transparent=True&layer=" +
        encodeURIComponent(thisLayer.Name)
    );
    legendMimeType = "image/png";
  }

  if (defined(legendUri)) {
    // Tweak the URL to produce a better looking legend when possible.
    if (legendUri.toString().match(/GetLegendGraphic/i)) {
      if (catalogItem.isGeoServer) {
        legendUri.setQuery("version", "1.1.0");
        var legendOptions = "fontSize:14;forceLabels:on;fontAntiAliasing:true";
        legendUri.setQuery("transparent", "True"); // remove if our background is no longer light
        // legendOptions += ';fontColor:0xDDDDDD' // enable if we can ensure a dark background
        // legendOptions += ';dpi:182';           // enable if we can scale the image back down by 50%.
        legendUri.setQuery("LEGEND_OPTIONS", legendOptions);
      } else if (catalogItem.isEsri) {
        // This sets the total dimensions of the legend, but if we don't know how many styles are included, we could make it worse
        // In some cases (eg few styles), we could increase the height to give them more room. But if we always force the height
        // and there are many styles, they'll end up very cramped. About the only solution would be to fetch the default legend, and then ask
        // for a legend that's a bit bigger than the default.
        // uri.setQuery('width', '300');
        // uri.setQuery('height', '300');
      }

      // Include all of the parameters in the legend URI as well.
      if (defined(catalogItem.parameters)) {
        for (var key in catalogItem.parameters) {
          if (catalogItem.parameters.hasOwnProperty(key)) {
            legendUri.setQuery(key, catalogItem.parameters[key]);
          }
        }
      }

<<<<<<< HEAD
    if (!defined(legendUri)) {
        // Construct a GetLegendGraphic request.
        legendUri = new URI(cleanUrl(catalogItem.url) +
            '?service=WMS&version=1.1.0&request=GetLegendGraphic&format=image/png&transparent=True&layer=' + encodeURIComponent(thisLayer.Name));
        if (defined(style) && defined(style.Name)) legendUri.addQuery('styles', style.Name);

        legendMimeType = 'image/png';
=======
      if (
        defined(catalogItem.colorScaleMinimum) &&
        defined(catalogItem.colorScaleMaximum) &&
        !defined(catalogItem.parameters.colorscalerange)
      ) {
        legendUri.setQuery(
          "colorscalerange",
          [catalogItem.colorScaleMinimum, catalogItem.colorScaleMaximum].join(
            ","
          )
        );
      }
>>>>>>> 1b40857d
    }

    return new LegendUrl(
      addToken(
        legendUri.toString(),
        catalogItem.tokenParameterName,
        catalogItem._lastToken
      ),
      legendMimeType
    );
  }

  return undefined;
}

module.exports = WebMapServiceCatalogItem;<|MERGE_RESOLUTION|>--- conflicted
+++ resolved
@@ -2122,6 +2122,9 @@
         "?service=WMS&version=1.1.0&request=GetLegendGraphic&format=image/png&transparent=True&layer=" +
         encodeURIComponent(thisLayer.Name)
     );
+    if (defined(style) && defined(style.Name))
+      legendUri.addQuery("styles", style.Name);
+
     legendMimeType = "image/png";
   }
 
@@ -2153,15 +2156,6 @@
         }
       }
 
-<<<<<<< HEAD
-    if (!defined(legendUri)) {
-        // Construct a GetLegendGraphic request.
-        legendUri = new URI(cleanUrl(catalogItem.url) +
-            '?service=WMS&version=1.1.0&request=GetLegendGraphic&format=image/png&transparent=True&layer=' + encodeURIComponent(thisLayer.Name));
-        if (defined(style) && defined(style.Name)) legendUri.addQuery('styles', style.Name);
-
-        legendMimeType = 'image/png';
-=======
       if (
         defined(catalogItem.colorScaleMinimum) &&
         defined(catalogItem.colorScaleMaximum) &&
@@ -2174,7 +2168,6 @@
           )
         );
       }
->>>>>>> 1b40857d
     }
 
     return new LegendUrl(
