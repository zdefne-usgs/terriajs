'use strict';

/*global require*/
var URI = require('urijs');

var ArcGisMapServerCatalogItem = require('./ArcGisMapServerCatalogItem');
var CatalogGroup = require('./CatalogGroup');
var CsvCatalogItem = require('./CsvCatalogItem');
var GeoJsonCatalogItem = require('./GeoJsonCatalogItem');
var inherit = require('../Core/inherit');
var KmlCatalogItem = require('./KmlCatalogItem');
var ModelError = require('./ModelError');
var WebMapServiceCatalogItem = require('./WebMapServiceCatalogItem');
var xml2json = require('../ThirdParty/xml2json');

var clone = require('terriajs-cesium/Source/Core/clone');
var defaultValue = require('terriajs-cesium/Source/Core/defaultValue');
var defined = require('terriajs-cesium/Source/Core/defined');
var defineProperties = require('terriajs-cesium/Source/Core/defineProperties');
var formatError = require('terriajs-cesium/Source/Core/formatError');
var freezeObject = require('terriajs-cesium/Source/Core/freezeObject');
var knockout = require('terriajs-cesium/Source/ThirdParty/knockout');
var loadWithXhr = require('terriajs-cesium/Source/Core/loadWithXhr');
var proxyCatalogItemUrl = require('./proxyCatalogItemUrl');

/**
 * A {@link CatalogGroup} representing a collection of datasets queried from an OGC Catalog Service (CSW) server.
 *
 * @alias CswCatalogGroup
 * @constructor
 * @extends CatalogGroup
 *
 * @param {Terria} terria The Terria instance.
 */
var CswCatalogGroup = function(terria) {
    CatalogGroup.call(this, terria, 'csw');

    /**
     * Gets or sets the URL of the CSW server.  This property is observable.
     * @type {String}
     */
    this.url = '';

    /**
     * Gets or sets the template XML string to POST to the CSW server to query for catalog items.  If this property is undefined,
     * {@link CswCatalogGroup.defaultGetRecordsTemplate} is used.  The XML string should have a `{startPosition}` placeholder to be
     * replaced with the next start position in order to allow incremental paging of results.
     * This property is observable.
     * @type {String}
     */
    this.getRecordsTemplate = undefined;

    /**
     * True to allow WMS resources to be added to the catalog; otherwise, false.
     * @type {Boolean}
     * @default true
     */
    this.includeWms = true;

    /**
     * Gets or sets a regular expression that, when it matches the protocol attribute of a URI element of a record, indicates that the URI is a WMS resource.
     * @type {RegExp}
     */
    this.wmsResourceFormat = /\bwms\b/i;

    /**
     * True to allow KML resources to be added to the catalog; otherwise, false.
     * @type {Boolean}
     * @default false
     */
    this.includeKml = false;

    /**
     * Gets or sets a regular expression that, when it matches the protocol attribute of a URI element of a record, indicates that the resource is a KML resource.
     * @type {RegExp}
     */
    this.kmlResourceFormat = /\bkml\b/i;

    /**
     * True to allow CSV resources to be added to the catalog; otherwise, false.
     * @type {Boolean}
     */
    this.includeCsv = false;

    /**
     * Gets or sets a regular expression that, when it matches the protocol attribute of a URI element of a record, indicates that the resource is a CSV resource.
     * @type {RegExp}
     */
    this.csvResourceFormat = /\bcsv-geo-/i;

    /**
     * True to allow ESRI Map resources to be added to the catalog; otherwise, false.
     * @type {Boolean}
     * @default false
     */
    this.includeEsriMapServer = false;

    /**
     * Gets or sets a regular expression that, when it matches the protocol attribute of a URI element of a record, indicates that the resource is an Esri MapServer resource.
     * @type {RegExp}
     */
    this.esriMapServerResourceFormat = /\besri rest\b/i;

    /**
     * True to allow GeoJSON resources to be added to the catalog; otherwise, false.
     * @type {Boolean}
     * @default false
     */
    this.includeGeoJson = false;

    /**
     * Gets or sets a regular expression that, when it matches the protocol attribute of a URI element of a record, indicates that the resource is a GeoJSON resource.
     * @type {RegExp}
     */
    this.geoJsonResourceFormat = /\bgeojson\b/i;

    knockout.track(this, ['url', 'getRecordsParameters', 'includeWms', 'includeKml', 'includeCsv', 'includeEsriMapServer', 'includeGeoJson']);
};

CswCatalogGroup.defaultGetRecordsTemplate = require('fs').readFileSync(__dirname + '/CswGetRecordsTemplate.xml', 'utf8');

inherit(CatalogGroup, CswCatalogGroup);

defineProperties(CswCatalogGroup.prototype, {
    /**
     * Gets the type of data member represented by this instance.
     * @memberOf CswCatalogGroup.prototype
     * @type {String}
     */
    type : {
        get : function() {
            return 'csw';
        }
    },

    /**
     * Gets a human-readable name for this type of data source, such as 'Catalogue Service (CSW)'.
     * @memberOf CswCatalogGroup.prototype
     * @type {String}
     */
    typeName : {
        get : function() {
            return 'Catalogue Service (CSW)';
        }
    },

    /**
     * Gets the set of functions used to update individual properties in {@link CatalogMember#updateFromJson}.
     * When a property name in the returned object literal matches the name of a property on this instance, the value
     * will be called as a function and passed a reference to this instance, a reference to the source JSON object
     * literal, and the name of the property.
     * @memberOf CswCatalogGroup.prototype
     * @type {Object}
     */
    updaters : {
        get : function() {
            return CswCatalogGroup.defaultUpdaters;
        }
    },

    /**
     * Gets the set of functions used to serialize individual properties in {@link CatalogMember#serializeToJson}.
     * When a property name on the model matches the name of a property in the serializers object lieral,
     * the value will be called as a function and passed a reference to the model, a reference to the destination
     * JSON object literal, and the name of the property.
     * @memberOf CswCatalogGroup.prototype
     * @type {Object}
     */
    serializers : {
        get : function() {
            return CswCatalogGroup.defaultSerializers;
        }
    }
});

/**
 * Gets or sets the set of default updater functions to use in {@link CatalogMember#updateFromJson}.  Types derived from this type
 * should expose this instance - cloned and modified if necesary - through their {@link CatalogMember#updaters} property.
 * @type {Object}
 */
CswCatalogGroup.defaultUpdaters = clone(CatalogGroup.defaultUpdaters);

/* Deserializes a regex like ".foo" into a case-insensitive regex /.foo/i  */
function regexDeserializer(fieldName) {
    return function(catalogGroup, json, propertyName, options) {
        if (defined(json[fieldName])) {
            catalogGroup[fieldName] = new RegExp(json[fieldName], 'i');
        }
    };
}

CswCatalogGroup.defaultUpdaters.wmsResourceFormat = regexDeserializer('wmsResourceFormat');
CswCatalogGroup.defaultUpdaters.kmlResourceFormat = regexDeserializer('kmlResourceFormat');
CswCatalogGroup.defaultUpdaters.csvResourceFormat = regexDeserializer('csvResourceFormat');
CswCatalogGroup.defaultUpdaters.esriMapServerResourceFormat = regexDeserializer('esriMapServerResourceFormat');
CswCatalogGroup.defaultUpdaters.geoJsonResourceFormat = regexDeserializer('geoJsonResourceFormat');

freezeObject(CswCatalogGroup.defaultUpdaters);

/**
 * Gets or sets the set of default serializer functions to use in {@link CatalogMember#serializeToJson}.  Types derived from this type
 * should expose this instance - cloned and modified if necesary - through their {@link CatalogMember#serializers} property.
 * @type {Object}
 */
CswCatalogGroup.defaultSerializers = clone(CatalogGroup.defaultSerializers);

CswCatalogGroup.defaultSerializers.items = function(cswGroup, json, propertyName, options) {
    // Only serialize minimal properties in contained items, because other properties are loaded from CSW.
    var previousSerializeForSharing = options.serializeForSharing;
    options.serializeForSharing = true;

    // Only serialize enabled items as well.  This isn't quite right - ideally we'd serialize any
    // property of any item if the property's value is changed from what was loaded from CSW -
    // but this gives us reasonable results for sharing and is a lot less work than the ideal
    // solution.
    var previousEnabledItemsOnly = options.enabledItemsOnly;
    options.enabledItemsOnly = true;

    var result = CatalogGroup.defaultSerializers.items(cswGroup, json, propertyName, options);

    options.enabledItemsOnly = previousEnabledItemsOnly;
    options.serializeForSharing = previousSerializeForSharing;

    return result;
};

/* Serializes a regex like /.foo/i into ".foo"  */
function regexSerializer (fieldName) {
    return function(cswGroup, json, propertyName, options) {
        if(defined(cswGroup[fieldName])) {
            json[fieldName] = cswGroup[fieldName].source;
        }
    };
}

CswCatalogGroup.defaultSerializers.wmsResourceFormat = regexSerializer('wmsResourceFormat');
CswCatalogGroup.defaultSerializers.kmlResourceFormat = regexSerializer('kmlResourceFormat');
CswCatalogGroup.defaultSerializers.csvResourceFormat = regexSerializer('csvResourceFormat');
CswCatalogGroup.defaultSerializers.esriMapServerResourceFormat = regexSerializer('esriMapServerResourceFormat');
CswCatalogGroup.defaultSerializers.geoJsonResourceFormat = regexSerializer('geoJsonResourceFormat');

freezeObject(CswCatalogGroup.defaultSerializers);

CswCatalogGroup.prototype._getValuesThatInfluenceLoad = function() {
    return [this.url, this.filterQuery, this.blacklist, this.filterByWmsGetCapabilities, this.minimumMaxScaleDenominator, this.allowEntireWmsServers, this.includeKml, this.includeWms, this.includeCsv, this.includeEsriMapServer];
};

var resourceFormats = [
    ['wmsResourceFormat',           'includeWms',           WebMapServiceCatalogItem],
    ['esriMapServerResourceFormat', 'includeEsriMapServer', ArcGisMapServerCatalogItem],
    ['kmlResourceFormat',           'includeKml',           KmlCatalogItem],
    ['geoJsonResourceFormat',       'includeGeoJson',       GeoJsonCatalogItem],
    ['csvResourceFormat',           'includeCsv',           CsvCatalogItem]
];

CswCatalogGroup.prototype._load = function() {
    var postDataTemplate = defaultValue(this.getRecordsTemplate, CswCatalogGroup.defaultGetRecordsTemplate);

    var that = this;
    var startPosition = 1;
    var lastPostData;

    function loadNextPage() {
        var postData = postDataTemplate.replace('{startPosition}', startPosition);

        // Don't page endlessly if there's no {startPosition} placeholder.
        if (postData === lastPostData) {
            return;
        }

        return loadWithXhr({
<<<<<<< HEAD
            url: cleanAndProxyUrl(that.terria, that.url, that.forceProxy),
=======
            url: cleanAndProxyUrl(that, that.url),
>>>>>>> 79bfc839
            responseType: 'document',
            method: 'POST',
            overrideMimeType: 'text/xml',
            data: postData,
            headers: {
                'Content-Type': 'application/xml'
            }
        }).then(function(xml) {
            if (!defined(xml)) {
                return;
            }

            var json = xml2json(xml);

            if (json.Exception) {
                var errorMessage = 'The CSW server reported an unknown error.';
                if (json.Exception.ExceptionText) {
                    errorMessage = 'The CSW server reported an error:\n\n' + json.Exception.ExceptionText;
                }
                throw new ModelError({
                    sender: that,
                    title: that.name,
                    message: errorMessage
                });
            }

            var searchResults = json.SearchResults;
            if (!defined(searchResults) || !defined(searchResults.Record)) {
                return;
            }

            var records = searchResults.Record;
            if (!Array.isArray(records)) {
                records = [records];
            }

            for (var i = 0; i < records.length; ++i) {
                var record = records[i];
                var uris = record.URI;
                if (!defined(uris)) {
                    continue;
                }

                if (uris instanceof String || typeof uris === 'string') {
                    uris = [uris];
                }

                for (var j = 0; j < uris.length; ++j) {
                    var uri = uris[j];

                    var catalogItem = createItemForUri(that, record, uri);
                    if (defined(catalogItem)) {
                        that.items.push(catalogItem);
                    }

                }
            }

            var nextRecord = parseInt(searchResults.nextRecord, 10);
            if (nextRecord !== 0 && nextRecord < parseInt(searchResults.numberOfRecordsMatched, 10)) {
                startPosition = nextRecord;
                lastPostData = postData;
                return loadNextPage();
            }
        });
    }

    return loadNextPage().otherwise(function(e) {
        if (e instanceof ModelError) {
            throw e;
        }
        throw new ModelError({
            sender: that,
            title: that.name,
            message: '\
Couldn\'t execute GetRecords on this CSW server.<br/><br/>\
If you entered the URL manually, please double-check it.<br/><br/>\
If it\'s your server, make sure <a href="http://enable-cors.org/" target="_blank">CORS</a> is enabled.<br/><br/>\
Otherwise, if reloading doesn\'t fix it, please report the problem by sending an email to <a href="mailto:'+that.terria.supportEmail+'">'+that.terria.supportEmail+'</a> with the technical details below.  Thank you!<br/><br/>\
<pre>' + formatError(e) + '</pre>'
        });
    });
};

function createItemForUri(catalogGroup, record, uri) {
    var catalogItem;
    resourceFormats.forEach(function(f) {
        if (!defined(catalogItem) && uri.protocol.match(catalogGroup[f[0]]) && catalogGroup[f[1]]) {
            catalogItem = new f[2](catalogGroup.terria);
        }
    });

    if (defined(catalogItem)) {
        catalogItem.name = record.title;
        catalogItem.description = record.description;
        catalogItem.url = uri.toString();

        if (catalogItem.hasOwnProperty('layers') && defined(uri.name)) {
            catalogItem.layers = uri.name;
        }
    }

    return catalogItem;
}

<<<<<<< HEAD
function cleanAndProxyUrl(terria, url, force) {
    return proxyUrl(terria, cleanUrl(url), force);
=======
function cleanAndProxyUrl(catalogGroup, url) {
    return proxyCatalogItemUrl(catalogGroup, cleanUrl(url), '1d');
>>>>>>> 79bfc839
}

function cleanUrl(url) {
    // Strip off the search portion of the URL
    var uri = new URI(url);
    uri.search('');
    return uri.toString();
}

<<<<<<< HEAD
function proxyUrl(terria, url, force) {
    if (defined(terria.corsProxy) && (terria.corsProxy.shouldUseProxy(url) || force)) {
        return terria.corsProxy.getURL(url);
    }

    return url;
}

=======
>>>>>>> 79bfc839
module.exports = CswCatalogGroup;<|MERGE_RESOLUTION|>--- conflicted
+++ resolved
@@ -269,11 +269,7 @@
         }
 
         return loadWithXhr({
-<<<<<<< HEAD
-            url: cleanAndProxyUrl(that.terria, that.url, that.forceProxy),
-=======
             url: cleanAndProxyUrl(that, that.url),
->>>>>>> 79bfc839
             responseType: 'document',
             method: 'POST',
             overrideMimeType: 'text/xml',
@@ -379,13 +375,8 @@
     return catalogItem;
 }
 
-<<<<<<< HEAD
-function cleanAndProxyUrl(terria, url, force) {
-    return proxyUrl(terria, cleanUrl(url), force);
-=======
 function cleanAndProxyUrl(catalogGroup, url) {
     return proxyCatalogItemUrl(catalogGroup, cleanUrl(url), '1d');
->>>>>>> 79bfc839
 }
 
 function cleanUrl(url) {
@@ -395,15 +386,4 @@
     return uri.toString();
 }
 
-<<<<<<< HEAD
-function proxyUrl(terria, url, force) {
-    if (defined(terria.corsProxy) && (terria.corsProxy.shouldUseProxy(url) || force)) {
-        return terria.corsProxy.getURL(url);
-    }
-
-    return url;
-}
-
-=======
->>>>>>> 79bfc839
 module.exports = CswCatalogGroup;