--- conflicted
+++ resolved
@@ -18,22 +18,10 @@
 var overrideProperty = require('../Core/overrideProperty');
 var proxyCatalogItemUrl = require('./proxyCatalogItemUrl');
 var readText = require('../Core/readText');
-<<<<<<< HEAD
-var TableDataSource = require('../Map/TableDataSource');
-var TileLayerFilter = require('../ThirdParty/TileLayer.Filter');
-
-
-var RegionProviderList = require('../Map/RegionProviderList');
-var ImageryProviderHooks = require('../Map/ImageryProviderHooks');
-var TableStyle = require('../Map/TableStyle');
-
-var MapboxVectorTileImageryProvider = require('../MapboxVectorTileImageryProvider');
-
-TileLayerFilter.initialize(L);
-=======
 var TableDataSource = require('../Models/TableDataSource');
 var TableStyle = require('../Models/TableStyle');
->>>>>>> bbf9116c
+var MapboxVectorTileImageryProvider = require('../MapboxVectorTileImageryProvider');
+
 
 /**
  * A {@link CatalogItem} representing CSV data.
@@ -403,10 +391,8 @@
 CsvCatalogItem.prototype._hide = function() {
     this._dataSource.hide();
 };
-<<<<<<< HEAD
-/**
- * For region-mapped files, enable the WMS imagery layer, with recoloring and feature picking.
-*/
+
+/*
 CsvCatalogItem.prototype._createImageryProvider = function(time) {
     var imageryProvider = new MapboxVectorTileImageryProvider({
         url: 'http://127.0.0.1:8000/SA4/{z}/{x}/{y}.pbf',
@@ -418,315 +404,6 @@
         // Rectangle from http://www.censusdata.abs.gov.au/arcgis/rest/services/2011_SA4/MapServer (Full Extent) converted using Cesium's
         //  WebMercatorProjection.unproject()
     });
-
-    //  new WebMapServiceImageryProvider({
-    //     url: proxyCatalogItemUrl( this, this._regionProvider.server),
-    //     layers: this._regionProvider.layerName,
-    //     parameters: WebMapServiceCatalogItem.defaultParameters,
-    //     getFeatureInfoParameters: WebMapServiceCatalogItem.defaultParameters,
-    //     tilingScheme: new WebMercatorTilingScheme()
-    // });
-
-    // var that = this;
-    // ImageryProviderHooks.addRecolorFunc(imageryProvider, this._colorFunc);
-    // ImageryProviderHooks.addPickFeaturesHook(imageryProvider, function(results) {
-    //     if (!defined(results) || results.length === 0) {
-    //         return;
-    //     }
-    //
-    //     for (var i = 0; i < results.length; ++i) {
-    //         var uniqueId = results[i].data.properties[that._regionProvider.uniqueIdProp];
-    //         var properties = that.rowProperties(uniqueId);
-    //         results[i].description = that._tableDataSource.describe(properties);
-    //     }
-    //
-    //     return results;
-    // });
-
-
-    return imageryProvider;
-};
-
-/**
- * Get a row, given a region code.
- */
-CsvCatalogItem.prototype.rowProperties = function(uniqueId) {
-    var rv = this.tableStyle.regionVariable;
-    var row = this._tableDataSource.dataset.variables[rv].getRowByRegionUniqueId(uniqueId);
-    if (!defined(row)) {
-        return undefined;
-    }
-    return this._tableDataSource.dataset.getDataRow(row);
-};
-
-CsvCatalogItem.prototype.rowPropertiesByCode = function(code) {
-    var rv = this.tableStyle.regionVariable;
-    var row = this._tableDataSource.dataset.variables[rv].getRowByRegionCode(code);
-    if (!defined(row)) {
-        return undefined;
-    }
-    return this._tableDataSource.dataset.getDataRow(row);
-};
-
-
-function updateOpacity(csvItem) {
-    if (defined(csvItem._imageryLayer)) {
-        if (defined(csvItem._imageryLayer.alpha)) {
-            csvItem._imageryLayer.alpha = csvItem.opacity;
-        }
-
-        if (defined(csvItem._imageryLayer.setOpacity)) {
-            csvItem._imageryLayer.setOpacity(csvItem.opacity);
-        }
-
-        csvItem.terria.currentViewer.notifyRepaintRequired();
-    }
-}
-
-CsvCatalogItem.prototype._redisplay = function() {
-    if (defined(this._imageryLayer)) {
-        var layerIndex = this._imageryLayer._layerIndex;
-        this._hide();
-        this._disable();
-        this._enable(layerIndex);
-        this._show();
-    }
-};
-
-CsvCatalogItem.prototype.dynamicUpdate = function(text) {
-    this.data = text;
-    var that = this;
-
-    return when(this.load()).then(function () {
-        that._redisplay();
-    });
-};
-
-function updateClockSubscription(csvItem) {
-    if (csvItem.isShown && defined(csvItem.clock) && csvItem._regionMapped) {
-        // Subscribe
-        if (!defined(csvItem._clockTickSubscription)) {
-            csvItem._clockTickSubscription = csvItem.terria.clock.onTick.addEventListener(onClockTick.bind(undefined, csvItem));
-        }
-    } else {
-        // Unsubscribe
-        if (defined(csvItem._clockTickSubscription)) {
-            csvItem._clockTickSubscription();
-            csvItem._clockTickSubscription = undefined;
-        }
-    }
-}
-/* Check if we need to display a new set of points/regions due to the time changing. */
-function onClockTick(csvItem, clock) {
-    if (!csvItem._tableDataSource.dataset.hasTimeData()) {
-        return;
-    }
-    if (!csvItem.isEnabled || !csvItem.isShown) {
-        return;
-    }
-    //check if time has changed
-    if (defined(csvItem.lastTime) && JulianDate.equals(clock.currentTime, csvItem.lastTime)) {
-        return;
-    }
-    csvItem.lastTime = clock.currentTime;
-
-    //check if record data has changed
-    var activeRows = csvItem._tableDataSource.getDataPointList(clock.currentTime);
-    var activeRowsText = JSON.stringify(activeRows);
-    if (defined(csvItem.activeRowsText) && activeRowsText === csvItem.activeRowsText) {
-        return;
-    }
-    csvItem.activeRowsText = activeRowsText;
-
-    //redisplay if we have new data
-    csvItem.activeRows = activeRows;
-    updateRegionMapping(csvItem, csvItem._tableStyle, false);
-    csvItem._redisplay();
-
-}
-
-/* Creates a new clock from a region-mapped datasource. */
-function initClockFromDataSource(csvItem) {
-    var source = csvItem._tableDataSource;
-    if (!csvItem._regionMapped) {
-        return source.clock;
-    }
-    if (defined(csvItem.clock)) {
-        return csvItem.clock;
-    }
-    if (defined(source) && defined(source.dataset) && source.dataset.hasTimeData()) {
-        var newClock = new DataSourceClock();
-        newClock.startTime = source.dataset.getTimeMinValue();
-        newClock.stopTime = source.dataset.getTimeMaxValue();
-        newClock.currentTime = newClock.startTime;
-        newClock.multiplier = JulianDate.secondsDifference(newClock.stopTime, newClock.startTime) / 60;
-        return newClock;
-    }
-    return undefined;
-}
-
-function finishTableLoad(csvItem) {
-    csvItem.clock = initClockFromDataSource(csvItem);
-    //prepare visuals and repaint
-    if (!defined(csvItem.rectangle)) {
-        csvItem.rectangle = csvItem._tableDataSource.dataset.getExtent();
-    }
-    csvItem.legendUrl = csvItem._tableDataSource.getLegendGraphic();
-    csvItem.terria.currentViewer.notifyRepaintRequired();
-}
-
-function loadTable(csvItem, text) {
-
-    var p = when();
-    if (defined(csvItem._tableStyle)) {
-        // also sets regionVariable if provided.
-        // may return a promise if colour maps need to be fetched.
-        p = when(csvItem._tableDataSource.setDisplayStyle(csvItem._tableStyle));
-        // also set the dataVariable if provided.
-        if (defined(csvItem._tableStyle.dataVariable)) {
-            csvItem._tableDataSource.setDataVariable(csvItem._tableStyle.dataVariable);
-        }
-    }
-
-    var dataset;
-    return p.then(function() {
-        csvItem._tableDataSource.loadText(text);
-        dataset = csvItem._tableDataSource.dataset;
-        // If there is specifically a 'lat' and 'lon' column.
-        if (dataset.hasLocationData()) {
-            if (!defined(csvItem._tableStyle.dataVariable)) {
-                csvItem._tableStyle.dataVariable = dataset.setDefaultDataVariable(); // chooseDataVariable(csvItem);
-            }
-            return;
-        }
-        console.log('No lat&lon columns found in csv file - trying to match based on region');
-        return RegionProviderList.fromUrl(csvItem.terria.regionMappingDefinitionsUrl)
-            .then(function(rm) {
-                if (dataset.checkForRegionVariable(rm)) {
-                    return updateTableStyle(csvItem, initRegionMapStyle(csvItem, rm));
-                }
-            })
-            .then(function() {
-                if (!csvItem._regionMapped) {
-                    throw new ModelError({
-                        sender: csvItem,
-                        title: 'Unable to load CSV file',
-                        message: 'CSV files must contain either: ' +
-                                 '<ul><li>&nbsp;• "lat" and "lon" fields; or</li>' +
-                                 '<li>&nbsp;• a region column like "postcode" or "sa4".</li></ul><br/><br/>' +
-                                 'See <a href="https://github.com/NICTA/nationalmap/wiki/csv-geo-au">the csv-geo-au</a> specification for more.'
-                        });
-                }
-            });
-    }).then(function() {
-        finishTableLoad(csvItem);
-    });
-}
-
-/* Initialise region map properties. */
-function initRegionMapStyle(csvItem, regionProviderList) {
-    csvItem._colorFunc = function(id) { return [0,0,0,0]; };
-
-    var dataSource = csvItem._tableDataSource;
-    var dataset = dataSource.dataset;
-    if (dataset.getRowCount() === 0) {
-        return;
-    }
-
-    //fill in missing tableStyle settings
-    var tableStyle = csvItem._tableStyle || new TableStyle({});
-    if (defined(tableStyle.regionType) && defined(tableStyle.regionVariable)) {
-        // we have a text description of the provider we want, so go and get it.
-        csvItem._regionProvider = regionProviderList.getRegionProvider(tableStyle.regionType);
-        // #TODO Support explicit disambig columns.
-    } else  {
-        // we don't know that region to match, so take an educated guess.
-        dataset.checkForRegionVariable(regionProviderList);
-        tableStyle.regionVariable = dataset.getRegionVariable();
-        csvItem._regionProvider = dataset.getRegionProvider();
-        tableStyle.disambigVariable = dataset.getDisambigVariable();
-    }
-    if (!defined(csvItem._regionProvider)) {
-        return;
-    }
-    if (!defined(tableStyle.dataVariable)) {
-        tableStyle.dataVariable = dataSource.dataset.setDefaultDataVariable();
-    }
-    // if no color map is provided through an init file, use this default colour scheme
-    if (!defined(tableStyle.colorMap) && !defined(tableStyle.colorPalette)) {
-        tableStyle.chooseColorMap(dataset, dataset.variables[dataset.getDataVariable()]);
-    }
-    return tableStyle;
-}
-
-/* Set tableStyle property and redraw */
-function updateTableStyle(csvItem, tableStyle) {
-
-    csvItem._tableStyle = (tableStyle instanceof TableStyle ? tableStyle : new TableStyle(tableStyle));
-
-    if (!(csvItem._tableDataSource instanceof TableDataSource)) {
-        return;
-    }
-
-    csvItem._tableDataSource.setDisplayStyle(csvItem._tableStyle);
-
-    if (!defined(csvItem._regionProvider) || !defined(csvItem._tableStyle.regionVariable)) {
-        return;
-    }
-    var regionProvider = csvItem._regionProvider;
-    return regionProvider.loadRegionIDs()
-        .then(function(requiredReload) {
-            updateRegionMapping(csvItem, tableStyle, requiredReload !== false);
-            csvItem._redisplay();
-        });
-}
-
-
-function updateRegionMapping(csvItem, tableStyle, showFeedback) {
-function displayFeedback (results, regionVariable, itemName, terria) {
-
-    var msg = "";
-    if (Object.keys(results.failedMatches).length > 0) {
-        msg += 'These region names were <span class="warning-text">not recognised</span>: <br><br/>' +
-        '<samp>' + Object.keys(results.failedMatches).join('</samp>, <samp>') + '</samp>' +
-        '<br/><br/>';
-    }
-    if (Object.keys(results.ambiguousMatches).length > 0) {
-        msg += 'These regions had <span class="warning-text">more than one value</span>: <br/><br/>' +
-        '<samp>' + Object.keys(results.ambiguousMatches).join("</samp>, <samp>") + '</samp>' +
-        '<br/><br/>';
-    }
-    if (!msg) {
-        console.log(results.successes  + ' out of ' + results.totalRows + ' "' + regionVariable + '" regions matched successfully in ' + itemName);
-        return;
-    }
-    msg = "" + results.successes + " out of " + results.totalRows + " '<samp>" + regionVariable + "</samp>' regions matched.<br/><br/>" + msg;
-    msg += 'Consult the <a href="https://github.com/NICTA/nationalmap/wiki/csv-geo-au">CSV-geo-au specification</a> to see how to format the CSV file.';
-
-    var error = new ModelError({
-            title: "Issues loading CSV file: " + itemName.slice(0,20), // Long titles mess up the message body
-            message: '<div>'+ msg +'</div>'
-        });
-    if (results.successes === 0) {
-        // No rows matched, so abort - don't add it to catalogue at all.
-        throw error;
-    } else {
-        // Just warn the user. Ideally we'd avoid showing the warning when switching between columns.
-        terria.error.raiseEvent(error);
-    }
-
-}
-
-
-    var results = csvItem._regionProvider.getRegionValues(csvItem._tableDataSource.dataset, tableStyle.regionVariable, tableStyle.disambigVariable, csvItem.activeRows); // ok if activeRows is undefined
-    if (showFeedback && csvItem.showWarnings) {
-        displayFeedback(results, tableStyle.regionVariable, csvItem.name, csvItem.terria);
-    }
-
-    csvItem._colorFunc = csvItem._regionProvider.getColorLookupFunc(results.regionValues, csvItem._tableDataSource._mapValue2Color.bind(csvItem._tableDataSource));
-    csvItem._regionMapped = true;
-}
-=======
->>>>>>> bbf9116c
+*/
 
 module.exports = CsvCatalogItem;