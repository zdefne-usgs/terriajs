'use strict';

/*global require*/
var clone = require('terriajs-cesium/Source/Core/clone');
var defined = require('terriajs-cesium/Source/Core/defined');
var defineProperties = require('terriajs-cesium/Source/Core/defineProperties');
var DeveloperError = require('terriajs-cesium/Source/Core/DeveloperError');
var freezeObject = require('terriajs-cesium/Source/Core/freezeObject');
var knockout = require('terriajs-cesium/Source/ThirdParty/knockout');
var loadText = require('terriajs-cesium/Source/Core/loadText');
var when = require('terriajs-cesium/Source/ThirdParty/when');
var TimeIntervalCollection = require('terriajs-cesium/Source/Core/TimeIntervalCollection');

var CatalogItem = require('./CatalogItem');
var inherit = require('../Core/inherit');
var Metadata = require('./Metadata');
var TerriaError = require('../Core/TerriaError');
var overrideProperty = require('../Core/overrideProperty');
var proxyCatalogItemUrl = require('./proxyCatalogItemUrl');
var readText = require('../Core/readText');
var RegionMapping = require('./RegionMapping');
var standardCssColors = require('../Core/standardCssColors');
var TableDataSource = require('../Models/TableDataSource');
var TableStructure = require('../Map/TableStructure');
var TableStyle = require('../Models/TableStyle');
var VarType = require('../Map/VarType');

/**
 * A {@link CatalogItem} representing CSV data.
 *
 * @alias CsvCatalogItem
 * @constructor
 * @extends CatalogItem
 *
 * @param {Terria} terria The Terria instance.
 * @param {String} [url] The URL from which to retrieve the CSV data.
 */
var CsvCatalogItem = function(terria, url) {
    CatalogItem.call(this, terria);

    this._tableStructure = undefined;
    this._tableStyle = new TableStyle();  // start with one so defaultSerializers.tableStyle will work.
    this._dataSource = undefined;
    this._regionMapping = undefined;
    this._rectangle = undefined;
    this._useClock = true; // If the table has a time column, then show a clock.
    this._pollTimeout = undefined; // Used internally to store the polling timeout id.

    this.url = url;

    /**
     * Gets or sets the CSV data, represented as a binary Blob, a string, or a Promise for one of those things.
     * If this property is set, {@link CatalogItem#url} is ignored.
     * This property is observable.
     * @type {Blob|String|Promise}
     */
    this.data = undefined;

    /**
     * Gets or sets the URL from which the {@link CsvCatalogItem#data} was obtained.  This is informational; it is not
     * used.  This propery is observable.
     * @type {String}
     */
    this.dataSourceUrl = undefined;

    /**
     * Gets or sets the opacity (alpha) of the data item, where 0.0 is fully transparent and 1.0 is
     * fully opaque.  This property is observable.
     * @type {Number}
     * @default 0.6
     */
    this.opacity = 0.6;

    /**
     * Keeps the layer on top of all other imagery layers.  This property is observable.
     * @type {Boolean}
     * @default false
     */
    this.keepOnTop = false;

    /**
     * Gets or sets the number of seconds to wait before polling for new data.
     * If this.pollUrl is defined, it polls this.pollUrl and adds the data received to the existing TableStructure.
     * If this.pollUrl is undefined, it polls this.url and replaces its TableStructure with the new one.
     * If undefined (the default) or 0, no polling occurs.
     * @type {Number}
     * @default undefined
     */
    this.pollSeconds = undefined;

    /**
     * Gets or sets the URL from which to poll for new data.
     * If defined, the data received is added to the existing TableStructure. Otherwise, it replaces the TableStructure.
     * @type {String}
     * @default undefined
     */
    this.pollUrl = undefined;

    /**
     * Should any warnings like failures in region mapping be displayed to the user?
     * @type {Boolean}
     * @default true
     */
    this.showWarnings = true;

    /**
     * Disable the ability to change the display of the dataset via displayVariablesConcept.
     * This property is observable.
     * @type {Boolean}
     * @default false
     */
    this.disableUserChanges = false;

    /**
     * Gets or sets the array of color strings used for chart lines.
     * TODO: make this customizable, eg. use colormap / colorPalette.
     * @type {String[]}
     */
    this.colors = standardCssColors.modifiedBrewer8ClassSet2;

    /**
     * Some catalog items are created from other catalog items.
     * Record here so that the user (eg. via "About this Dataset") can reference the source item.
     * @type {CatalogItem}
     */
    this.sourceCatalogItem = undefined;

    knockout.track(this, ['data', 'dataSourceUrl', 'opacity', 'keepOnTop', 'disableUserChanges', 'showWarnings', '_tableStructure', '_dataSource', '_regionMapping']);

    knockout.getObservable(this, 'opacity').subscribe(function(newValue) {
        if (defined(this._regionMapping) && defined(this._regionMapping.updateOpacity)) {
            this._regionMapping.updateOpacity(newValue);
            this.terria.currentViewer.notifyRepaintRequired();
        }
    }, this);

    // var that = this;
    knockout.defineProperty(this, 'concepts', {
        get: function() {
            if (defined(this._tableStructure)) {
                return [this._tableStructure];
            } else {
                return [];
            }
        }
    });

    /**
     * Gets the tableStyle object.
     * This needs to be a property on the object (not the prototype), so that updateFromJson sees it.
     * @type {Object}
     */
    knockout.defineProperty(this, 'tableStyle', {
        get : function() {
            return this._tableStyle;
        }
    });

    overrideProperty(this, 'clock', {
        get: function() {
            var timeColumn = this.timeColumn;
            if (this._useClock && defined(timeColumn)) {
                return timeColumn.clock;
            }
        }
    });

    overrideProperty(this, 'legendUrl', {
        get: function() {
            if (defined(this._dataSource)) {
                return this._dataSource.legendUrl;
            } else if (defined(this._regionMapping)) {
                return this._regionMapping.legendUrl;
            }
        }
    });

    overrideProperty(this, 'rectangle', {
        get: function() {
            // can override the extent using this.rectangle, otherwise falls back the datasource's extent (with a small margin).
            if (defined(this._rectangle)) {
                return this._rectangle;
            }
            var rect;
            if (defined(this._dataSource)) {
                rect = this._dataSource.extent;
            } else if (defined(this._regionMapping)) {
                rect = this._regionMapping.extent;
            }
            return addMarginToRectangle(rect, 0.08);
        },
        set: function(rect) {
            this._rectangle = rect;
        }
    });
};

inherit(CatalogItem, CsvCatalogItem);

function addMarginToRectangle(rect, marginFraction) {
    if (defined(rect)) {
        var heightMargin = rect.height * marginFraction;
        var widthMargin = rect.width * marginFraction;
        rect.north = Math.min(Math.PI / 2, rect.north + heightMargin);
        rect.south = Math.max(-Math.PI / 2, rect.south - heightMargin);
        rect.east = Math.min(Math.PI, rect.east + widthMargin);
        rect.west = Math.max(-Math.PI, rect.west - widthMargin);
    }
    return rect;
}

defineProperties(CsvCatalogItem.prototype, {
    /**
     * Gets the type of data member represented by this instance.
     * @memberOf CsvCatalogItem.prototype
     * @type {String}
     */
    type: {
        get: function() {
            return 'csv';
        }
    },

    /**
     * Gets a human-readable name for this type of data source, 'CSV'.
     * @memberOf CsvCatalogItem.prototype
     * @type {String}
     */
    typeName: {
        get: function() {
            return 'Comma-Separated Values (CSV)';
        }
    },

    /**
     * Gets the active time column, if it exists.
     * @memberOf CsvCatalogItem.prototype
     * @type {TableColumn}
     */
    timeColumn: {
        get: function() {
            return this._tableStructure && this._tableStructure.activeTimeColumn;
        }
    },

    /**
     * Gets the metadata associated with this data source and the server that provided it, if applicable.
     * @memberOf CsvCatalogItem.prototype
     * @type {Metadata}
     */
    metadata: { //TODO: return metadata if tableDataSource defined
        get: function() {
            var result = new Metadata();
            result.isLoading = false;
            result.dataSourceErrorMessage = 'This data source does not have any details available.';
            result.serviceErrorMessage = 'This service does not have any details available.';
            return result;
        }
    },

    /**
     * Gets a value indicating whether this data source, when enabled, can be reordered with respect to other data sources.
     * Data sources that cannot be reordered are typically displayed above reorderable data sources.
     * @memberOf CsvCatalogItem.prototype
     * @type {Boolean}
     */
    supportsReordering: {
        get: function() {
            return defined(this._regionMapping) && defined(this._regionMapping.regionDetails) && !this.keepOnTop;
        }
    },

    /**
     * Gets a value indicating whether the opacity of this data source can be changed.
     * @memberOf ImageryLayerCatalogItem.prototype
     * @type {Boolean}
     */
    supportsOpacity: {
        get: function() {
            return (defined(this._regionMapping) && defined(this._regionMapping.regionDetails));
        }
    },

    /**
     * Gets the table structure associated with this catalog item.
     * @memberOf CsvCatalogItem.prototype
     * @type {TableStructure}
     */
    tableStructure: {
        get: function() {
            return this._tableStructure;
        }
    },

    /**
     * Gets the data source associated with this catalog item.
     * @memberOf CsvCatalogItem.prototype
     * @type {DataSource}
     */
    dataSource: {
        get: function() {
            return this._dataSource;
        }
    },

    /**
     * Gets the region mapping associated with this catalog item.
     * @memberOf CsvCatalogItem.prototype
     * @type {RegionMapping}
     */
    regionMapping: {
        get: function() {
            return this._regionMapping;
        }
    },

    /**
     * Gets the Cesium or Leaflet imagery layer object associated with this data source.
     * Used in region mapping only.
     * This property is undefined if the data source is not enabled.
     * @memberOf CsvCatalogItem.prototype
     * @type {Object}
     */
    imageryLayer: {
        get: function() {
            return this._regionMapping && this._regionMapping.imageryLayer;
        }
    },

    /**
     * Gets the set of names of the properties to be serialized for this object when {@link CatalogMember#serializeToJson} is called
     * for a share link.
     * @memberOf ImageryLayerCatalogItem.prototype
     * @type {String[]}
     */
    propertiesForSharing: {
        get: function() {
            return CsvCatalogItem.defaultPropertiesForSharing;
        }
    },

    /**
     * Gets the set of functions used to update individual properties in {@link CatalogMember#updateFromJson}.
     * When a property name in the returned object literal matches the name of a property on this instance, the value
     * will be called as a function and passed a reference to this instance, a reference to the source JSON object
     * literal, and the name of the property.
     * @memberOf CsvCatalogItem.prototype
     * @type {Object}
     */
    updaters: {
        get: function() {
            return CsvCatalogItem.defaultUpdaters;
        }
    },

    /**
     * Gets the set of functions used to serialize individual properties in {@link CatalogMember#serializeToJson}.
     * When a property name on the model matches the name of a property in the serializers object lieral,
     * the value will be called as a function and passed a reference to the model, a reference to the destination
     * JSON object literal, and the name of the property.
     * @memberOf CsvCatalogItem.prototype
     * @type {Object}
     */
    serializers: {
        get: function() {
            return CsvCatalogItem.defaultSerializers;
        }
    },

    intervals: {
        get: function() {
            return this.tableStructure.activeTimeColumn.availabilities.reduce(function(intervals, availability) {
                for (var i = 0; i < availability.length; i++) {
                    intervals.addInterval(availability.get(i));
                }
                return intervals;
            }, new TimeIntervalCollection());
        }
    }
});

CsvCatalogItem.defaultUpdaters = clone(CatalogItem.defaultUpdaters);

CsvCatalogItem.defaultUpdaters.tableStyle = function(csvItem, json, propertyName, options) {
    return csvItem._tableStyle.updateFromJson(json[propertyName], options);
};

CsvCatalogItem.defaultUpdaters.concepts = function() {
    // Don't update from JSON.
};

CsvCatalogItem.defaultUpdaters.sourceCatalogItem = function() {
    // TODO: For now, don't update from JSON. Better to do it via an id?
};

freezeObject(CsvCatalogItem.defaultUpdaters);

CsvCatalogItem.defaultSerializers = clone(CatalogItem.defaultSerializers);

CsvCatalogItem.defaultSerializers.tableStyle = function(csvItem, json, propertyName, options) {
    json[propertyName] = csvItem[propertyName].serializeToJson(options);
    // Add the currently active variable to the tableStyle so it starts with the right one.
    if (defined(csvItem._tableStructure)) {
        var activeItems = csvItem._tableStructure.activeItems;
        json[propertyName].dataVariable = activeItems[0] && activeItems[0].name;
    }
};

CsvCatalogItem.defaultSerializers.legendUrl = function() {
    // Don't serialize, because legends are generated, and sticking an image embedded in a URL is a terrible idea.
};

CsvCatalogItem.defaultSerializers.concepts = function() {
    // Don't serialize.
};

CsvCatalogItem.defaultSerializers.clock = function() {
    // Don't serialize. Clock is not part of propertiesForSharing, but it would be shared if this is user-added data.
    // See SharePopupViewModel.prototype._addUserAddedCatalog.
};

CsvCatalogItem.defaultSerializers.sourceCatalogItem = function() {
    // TODO: For now, don't serialize. Can we do it via an id?
};

freezeObject(CsvCatalogItem.defaultSerializers);

/**
 * Gets or sets the default set of properties that are serialized when serializing a {@link CatalogItem}-derived object
 * for a share link.
 * @type {String[]}
 */
CsvCatalogItem.defaultPropertiesForSharing = clone(CatalogItem.defaultPropertiesForSharing);
CsvCatalogItem.defaultPropertiesForSharing.push('keepOnTop');
CsvCatalogItem.defaultPropertiesForSharing.push('disableUserChanges');
CsvCatalogItem.defaultPropertiesForSharing.push('opacity');
CsvCatalogItem.defaultPropertiesForSharing.push('tableStyle');
freezeObject(CsvCatalogItem.defaultPropertiesForSharing);


CsvCatalogItem.prototype._getValuesThatInfluenceLoad = function() {
    return [this.url, this.data];
};

/**
 * Sets the relevant active time column on the table structure, defaulting to the first time column present 
 * unless the tableStyle has a 'timeColumn' property.
 * @param {TableStructure} tableStructure The table structure.
 * @param {TableStyle} tableStyle The table style.
 */
CsvCatalogItem.setActiveTimeColumn = function(tableStructure, tableStyle) {
    if (typeof tableStyle.timeColumn !== 'undefined') {
        tableStructure.activeTimeColumn = tableStructure.getColumnWithNameIdOrIndex(tableStyle.timeColumn);
        if (defined(tableStructure.activeTimeColumn) && tableStructure.activeTimeColumn.type !== VarType.TIME) {
            tableStructure.activeTimeColumn = tableStructure.columnsByType[VarType.TIME][0];
            throw new DeveloperError('TableStyle.timeColumn "' + tableStyle.timeColumn + '" is not a valid time column.');
        }
    } else {
        tableStructure.activeTimeColumn = tableStructure.columnsByType[VarType.TIME][0];
    }
};

// Loads the TableStructure, then calls setupTableStructure.
function loadTableFromCsv(item, csvString) {
    var tableStyle = item._tableStyle;
    var options = {
        displayDuration: tableStyle.displayDuration,
        replaceWithNullValues: tableStyle.replaceWithNullValues,
        replaceWithZeroValues: tableStyle.replaceWithZeroValues,
        columnOptions: tableStyle.columns  // may contain per-column replacements for these
    };
    var tableStructure = new TableStructure(undefined, options);
    tableStructure.loadFromCsv(csvString);
    return setupTableStructure(item, tableStructure);
}

// Chooses what sort of object to place it in:
//  - TableDataSource if it has latitude and longitude
//  - RegionMapping if it has a region column
//  - nothing for non-geospatial data (just use the TableStructure directly).
// Returns a promise that resolves to true if it is a recognised format.
function setupTableStructure(item, tableStructure) {
    var tableStyle = item._tableStyle;
    CsvCatalogItem.setActiveTimeColumn(tableStructure, tableStyle);
    item._tableStructure = tableStructure;
    if (tableStructure.hasLatitudeAndLongitude) {
        // Create the TableDataSource and save it to item._dataSource.
        item._dataSource = new TableDataSource(tableStructure, item._tableStyle, item.name);
        item._dataSource.changedEvent.addEventListener(dataChanged.bind(null, item), item);
        // Activate a column. This needed to wait until we had a dataSource, so it can trigger the legendHelper build.
        item.activateColumnFromTableStyle();
        ensureActiveColumn(tableStructure);
        item.startPolling();
        return when(true); // We're done - nothing to wait for.
    }
    var regionMapping = new RegionMapping(item, tableStructure, item._tableStyle);
    // Return a promise which resolves once we've set up region mapping, if any.
    return regionMapping.loadRegionDetails().then(function(regionDetails) {
        if (regionDetails) {
            // Save the region mapping to item._regionMapping.
            item._regionMapping = regionMapping;
            item._regionMapping.changedEvent.addEventListener(dataChanged.bind(null, item), item);
            // Set the first region column to have type VarType.REGION.
            RegionMapping.setRegionColumnType(regionDetails);
            // Activate a column. This needed to wait until we had a regionMapping, so it can trigger the legendHelper build.
            item.activateColumnFromTableStyle();
            // This needed to wait until we know which column is the region.
            ensureActiveColumn(tableStructure);
            item.startPolling();
            return when(true);
        } else {
            // Non-geospatial data.
            tableStructure.name = ''; // No need to show the section title 'Display Variables' in Now Viewing.
            tableStructure.allowMultiple = true;
            item.activateColumnFromTableStyle();
<<<<<<< HEAD
            ensureActiveColumnForNonSpatial(tableStructure);
            // If it's not there already, add it to the catalog's chartable items, so the ChartPanel can pick it up.
            if (item.terria.catalog.chartableItems.indexOf(item) < 0) {
                item.terria.catalog.chartableItems.push(item);
            }
            // Any derived calculations from this can ignore the need for julianFinishDates and availabilities.
            tableStructure.columnsByType[VarType.TIME].forEach(function(column) {
                column.options.noFinishDates = true;
            });
            item.startPolling();
=======
            item.setChartable();
>>>>>>> 51f4604c
            return when(true);
        }
    });
}

CsvCatalogItem.prototype.setChartable = function() {
    var tableStructure = this._tableStructure;
    this.isMappable = false;
    this._useClock = false;
    tableStructure.getColorCallback = this.getNextColor.bind(this);
    // Could hide non-scalar columns here.
    ensureActiveColumnForNonSpatial(tableStructure);
    // If it's not there already, add it to the catalog's chartable items, so the ChartPanel can pick it up.
    if (this.terria.catalog.chartableItems.indexOf(this) < 0) {
        this.terria.catalog.chartableItems.push(this);
    }
    // Any derived calculations from this can ignore the need for julianFinishDates and availabilities.
    tableStructure.columnsByType[VarType.TIME].forEach(function(column) {
        column.options.noFinishDates = true;
    });
};

// An event listened triggered whenever the dataSource or regionMapping changes.
// Used to know when to redraw the display.
function dataChanged(item) {
    item.terria.currentViewer.notifyRepaintRequired();
}

function ensureActiveColumn(tableStructure) {
    // Find and activate the first SCALAR or ENUM column, if no columns are active.
    if (tableStructure.activeItems.length === 0) {
        var suitableColumns = tableStructure.columns.filter(function(col) {
            return ([VarType.SCALAR, VarType.ENUM].indexOf(col.type) >= 0);
        });
        if (suitableColumns.length > 0) {
            suitableColumns[0].toggleActive();
        } else {
            // There are no suitable columns. We need to trigger an active column change to update TableDataSource and RegionMapping, so toggle one twice.
            tableStructure.columns[0].toggleActive();
            tableStructure.columns[0].toggleActive();
        }
    }
}

function ensureActiveColumnForNonSpatial(tableStructure) {
    // If it is not mappable, and has no time column, then the first scalar column will be treated as the x-variable, so choose the second one.
    if (tableStructure.activeItems.length === 0) {
        var suitableColumns = tableStructure.columnsByType[VarType.SCALAR];
        if (suitableColumns.length > 1) {
            suitableColumns[1].toggleActive();
        } else if (suitableColumns.length > 0) {
            suitableColumns[0].toggleActive();
        }
    }
}

/**
 * Activates the column specified in the table style's "dataVariable" parameter, if any.
 */
CsvCatalogItem.prototype.activateColumnFromTableStyle = function() {
    var tableStyle = this._tableStyle;
    if (defined(tableStyle) && defined(tableStyle.dataVariable)) {
        var columnToActivate = this._tableStructure.getColumnWithNameOrId(tableStyle.dataVariable);
        if (columnToActivate) {
            columnToActivate.toggleActive();
        }
    }
};


/**
 * Loads data from a URL into a (usually temporary) table structure.
 * @param  {String} url The URL.
 * @return {Promise} A promise which resolves to a table structure.
 */
function loadIntoTableStructure(url) {
    // Load in the data file as a TableStructure. Currently only understands csv.
    const tableStructure = new TableStructure();
    return loadText(url).then(tableStructure.loadFromCsv.bind(tableStructure));
}

/**
 * Every <seconds> seconds, if the csvItem is enabled,
 * request data from the url and merge it into this._tableStructure.
 * TODO: how to stop it? Can csvItem ever be destroyed?
 */
CsvCatalogItem.prototype.startPolling = function() {
    if (defined(this.pollSeconds) && this.pollSeconds > 0) {
        var item = this;
        this._pollTimeout = setTimeout(function() {
            if (item.isEnabled) {
                if (defined(item.pollUrl)) {
                    loadIntoTableStructure(item.pollUrl).then(function(newTable) {
                        console.log('polled pollUrl', item.pollUrl, newTable);
                        if (item._tableStructure.hasLatitudeAndLongitude !== newTable.hasLatitudeAndLongitude || item._tableStructure.columns.length !== newTable.columns.length) {
                            throw new DeveloperError('The newly polled data is incompatible with the old data.');
                        }
                        // Maintain active item and colors.  Assume same column ordering.
                        item._tableStructure.columns.forEach(function(column, i) {
                            newTable.columns[i].isActive = column.isActive;
                            newTable.columns[i].color = column.color;
                        });
                        item._tableStructure.columns = newTable.columns;
                    }); // TODO: merge into csvItem._tableStructure.
                } else {
                    loadIntoTableStructure(item.url).then(function(newTable) {
                        console.log('polled url', item.url, newTable);
                        item._tableStructure = newTable;
                    });
                }
            }
            item.startPolling();
        }, item.pollSeconds * 1000);
    }
};
// if (defined(this._pollTimeout)) {
//     clearTimeout(this._pollTimeout);
// }

CsvCatalogItem.prototype._load = function() {
    var that = this;

    if (defined(this.data)) {
        return when(that.data, function(data) {
            if (typeof Blob !== 'undefined' && data instanceof Blob) {
                return readText(data).then(function(text) {
                    return loadTableFromCsv(that, text);
                });
            } else if (typeof data === 'string') {
                return loadTableFromCsv(that, data);
            } else if (data instanceof TableStructure) {
                return setupTableStructure(that, data);
            } else {
                throw new TerriaError({
                    sender: that,
                    title: 'Unexpected type of CSV data',
                    message: 'CsvCatalogItem data is expected to be a Blob, File, or String, but it was not any of these. ' +
                        'This may indicate a bug in terriajs or incorrect use of the terriajs API. ' +
                        'If you believe it is a bug in ' + that.terria.appName + ', please report it by emailing ' +
                        '<a href="mailto:' + that.terria.supportEmail + '">' + that.terria.supportEmail + '</a>.'
                });
            }
        });
    } else if (defined(that.url)) {
        return loadText(proxyCatalogItemUrl(that, that.url, '1d')).then(function(text) {
            return loadTableFromCsv(that, text);
        }).otherwise(function(e) {
            throw new TerriaError({
                sender: that,
                title: 'Unable to load CSV file',
                message: 'See the <a href="https://github.com/NICTA/nationalmap/wiki/csv-geo-au">csv-geo-au</a> specification for supported CSV formats.\n\n' + (e.message || e.response)
            });
        });
    }
};

CsvCatalogItem.prototype._enable = function(layerIndex) {
    if (defined(this._regionMapping)) {
        this._regionMapping.enable(layerIndex);
    }
};

CsvCatalogItem.prototype._disable = function() {
    if (defined(this._regionMapping)) {
        this._regionMapping.disable();
    }
};

CsvCatalogItem.prototype._show = function() {
    if (defined(this._dataSource)) {
        var dataSources = this.terria.dataSources;
        if (dataSources.contains(this._dataSource)) {
            throw new DeveloperError('This data source is already shown.');
        }
        dataSources.add(this._dataSource);
    }
    if (defined(this._regionMapping)) {
        this._regionMapping.show();
    }
};

CsvCatalogItem.prototype._hide = function() {
    if (defined(this._dataSource)) {
        var dataSources = this.terria.dataSources;
        if (!dataSources.contains(this._dataSource)) {
            throw new DeveloperError('This data source is not shown.');
        }
        dataSources.remove(this._dataSource, false);
    }
    if (defined(this._regionMapping)) {
        this._regionMapping.hide();
    }
};

/**
 * Finds the next unused color for a chart line.
 * @return {String} A string description of the color.
 */
CsvCatalogItem.prototype.getNextColor = function() {
    var catalog = this._terria.catalog;
    if (!defined(catalog)) {
        return;
    }
    if (!defined(this.colors) || this.colors.length === 0) {
        return;
    }
    var colors = this.colors.slice();
    // Get all the colors in use (as nested array).
    var colorsUsed = catalog.chartableItems.map(function(item) {
        return item.tableStructure.columns.map(function(column) { return column.color; }).filter(function(color) { return defined(color); });
    });
    // Flatten it.
    colorsUsed = colorsUsed.reduce(function(a, b) { return a.concat(b); }, []);
    // Remove the colors in use from the full list.
    for (var index = 0; index < colorsUsed.length; index++) {
        var fullColorsIndex = colors.indexOf(colorsUsed[index]);
        if (fullColorsIndex > -1) {
            colors.splice(fullColorsIndex, 1);
        }
        if (colors.length === 0) {
            colors = this.colors.slice();  // Keep cycling through the colors when they're all used.
        }
    }
    return colors[0];
};

CsvCatalogItem.prototype.showOnSeparateMap = function(globeOrMap) {
    var dataSource = this._dataSource;
    var removeRegionMapping;

    if (defined(this._regionMapping)) {
        removeRegionMapping = this._regionMapping.showOnSeparateMap(globeOrMap);
    }

    if (defined(dataSource)) {
        globeOrMap.addDataSource({
            dataSource: dataSource
        });
    }

    return function() {
        if (defined(removeRegionMapping)) {
            removeRegionMapping();
        }
        if (defined(dataSource)) {
            globeOrMap.removeDataSource({
                dataSource: dataSource
            });
        }
    };
};

module.exports = CsvCatalogItem;<|MERGE_RESOLUTION|>--- conflicted
+++ resolved
@@ -513,20 +513,8 @@
             tableStructure.name = ''; // No need to show the section title 'Display Variables' in Now Viewing.
             tableStructure.allowMultiple = true;
             item.activateColumnFromTableStyle();
-<<<<<<< HEAD
-            ensureActiveColumnForNonSpatial(tableStructure);
-            // If it's not there already, add it to the catalog's chartable items, so the ChartPanel can pick it up.
-            if (item.terria.catalog.chartableItems.indexOf(item) < 0) {
-                item.terria.catalog.chartableItems.push(item);
-            }
-            // Any derived calculations from this can ignore the need for julianFinishDates and availabilities.
-            tableStructure.columnsByType[VarType.TIME].forEach(function(column) {
-                column.options.noFinishDates = true;
-            });
+            item.setChartable();
             item.startPolling();
-=======
-            item.setChartable();
->>>>>>> 51f4604c
             return when(true);
         }
     });
