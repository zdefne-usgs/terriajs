'use strict';

/*global require*/
var L = require('leaflet');

var clone = require('terriajs-cesium/Source/Core/clone');
var DataSourceClock = require('terriajs-cesium/Source/DataSources/DataSourceClock');
var defined = require('terriajs-cesium/Source/Core/defined');
var defineProperties = require('terriajs-cesium/Source/Core/defineProperties');
var DeveloperError = require('terriajs-cesium/Source/Core/DeveloperError');
var freezeObject = require('terriajs-cesium/Source/Core/freezeObject');
var JulianDate = require('terriajs-cesium/Source/Core/JulianDate');
var knockout = require('terriajs-cesium/Source/ThirdParty/knockout');
var loadText = require('terriajs-cesium/Source/Core/loadText');
var WebMapServiceImageryProvider = require('terriajs-cesium/Source/Scene/WebMapServiceImageryProvider');
var WebMapServiceCatalogItem = require('./WebMapServiceCatalogItem');
var WebMercatorTilingScheme = require('terriajs-cesium/Source/Core/WebMercatorTilingScheme');
var when = require('terriajs-cesium/Source/ThirdParty/when');

var CatalogItem = require('./CatalogItem');
//var corsProxy = require('../Core/corsProxy'); // really not used?
var ImageryLayerCatalogItem = require('./ImageryLayerCatalogItem');
var inherit = require('../Core/inherit');
var Metadata = require('./Metadata');
var ModelError = require('./ModelError');
var proxyCatalogItemUrl = require('./proxyCatalogItemUrl');
var readText = require('../Core/readText');
var TableDataSource = require('../Map/TableDataSource');
var VarType = require('../Map/VarType');
var TileLayerFilter = require('../ThirdParty/TileLayer.Filter');

var CsvDataset = require('./CsvDataset');
var CsvVariable = require('./CsvVariable');

var RegionProviderList = require('./RegionProviderList');
var ImageryProviderHooks = require('../Map/ImageryProviderHooks');


TileLayerFilter.initialize(L);

/**
 * A {@link CatalogItem} representing CSV data.
 *
 * @alias CsvCatalogItem
 * @constructor
 * @extends CatalogItem
 *
 * @param {Terria} terria The Terria instance.
 * @param {String} [url] The URL from which to retrieve the CSV data.
 */
var CsvCatalogItem = function(terria, url) {
    CatalogItem.call(this, terria);

    this._tableDataSource = undefined;

    this._clockTickUnsubscribe = undefined;

    this._regionMapped = false;

    this._csvDataset = undefined;

    this._clockTickUnsubscribe = undefined;

    // a function that returns a colour for a given index.
    this.colorFunc = undefined;

    this._tableStyle = {};

    /**
     * Gets or sets the URL from which to retrieve CSV data.  This property is ignored if
     * {@link GeoJsonCatalogItem#data} is defined.  This property is observable.
     * @type {String}
     */
    this.url = url;

    /**
     * Gets or sets the CSV data, represented as a binary Blob, a string, or a Promise for one of those things.
     * This property is observable.
     * @type {Blob|String|Promise}
     */
    this.data = undefined;

    /**
     * Gets or sets the URL from which the {@link CsvCatalogItem#data} was obtained.  This is informational; it is not
     * used.  This propery is observable.
     * @type {String}
     */
    this.dataSourceUrl = undefined;

   /**
     * Gets or sets the opacity (alpha) of the data item, where 0.0 is fully transparent and 1.0 is
     * fully opaque.  This property is observable.
     * @type {Number}
     * @default 0.6
     */
    this.opacity = 0.6;

    /**
     * Keeps the layer on top of all other imagery layers.  This property is observable.
     * @type {Boolean}
     * @default false
     */
    this.keepOnTop = false;

    /**
     * Disable the ability to change the display of the dataset via csvDataset.
     * This property is observable.
     * @type {Boolean}
     * @default false
     */
    this.disableUserChanges = false;

    knockout.track(this, ['url', 'data', 'dataSourceUrl', 'opacity', 'keepOnTop', '_regionMapped', '_csvDataset', 'disableUserChanges']);

    knockout.defineProperty(this, 'csvDataset', {
        get : function() {
            return this._csvDataset;
        },
        set : function(value) {
            this._csvDataset = value;
        }
    });

    knockout.getObservable(this, 'opacity').subscribe(function(newValue) {
        updateOpacity(this);
    }, this);

    knockout.getObservable(this, 'isShown').subscribe(function() {
        updateClockSubscription(this);
    }, this);

    knockout.getObservable(this, 'clock').subscribe(function() {
        updateClockSubscription(this);
    }, this);

    /**
     * Gets or sets the tableStyle object
     * TODO: add definition for subfields
     * @type {Object}
     */
    knockout.defineProperty(this, 'tableStyle', {
        get : function() {
            return this._tableStyle;
        },
        set : function(value) {
            updateTableStyle(this, value);
        }
    });
};

inherit(CatalogItem, CsvCatalogItem);

defineProperties(CsvCatalogItem.prototype, {
    /**
     * Gets the type of data member represented by this instance.
     * @memberOf CsvCatalogItem.prototype
     * @type {String}
     */
    type : {
        get : function() {
            return 'csv';
        }
    },

    /**
     * Gets a human-readable name for this type of data source, 'CSV'.
     * @memberOf CsvCatalogItem.prototype
     * @type {String}
     */
    typeName : {
        get : function() {
            return 'Comma-Separated Values (CSV)';
        }
    },

    /**
     * Gets the metadata associated with this data source and the server that provided it, if applicable.
     * @memberOf CsvCatalogItem.prototype
     * @type {Metadata}
     */
    metadata : {  //TODO: return metadata if tableDataSource defined
        get : function() {
            var result = new Metadata();
            result.isLoading = false;
            result.dataSourceErrorMessage = 'This data source does not have any details available.';
            result.serviceErrorMessage = 'This service does not have any details available.';
            return result;
        }
    },

    /**
     * Gets a value indicating whether this data source, when enabled, can be reordered with respect to other data sources.
     * Data sources that cannot be reordered are typically displayed above reorderable data sources.
     * @memberOf CsvCatalogItem.prototype
     * @type {Boolean}
     */
    supportsReordering : {
        get : function() {
            return this._regionMapped && !this.keepOnTop;
        }
    },

    /**
     * Gets a value indicating whether the opacity of this data source can be changed.
     * @memberOf ImageryLayerCatalogItem.prototype
     * @type {Boolean}
     */
    supportsOpacity : {
        get : function() {
            return this._regionMapped;
        }
    },

    /**
     * Gets the Cesium or Leaflet imagery layer object associated with this data source.
     * This property is undefined if the data source is not enabled.
     * @memberOf CsvCatalogItem.prototype
     * @type {Object}
     */
    imageryLayer : {
        get : function() {
            return this._imageryLayer;
        }
    },

    /**
     * Gets the set of names of the properties to be serialized for this object when {@link CatalogMember#serializeToJson} is called
     * and the `serializeForSharing` flag is set in the options.
     * @memberOf ImageryLayerCatalogItem.prototype
     * @type {String[]}
     */
    propertiesForSharing : {
        get : function() {
            return CsvCatalogItem.defaultPropertiesForSharing;
        }
    },

    /**
     * Gets the set of functions used to update individual properties in {@link CatalogMember#updateFromJson}.
     * When a property name in the returned object literal matches the name of a property on this instance, the value
     * will be called as a function and passed a reference to this instance, a reference to the source JSON object
     * literal, and the name of the property.
     * @memberOf CsvCatalogItem.prototype
     * @type {Object}
     */
    updaters : {
        get : function() {
            return CsvCatalogItem.defaultUpdaters;
        }
    },

    /**
     * Gets the set of functions used to serialize individual properties in {@link CatalogMember#serializeToJson}.
     * When a property name on the model matches the name of a property in the serializers object lieral,
     * the value will be called as a function and passed a reference to the model, a reference to the destination
     * JSON object literal, and the name of the property.
     * @memberOf CsvCatalogItem.prototype
     * @type {Object}
     */
    serializers : {
        get : function() {
            return CsvCatalogItem.defaultSerializers;
        }
    }
});

CsvCatalogItem.defaultUpdaters = clone(CatalogItem.defaultUpdaters);

CsvCatalogItem.defaultUpdaters.csvDataset = function(wmsItem, json, propertyName, options) {
    // Don't update from JSON.
};

freezeObject(CsvCatalogItem.defaultUpdaters);

CsvCatalogItem.defaultSerializers = clone(CatalogItem.defaultSerializers);

CsvCatalogItem.defaultSerializers.csvDataset = function(wmsItem, json, propertyName) {
    // Don't serialize.
};

freezeObject(CsvCatalogItem.defaultSerializers);

/**
 * Gets or sets the default set of properties that are serialized when serializing a {@link CatalogItem}-derived object with the
 * `serializeForSharing` flag set in the options.
 * @type {String[]}
 */
CsvCatalogItem.defaultPropertiesForSharing = clone(CatalogItem.defaultPropertiesForSharing);
CsvCatalogItem.defaultPropertiesForSharing.push('keepOnTop');
CsvCatalogItem.defaultPropertiesForSharing.push('disableUserChanges');
CsvCatalogItem.defaultPropertiesForSharing.push('opacity');
CsvCatalogItem.defaultPropertiesForSharing.push('tableStyle');
freezeObject(CsvCatalogItem.defaultPropertiesForSharing);


CsvCatalogItem.prototype._getValuesThatInfluenceLoad = function() {
    return [this.url, this.data];
};

CsvCatalogItem.prototype._load = function() {
    if (defined(this._tableDataSource)) {
        this._tableDataSource.destroy();
    }

    this._tableDataSource = new TableDataSource();

    var that = this;

    if (defined(this.data)) {
        return when(that.data, function(data) {
            if (typeof Blob !== 'undefined' && data instanceof Blob) {
                return readText(data).then(function(text) {
                    return loadTable(that, text);
                });
            } else if (typeof data === 'string') {
                return loadTable(that, data);
            } else {
                throw new ModelError({
                    sender: that,
                    title: 'Unexpected type of CSV data',
                    message: 'CsvCatalogItem data is expected to be a Blob, File, or String, but it was not any of these. ' +
                             'This may indicate a bug in terriajs or incorrect use of the terriajs API. ' +
                             'If you believe it is a bug in '+that.terria.appName+', please report it by emailing '+
                            '<a href="mailto:'+that.terria.supportEmail+'">'+that.terria.supportEmail+'</a>.'
                });
            }
        });
    } else if (defined(that.url)) {
        return loadText(proxyCatalogItemUrl(that, that.url)).then(function(text) {
            return loadTable(that, text);
        }).otherwise(function(e) {
            throw new ModelError({
                sender: that,
                title: 'Unable to load CSV file',
                message: 'See the <a href="https://github.com/NICTA/nationalmap/wiki/csv-geo-au">csv-geo-au</a> specification for supported CSV formats.\n\n' + (e.message || e.response)
            });
        });
    }
};

CsvCatalogItem.prototype._enable = function() {
    if (this._regionMapped) {
        this._imageryLayer = ImageryLayerCatalogItem.enableLayer(this, this._createImageryProvider(), this.opacity);

        if (defined( this.terria.leaflet)) {
            var that = this;
            this._imageryLayer.setFilter(function () {
                new L.CanvasFilter(this, {
                    channelFilter: function (image) {
                        return ImageryProviderHooks.recolorImage(image, that.colorFunc);
                    }
                }).render();
            });
        }
    }
};

CsvCatalogItem.prototype._disable = function() {
    if (this._regionMapped) {
        ImageryLayerCatalogItem.disableLayer(this, this._imageryLayer);
        this._imageryLayer = undefined;
    }
};

CsvCatalogItem.prototype._show = function() {
    if (!this._regionMapped) {
        var dataSources =  this.terria.dataSources;
        if (dataSources.contains(this._tableDataSource)) {
            throw new DeveloperError('This data source is already shown.');
        }

        dataSources.add(this._tableDataSource);
    }
    else {
        ImageryLayerCatalogItem.showLayer(this, this._imageryLayer);
    }
};

CsvCatalogItem.prototype._hide = function() {
    if (!this._regionMapped) {
        var dataSources =  this.terria.dataSources;
        if (!dataSources.contains(this._tableDataSource)) {
            throw new DeveloperError('This data source is not shown.');
        }

        dataSources.remove(this._tableDataSource, false);
    }
    else {
        ImageryLayerCatalogItem.hideLayer(this, this._imageryLayer);
    }
};
/**
 * For region-mapped files, enable the WMS imagery layer, with recoloring and feature picking.
*/
CsvCatalogItem.prototype._createImageryProvider = function(time) {
    var imageryProvider = new WebMapServiceImageryProvider({
<<<<<<< HEAD
        url: proxyUrl( this.terria, this._tableStyle.regionProvider.server),
        layers: this._tableStyle.regionProvider.layerName,
=======
        url: proxyCatalogItemUrl(this, this._regionDescriptor.server),
        layers: this._regionDescriptor.layerName,
>>>>>>> b75ef86c
        parameters: WebMapServiceCatalogItem.defaultParameters,
        getFeatureInfoParameters: WebMapServiceCatalogItem.defaultParameters,
        tilingScheme: new WebMercatorTilingScheme()
    });

    var that = this;
    ImageryProviderHooks.addRecolorFunc(imageryProvider, this.colorFunc);
    ImageryProviderHooks.addPickFeaturesHook(imageryProvider, function(results) {
        if (!defined(results) || results.length === 0) {
            return;
        }

        for (var i = 0; i < results.length; ++i) {
            var id = results[i].data.properties[that._tableStyle.regionProvider.regionProp];
            var properties = that.rowProperties(id);
            results[i].description = that._tableDataSource.describe(properties);
        }

        return results;
    });


    return imageryProvider;
};

<<<<<<< HEAD
/**
 * Get a row, given a region code. 
 */
CsvCatalogItem.prototype.rowProperties = function(code) {
    //##TODO This doesn't work if a regex was involved. CSV contains a value like "Boroondara", WMS contains "Boroondara (C)" so the
    // reverse lookup doesn't work. Probably best to store WMS indices directly in the .dataset.

    var rv = this.tableStyle.regionVariable;
    var indices = this._tableDataSource.dataset.variables[rv].getIndicesForValue(code);
    if (indices.length === 0) {
        return undefined;
    }
    return this._tableDataSource.dataset.getDataRow(indices[0]);
};

function proxyUrl(terria, url) {
    if (defined(terria.corsProxy) && terria.corsProxy.shouldUseProxy(url)) {
        return terria.corsProxy.getURL(url);
    }

    return url;
}

=======
>>>>>>> b75ef86c
function updateOpacity(csvItem) {
    if (defined(csvItem._imageryLayer)) {
        if (defined(csvItem._imageryLayer.alpha)) {
            csvItem._imageryLayer.alpha = csvItem.opacity;
        }

        if (defined(csvItem._imageryLayer.setOpacity)) {
            csvItem._imageryLayer.setOpacity(csvItem.opacity);
        }

        csvItem.terria.currentViewer.notifyRepaintRequired();
    }
}

CsvCatalogItem.prototype._redisplay = function() {
    if (defined(this._imageryLayer)) {
        this._hide();
        this._disable();
        this._enable();
        this._show();
    }
};

CsvCatalogItem.prototype.dynamicUpdate = function(text) {
    this.data = text;
    var that = this;

    return when(this.load()).then(function () {
        that._redisplay();
    });
};

function updateClockSubscription(csvItem) {
    if (csvItem.isShown && defined(csvItem.clock) && csvItem._regionMapped) {
        // Subscribe
        if (!defined(csvItem._clockTickSubscription)) {
            csvItem._clockTickSubscription = csvItem.terria.clock.onTick.addEventListener(onClockTick.bind(undefined, csvItem));
        }
    } else {
        // Unsubscribe
        if (defined(csvItem._clockTickSubscription)) {
            csvItem._clockTickSubscription();
            csvItem._clockTickSubscription = undefined;
        }
    }
}
/* Check if we need to display a new set of points/regions due to the time changing. */
function onClockTick(csvItem, clock) {
    if (!csvItem._tableDataSource.dataset.hasTimeData()) {
        return;
    }
    if (!csvItem.isEnabled || !csvItem.isShown) {
        return;
    }
    //check if time has changed
    if (defined(csvItem.lastTime) && JulianDate.equals(clock.currentTime, csvItem.lastTime)) {
        return;
    }
    csvItem.lastTime = clock.currentTime;

    //check if record data has changed
    var activeRows = csvItem._tableDataSource.getDataPointList(clock.currentTime);
    var activeRowsText = JSON.stringify(activeRows);
    if (defined(csvItem.activeRowsText) && activeRowsText === csvItem.activeRowsText) {
        return;
    }
    csvItem.activeRowsText = activeRowsText;

    //redisplay if we have new data
    csvItem.activeRows = activeRows;
    updateRegionMapping(csvItem, csvItem._tableStyle, false);
    csvItem._redisplay(); 

}
/* Sets up the UI so the user can choose diffferent variables */
function initCsvDataset(csvItem) {
    if (csvItem.disableUserChanges) {
        return;
    }
    var source = csvItem._tableDataSource;
    var varNames = source.dataset.getVariableNamesByType([VarType.ALT, VarType.SCALAR, VarType.ENUM, VarType.TIME]);
    if (varNames.length > 0) {
        //create ko dataset for now viewing ui
        var csvDataset = new CsvDataset();
        for (var i = 0; i < varNames.length; i++) {
            csvDataset.items.push(new CsvVariable(varNames[i], csvDataset));
        }
<<<<<<< HEAD
        csvDataset.setSelected(source.dataset.getDataVariable(true));
        csvDataset.updateFunction = function (varName) { 
            //set new variable and clear var specific styling
=======
        csvDataset.setSelected(source.dataset.getDataVariable());
        csvDataset.updateFunction = function (varName) {
                //set new variable and clear var specific styling
>>>>>>> b75ef86c
            var tableStyle = csvItem._tableStyle;
            tableStyle.dataVariable = varName;
            tableStyle.minDisplayValue = undefined;
            tableStyle.maxDisplayValue = undefined;
            tableStyle.featureInfoFields = undefined;
            tableStyle.legendTicks = 0;
            updateTableStyle(csvItem, tableStyle);

            csvItem.legendUrl = source.getLegendGraphic();
            csvItem.terria.currentViewer.notifyRepaintRequired();
        };
        csvItem.csvDataset = csvDataset;
    }
}    
/* Creates a new clock from a region-mapped datasource. */
function initClockFromDataSource(csvItem) {
    var source = csvItem._tableDataSource;
    if (!csvItem._regionMapped) {
        return source.clock;
    }
    if (defined(csvItem.clock)) {
        return csvItem.clock;
    }
    if (defined(source) && defined(source.dataset) && source.dataset.hasTimeData()) {
        var newClock = new DataSourceClock();
        newClock.startTime = source.dataset.getTimeMinValue();
        newClock.stopTime = source.dataset.getTimeMaxValue();
        newClock.currentTime = newClock.startTime;
        newClock.multiplier = JulianDate.secondsDifference(newClock.stopTime, newClock.startTime) / 60;
        return newClock;
    }
    return undefined;
}

function finishTableLoad(csvItem) {
    csvItem.clock = initClockFromDataSource(csvItem);
    initCsvDataset(csvItem);
    //prepare visuals and repaint
    if (!defined(csvItem.rectangle)) {
        csvItem.rectangle = csvItem._tableDataSource.dataset.getExtent();
    }
    csvItem.legendUrl = csvItem._tableDataSource.getLegendGraphic();
    csvItem.terria.currentViewer.notifyRepaintRequired();
}

function loadTable(csvItem, text) {

    if (defined(csvItem._tableStyle)) {
        // sets .dataVariable and .regionVariable if they were provided.
        csvItem._tableDataSource.setDisplayStyle(csvItem._tableStyle);
    }

    csvItem._tableDataSource.loadText(text);
    var dataset = csvItem._tableDataSource.dataset;
    // If there is specifically a 'lat' and 'lon' column.
    if (dataset.hasLocationData()) {
        if (!defined(csvItem._tableStyle.dataVariable)) {
            csvItem._tableStyle.dataVariable = chooseDataVariable(csvItem);
        }
        finishTableLoad(csvItem);
        return;
    }
    console.log('No lat&lon columns found in csv file - trying to match based on region');
    // TODO Consider preserving the regionmapping object for future loads?
    var rm = new RegionProviderList(csvItem.terria);
    return rm.init()
        .then(function() {
            if (dataset.checkForRegionVariable(rm)) {
                return updateTableStyle(csvItem, initRegionMapStyle(csvItem, rm));
            }
        })
        .then(function() {
            if (csvItem._regionMapped) {
                finishTableLoad(csvItem);
                return rm;
            }
            throw new ModelError({
                sender: csvItem,
                title: 'Unable to load CSV file',
                message: 'CSV files must contain either: ' +
                         '<ul><li>&nbsp;• "lat" and "lon" fields; or</li>' +
                         '<li>&nbsp;• a region column like "postcode" or "sa4".</li></ul><br/><br/>' +
                         'See <a href="https://github.com/NICTA/nationalmap/wiki/csv-geo-au">the csv-geo-au</a> specification for more.'
                });
        });            
}

function chooseDataVariable(csvItem) {
    var tds = csvItem._tableDataSource;
    var dv = tds.dataset.getDataVariableList(true)[0];
    if (defined(dv)) {
        tds.setDataVariable(dv);
    }
    return dv;
}

/* Initialise region map properties. */
function initRegionMapStyle(csvItem, regionProviderList) {
    csvItem.colorFunc = function(id) { return [0,0,0,0]; };

    var dataSource = csvItem._tableDataSource;
    var dataset = dataSource.dataset;
    if (dataset.getRowCount() === 0) {
        return;
    }

    //fill in missing tableStyle settings
    var tableStyle = csvItem._tableStyle || {};
    if (defined(tableStyle.regionType) && defined(tableStyle.regionVariable)) {
        // we have a text description of the provider we want, so go and get it.
        tableStyle.regionProvider = regionProviderList.getRegionProvider(tableStyle.regionType);
        // # Not supporting disambig columns here yet.
        if (!tableStyle.regionProvider) {
            // the catalog file has specified a region column, but for some reason we can't actually use it for region mapping.
            return; // hopefully causes downstream error
        }
    } else  {
        // we don't know that region to match, so take an educated guess.
        dataset.checkForRegionVariable(regionProviderList);
        tableStyle.regionVariable = dataset.regionVariable;
        tableStyle.regionProvider = dataset.regionProvider;
        tableStyle.disambigVariable = dataset.disambigVariable;
        if (!defined(tableStyle.regionProvider)) {
            return;
        }
    }
    if (!defined(tableStyle.dataVariable)) {
        tableStyle.dataVariable = chooseDataVariable(csvItem);
    }
    // if no color map is provided through an init file, use this default colour scheme
    if (!defined(tableStyle.colorMap)) {
        tableStyle.colorMap = [
            {offset: 0.0, color: 'rgba(239,210,193,1.00)'},
            {offset: 0.25, color: 'rgba(221,139,116,1.0)'},
            {offset: 0.5, color: 'rgba(255,127,46,1.0)'},
            {offset: 0.75, color: 'rgba(255,65,43,1.0)'},
            {offset: 1.0, color: 'rgba(111,0,54,1.0)'}
        ];
        tableStyle.legendTicks = 3;
    }

    return tableStyle;
}

/* Set tableStyle property and redraw */
function updateTableStyle(csvItem, tableStyle) {

    csvItem._tableStyle = tableStyle;

    if (!(csvItem._tableDataSource instanceof TableDataSource)) {
        return;
    }

    csvItem._tableDataSource.setDisplayStyle(csvItem._tableStyle);

    if (!defined(csvItem._tableStyle.regionProvider) || !defined(csvItem._tableStyle.regionVariable)) {
        return;
    }
    var regionProvider = csvItem._tableStyle.regionProvider;
    return regionProvider.loadRegionIDs().then(function(requiredReload) {
        updateRegionMapping(csvItem, tableStyle, requiredReload !== false);
        csvItem._redisplay();
    });
}

function updateRegionMapping(csvItem, tableStyle, showFeedback) {
    var regionProvider = tableStyle.regionProvider;
    var results = regionProvider.getRegionValues(csvItem._tableDataSource.dataset, tableStyle.regionVariable, tableStyle.disambigVariable, csvItem.activeRows); // ok if activeRows is undefined
    if (showFeedback) {
        regionProvider.showFeedback(results, tableStyle.regionVariable, csvItem.name, csvItem.terria);
    }

    csvItem.colorFunc = regionProvider.getColorLookupFunc(results.regionValues, csvItem._tableDataSource._mapValue2Color.bind(csvItem._tableDataSource));
    csvItem._regionMapped = true;

}

module.exports = CsvCatalogItem;<|MERGE_RESOLUTION|>--- conflicted
+++ resolved
@@ -394,13 +394,8 @@
 */
 CsvCatalogItem.prototype._createImageryProvider = function(time) {
     var imageryProvider = new WebMapServiceImageryProvider({
-<<<<<<< HEAD
-        url: proxyUrl( this.terria, this._tableStyle.regionProvider.server),
+        url: proxyCatalogItemUrl( this, this._tableStyle.regionProvider.server),
         layers: this._tableStyle.regionProvider.layerName,
-=======
-        url: proxyCatalogItemUrl(this, this._regionDescriptor.server),
-        layers: this._regionDescriptor.layerName,
->>>>>>> b75ef86c
         parameters: WebMapServiceCatalogItem.defaultParameters,
         getFeatureInfoParameters: WebMapServiceCatalogItem.defaultParameters,
         tilingScheme: new WebMercatorTilingScheme()
@@ -426,7 +421,6 @@
     return imageryProvider;
 };
 
-<<<<<<< HEAD
 /**
  * Get a row, given a region code. 
  */
@@ -442,16 +436,6 @@
     return this._tableDataSource.dataset.getDataRow(indices[0]);
 };
 
-function proxyUrl(terria, url) {
-    if (defined(terria.corsProxy) && terria.corsProxy.shouldUseProxy(url)) {
-        return terria.corsProxy.getURL(url);
-    }
-
-    return url;
-}
-
-=======
->>>>>>> b75ef86c
 function updateOpacity(csvItem) {
     if (defined(csvItem._imageryLayer)) {
         if (defined(csvItem._imageryLayer.alpha)) {
@@ -539,15 +523,9 @@
         for (var i = 0; i < varNames.length; i++) {
             csvDataset.items.push(new CsvVariable(varNames[i], csvDataset));
         }
-<<<<<<< HEAD
         csvDataset.setSelected(source.dataset.getDataVariable(true));
         csvDataset.updateFunction = function (varName) { 
             //set new variable and clear var specific styling
-=======
-        csvDataset.setSelected(source.dataset.getDataVariable());
-        csvDataset.updateFunction = function (varName) {
-                //set new variable and clear var specific styling
->>>>>>> b75ef86c
             var tableStyle = csvItem._tableStyle;
             tableStyle.dataVariable = varName;
             tableStyle.minDisplayValue = undefined;
