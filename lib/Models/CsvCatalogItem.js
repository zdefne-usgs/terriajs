'use strict';

/*global require*/
var clone = require('terriajs-cesium/Source/Core/clone');
var defined = require('terriajs-cesium/Source/Core/defined');
var defineProperties = require('terriajs-cesium/Source/Core/defineProperties');
var DeveloperError = require('terriajs-cesium/Source/Core/DeveloperError');
var freezeObject = require('terriajs-cesium/Source/Core/freezeObject');
var knockout = require('terriajs-cesium/Source/ThirdParty/knockout');
var loadText = require('terriajs-cesium/Source/Core/loadText');
var when = require('terriajs-cesium/Source/ThirdParty/when');
var TimeIntervalCollection = require('terriajs-cesium/Source/Core/TimeIntervalCollection');

var CatalogItem = require('./CatalogItem');
var inherit = require('../Core/inherit');
var Metadata = require('./Metadata');
var TerriaError = require('../Core/TerriaError');
var overrideProperty = require('../Core/overrideProperty');
var Polling = require('./Polling');
var proxyCatalogItemUrl = require('./proxyCatalogItemUrl');
var readText = require('../Core/readText');
var RegionMapping = require('./RegionMapping');
var standardCssColors = require('../Core/standardCssColors');
var TableDataSource = require('../Models/TableDataSource');
var TableStructure = require('../Map/TableStructure');
var TableStyle = require('../Models/TableStyle');
var VarType = require('../Map/VarType');
var AddressConverter = require('../Map/AddressConverter');

/**
 * A {@link CatalogItem} representing CSV data.
 *
 * @alias CsvCatalogItem
 * @constructor
 * @extends CatalogItem
 *
 * @param {Terria} terria The Terria instance.
 * @param {String} [url] The URL from which to retrieve the CSV data.
 */
var CsvCatalogItem = function(terria, url) {
    CatalogItem.call(this, terria);

    this._tableStructure = undefined;
    this._tableStyle = new TableStyle();  // start with one so defaultSerializers.tableStyle will work.
    this._dataSource = undefined;
    this._regionMapping = undefined;
    this._rectangle = undefined;
    this._useClock = true; // If the table has a time column, then show a clock.
    this._pollTimeout = undefined; // Used internally to store the polling timeout id.

    this.url = url;

    /**
     * Gets or sets the CSV data, represented as a binary Blob, a string, or a Promise for one of those things.
     * If this property is set, {@link CatalogItem#url} is ignored.
     * This property is observable.
     * @type {Blob|String|Promise}
     */
    this.data = undefined;

    /**
     * Gets or sets the URL from which the {@link CsvCatalogItem#data} was obtained.  This is informational; it is not
     * used.  This propery is observable.
     * @type {String}
     */
    this.dataSourceUrl = undefined;

    /**
     * Gets or sets the opacity (alpha) of the data item, where 0.0 is fully transparent and 1.0 is
     * fully opaque.  This property is observable.
     * @type {Number}
     * @default 0.6
     */
    this.opacity = 0.6;

    /**
     * Keeps the layer on top of all other imagery layers.  This property is observable.
     * @type {Boolean}
     * @default false
     */
    this.keepOnTop = false;

    /**
     * Gets or sets polling information, such as the number of seconds between polls, and what url to poll.
     * @type {Polling}
     * @default undefined
     */
    this.polling = new Polling();

    /**
     * Should any warnings like failures in region mapping be displayed to the user?
     * @type {Boolean}
     * @default true
     */
    this.showWarnings = true;

    /**
     * Disable the ability to change the display of the dataset via displayVariablesConcept.
     * This property is observable.
     * @type {Boolean}
     * @default false
     */
    this.disableUserChanges = false;

    /**
     * Gets or sets the array of color strings used for chart lines.
     * TODO: make this customizable, eg. use colormap / colorPalette.
     * @type {String[]}
     */
    this.colors = standardCssColors.modifiedBrewer8ClassSet2;

    /**
     * Some catalog items are created from other catalog items.
     * Record here so that the user (eg. via "About this Dataset") can reference the source item.
     * @type {CatalogItem}
     */
    this.sourceCatalogItem = undefined;

    knockout.track(this, ['data', 'dataSourceUrl', 'opacity', 'keepOnTop', 'disableUserChanges', 'showWarnings', '_tableStructure', '_dataSource', '_regionMapping']);

    knockout.getObservable(this, 'opacity').subscribe(function(newValue) {
        if (defined(this._regionMapping) && defined(this._regionMapping.updateOpacity)) {
            this._regionMapping.updateOpacity(newValue);
            this.terria.currentViewer.notifyRepaintRequired();
        }
    }, this);

    // var that = this;
    knockout.defineProperty(this, 'concepts', {
        get: function() {
            if (defined(this._tableStructure)) {
                return [this._tableStructure];
            } else {
                return [];
            }
        }
    });

    /**
     * Gets the tableStyle object.
     * This needs to be a property on the object (not the prototype), so that updateFromJson sees it.
     * @type {Object}
     */
    knockout.defineProperty(this, 'tableStyle', {
        get : function() {
            return this._tableStyle;
        }
    });

    overrideProperty(this, 'clock', {
        get: function() {
            var timeColumn = this.timeColumn;
            if (this._useClock && defined(timeColumn)) {
                return timeColumn.clock;
            }
        }
    });

    overrideProperty(this, 'legendUrl', {
        get: function() {
            if (defined(this._dataSource)) {
                return this._dataSource.legendUrl;
            } else if (defined(this._regionMapping)) {
                return this._regionMapping.legendUrl;
            }
        }
    });

    overrideProperty(this, 'rectangle', {
        get: function() {
            // can override the extent using this.rectangle, otherwise falls back the datasource's extent (with a small margin).
            if (defined(this._rectangle)) {
                return this._rectangle;
            }
            var rect;
            if (defined(this._dataSource)) {
                rect = this._dataSource.extent;
            } else if (defined(this._regionMapping)) {
                rect = this._regionMapping.extent;
            }
            return addMarginToRectangle(rect, 0.08);
        },
        set: function(rect) {
            this._rectangle = rect;
        }
    });
};

inherit(CatalogItem, CsvCatalogItem);

function addMarginToRectangle(rect, marginFraction) {
    if (defined(rect)) {
        var heightMargin = rect.height * marginFraction;
        var widthMargin = rect.width * marginFraction;
        rect.north = Math.min(Math.PI / 2, rect.north + heightMargin);
        rect.south = Math.max(-Math.PI / 2, rect.south - heightMargin);
        rect.east = Math.min(Math.PI, rect.east + widthMargin);
        rect.west = Math.max(-Math.PI, rect.west - widthMargin);
    }
    return rect;
}

defineProperties(CsvCatalogItem.prototype, {
    /**
     * Gets the type of data member represented by this instance.
     * @memberOf CsvCatalogItem.prototype
     * @type {String}
     */
    type: {
        get: function() {
            return 'csv';
        }
    },

    /**
     * Gets a human-readable name for this type of data source, 'CSV'.
     * @memberOf CsvCatalogItem.prototype
     * @type {String}
     */
    typeName: {
        get: function() {
            return 'Comma-Separated Values (CSV)';
        }
    },

    /**
     * Gets the active time column, if it exists.
     * @memberOf CsvCatalogItem.prototype
     * @type {TableColumn}
     */
    timeColumn: {
        get: function() {
            return this._tableStructure && this._tableStructure.activeTimeColumn;
        }
    },

    /**
     * Gets the metadata associated with this data source and the server that provided it, if applicable.
     * @memberOf CsvCatalogItem.prototype
     * @type {Metadata}
     */
    metadata: { //TODO: return metadata if tableDataSource defined
        get: function() {
            var result = new Metadata();
            result.isLoading = false;
            result.dataSourceErrorMessage = 'This data source does not have any details available.';
            result.serviceErrorMessage = 'This service does not have any details available.';
            return result;
        }
    },

    /**
     * Gets a value indicating whether this data source, when enabled, can be reordered with respect to other data sources.
     * Data sources that cannot be reordered are typically displayed above reorderable data sources.
     * @memberOf CsvCatalogItem.prototype
     * @type {Boolean}
     */
    supportsReordering: {
        get: function() {
            return defined(this._regionMapping) && defined(this._regionMapping.regionDetails) && !this.keepOnTop;
        }
    },

    /**
     * Gets a value indicating whether the opacity of this data source can be changed.
     * @memberOf ImageryLayerCatalogItem.prototype
     * @type {Boolean}
     */
    supportsOpacity: {
        get: function() {
            return (defined(this._regionMapping) && defined(this._regionMapping.regionDetails));
        }
    },

    /**
     * Gets the table structure associated with this catalog item.
     * @memberOf CsvCatalogItem.prototype
     * @type {TableStructure}
     */
    tableStructure: {
        get: function() {
            return this._tableStructure;
        }
    },

    /**
     * Gets the data source associated with this catalog item.
     * @memberOf CsvCatalogItem.prototype
     * @type {DataSource}
     */
    dataSource: {
        get: function() {
            return this._dataSource;
        }
    },

    /**
     * Gets the region mapping associated with this catalog item.
     * @memberOf CsvCatalogItem.prototype
     * @type {RegionMapping}
     */
    regionMapping: {
        get: function() {
            return this._regionMapping;
        }
    },

    /**
     * Gets the Cesium or Leaflet imagery layer object associated with this data source.
     * Used in region mapping only.
     * This property is undefined if the data source is not enabled.
     * @memberOf CsvCatalogItem.prototype
     * @type {Object}
     */
    imageryLayer: {
        get: function() {
            return this._regionMapping && this._regionMapping.imageryLayer;
        }
    },

    /**
     * Gets the set of names of the properties to be serialized for this object when {@link CatalogMember#serializeToJson} is called
     * for a share link.
     * @memberOf ImageryLayerCatalogItem.prototype
     * @type {String[]}
     */
    propertiesForSharing: {
        get: function() {
            return CsvCatalogItem.defaultPropertiesForSharing;
        }
    },

    /**
     * Gets the set of functions used to update individual properties in {@link CatalogMember#updateFromJson}.
     * When a property name in the returned object literal matches the name of a property on this instance, the value
     * will be called as a function and passed a reference to this instance, a reference to the source JSON object
     * literal, and the name of the property.
     * @memberOf CsvCatalogItem.prototype
     * @type {Object}
     */
    updaters: {
        get: function() {
            return CsvCatalogItem.defaultUpdaters;
        }
    },

    /**
     * Gets the set of functions used to serialize individual properties in {@link CatalogMember#serializeToJson}.
     * When a property name on the model matches the name of a property in the serializers object lieral,
     * the value will be called as a function and passed a reference to the model, a reference to the destination
     * JSON object literal, and the name of the property.
     * @memberOf CsvCatalogItem.prototype
     * @type {Object}
     */
    serializers: {
        get: function() {
            return CsvCatalogItem.defaultSerializers;
        }
    },

    intervals: {
        get: function() {
            return this.tableStructure.activeTimeColumn.availabilities.reduce(function(intervals, availability) {
                for (var i = 0; i < availability.length; i++) {
                    intervals.addInterval(availability.get(i));
                }
                return intervals;
            }, new TimeIntervalCollection());
        }
    }
});

CsvCatalogItem.defaultUpdaters = clone(CatalogItem.defaultUpdaters);

CsvCatalogItem.defaultUpdaters.tableStyle = function(csvItem, json, propertyName, options) {
    return csvItem._tableStyle.updateFromJson(json[propertyName], options);
};

CsvCatalogItem.defaultUpdaters.polling = function(csvItem, json, propertyName, options) {
    return csvItem[propertyName].updateFromJson(json[propertyName], options);
};

CsvCatalogItem.defaultUpdaters.concepts = function() {
    // Don't update from JSON.
};

CsvCatalogItem.defaultUpdaters.sourceCatalogItem = function() {
    // TODO: For now, don't update from JSON. Better to do it via an id?
};

freezeObject(CsvCatalogItem.defaultUpdaters);

CsvCatalogItem.defaultSerializers = clone(CatalogItem.defaultSerializers);

CsvCatalogItem.defaultSerializers.tableStyle = function(csvItem, json, propertyName, options) {
    json[propertyName] = csvItem[propertyName].serializeToJson(options);
    // Add the currently active variable to the tableStyle so it starts with the right one.
    if (defined(csvItem._tableStructure)) {
        var activeItems = csvItem._tableStructure.activeItems;
        json[propertyName].dataVariable = activeItems[0] && activeItems[0].name;
    }
};

CsvCatalogItem.defaultSerializers.polling = function(csvItem, json, propertyName, options) {
    json[propertyName] = csvItem[propertyName].serializeToJson(options);
};

CsvCatalogItem.defaultSerializers.legendUrl = function() {
    // Don't serialize, because legends are generated, and sticking an image embedded in a URL is a terrible idea.
};

CsvCatalogItem.defaultSerializers.concepts = function() {
    // Don't serialize.
};

CsvCatalogItem.defaultSerializers.clock = function() {
    // Don't serialize. Clock is not part of propertiesForSharing, but it would be shared if this is user-added data.
    // See SharePopupViewModel.prototype._addUserAddedCatalog.
};

CsvCatalogItem.defaultSerializers.sourceCatalogItem = function() {
    // TODO: For now, don't serialize. Can we do it via an id?
};

freezeObject(CsvCatalogItem.defaultSerializers);

/**
 * Gets or sets the default set of properties that are serialized when serializing a {@link CatalogItem}-derived object
 * for a share link.
 * @type {String[]}
 */
CsvCatalogItem.defaultPropertiesForSharing = clone(CatalogItem.defaultPropertiesForSharing);
CsvCatalogItem.defaultPropertiesForSharing.push('keepOnTop');
CsvCatalogItem.defaultPropertiesForSharing.push('disableUserChanges');
CsvCatalogItem.defaultPropertiesForSharing.push('opacity');
CsvCatalogItem.defaultPropertiesForSharing.push('tableStyle');
freezeObject(CsvCatalogItem.defaultPropertiesForSharing);


CsvCatalogItem.prototype._getValuesThatInfluenceLoad = function() {
    return [this.url, this.data];
};

/**
 * Sets the relevant active time column on the table structure, defaulting to the first time column present 
 * unless the tableStyle has a 'timeColumn' property.
 * @param {TableStructure} tableStructure The table structure.
 * @param {TableStyle} tableStyle The table style.
 */
CsvCatalogItem.setActiveTimeColumn = function(tableStructure, tableStyle) {
    if (typeof tableStyle.timeColumn !== 'undefined') {
        tableStructure.activeTimeColumn = tableStructure.getColumnWithNameIdOrIndex(tableStyle.timeColumn);
        if (defined(tableStructure.activeTimeColumn) && tableStructure.activeTimeColumn.type !== VarType.TIME) {
            tableStructure.activeTimeColumn = tableStructure.columnsByType[VarType.TIME][0];
            throw new DeveloperError('TableStyle.timeColumn "' + tableStyle.timeColumn + '" is not a valid time column.');
        }
    } else {
        tableStructure.activeTimeColumn = tableStructure.columnsByType[VarType.TIME][0];
    }
};

<<<<<<< HEAD
/**
 * Loads the TableStructure.
 * Chooses what sort of object to place it in:
 *  - TableDataSource if it has latitude and longitude, or if it has addresses that we can convert to coordinates.
 *  - RegionMapping if it has a region column
 *  - a non-geospatial class otherwise (pending)
 *
 * @param {CsvCatalogItem} item Item that tableDataSource is created for
 * @param {String} csvString String in csv format.
 * @return {Promise} A promise that resolves to true if it is a recognised format.
 */
=======
// Loads the TableStructure, then calls setupTableStructure.
>>>>>>> 3bc76d40
function loadTableFromCsv(item, csvString) {
    var tableStyle = item._tableStyle;
    var options = {
        displayDuration: tableStyle.displayDuration,
        replaceWithNullValues: tableStyle.replaceWithNullValues,
        replaceWithZeroValues: tableStyle.replaceWithZeroValues,
        columnOptions: tableStyle.columns  // may contain per-column replacements for these
    };
    var tableStructure = new TableStructure(undefined, options);
    tableStructure.loadFromCsv(csvString);
    return setupTableStructure(item, tableStructure);
}

// Chooses what sort of object to place it in:
//  - TableDataSource if it has latitude and longitude
//  - RegionMapping if it has a region column
//  - nothing for non-geospatial data (just use the TableStructure directly).
// Returns a promise that resolves to true if it is a recognised format.
function setupTableStructure(item, tableStructure) {
    var tableStyle = item._tableStyle;
    CsvCatalogItem.setActiveTimeColumn(tableStructure, tableStyle);
    item._tableStructure = tableStructure;
    // Does the csv have addresses we can translate to long and lat?
    if (!tableStructure.hasLatitudeAndLongitude && tableStructure.hasAddress)
    {
        var addrConverter = new AddressConverter(tableStructure, item.terria.corsProxy);
        return addrConverter.convertEachAddress().then(function() {
            return createDataSourceForLatLong(item, tableStructure);
        })
        .otherwise(function(e) {
            console.log("Unable to map addresses to lat-long coordinates.", e);
        });
    }
    if (tableStructure.hasLatitudeAndLongitude) {
<<<<<<< HEAD
        return createDataSourceForLatLong(item, tableStructure);
=======
        // Create the TableDataSource and save it to item._dataSource.
        item._dataSource = new TableDataSource(tableStructure, item._tableStyle, item.name, defined(item.polling.seconds));
        item._dataSource.changedEvent.addEventListener(dataChanged.bind(null, item), item);
        // Activate a column. This needed to wait until we had a dataSource, so it can trigger the legendHelper build.
        item.activateColumnFromTableStyle();
        ensureActiveColumn(tableStructure);
        item.startPolling();
        return when(true); // We're done - nothing to wait for.
>>>>>>> 3bc76d40
    }
    var regionMapping = new RegionMapping(item, tableStructure, item._tableStyle);
    // Return a promise which resolves once we've set up region mapping, if any.
    return regionMapping.loadRegionDetails().then(function(regionDetails) {
        if (regionDetails) {
            // Save the region mapping to item._regionMapping.
            item._regionMapping = regionMapping;
            item._regionMapping.changedEvent.addEventListener(dataChanged.bind(null, item), item);
            // Set the first region column to have type VarType.REGION.
            RegionMapping.setRegionColumnType(regionDetails);
            // Activate a column. This needed to wait until we had a regionMapping, so it can trigger the legendHelper build.
            item.activateColumnFromTableStyle();
            // This needed to wait until we know which column is the region.
            ensureActiveColumn(tableStructure);
            item.startPolling();
            return when(true);
        } else {
            // Non-geospatial data.
            tableStructure.name = ''; // No need to show the section title 'Display Variables' in Now Viewing.
            tableStructure.allowMultiple = true;
            item.activateColumnFromTableStyle();
            item.setChartable();
            item.startPolling();
            return when(true);
        }
    });
}

<<<<<<< HEAD
/**
 * Creates a datasource based on tableStructure provided and adds it to item. Suitable for TableStructures that contain
 * lat-lon columns.
 *
 * @param {CsvCatalogItem} item Item that tableDataSource is created for
 * @param {TableStructure} tableStructure TableStructure to use in creating datasource.
 *
 * @return {Promise}
 */
function createDataSourceForLatLong(item, tableStructure) {
    // Create the TableDataSource and save it to item._dataSource.
    item._dataSource = new TableDataSource(tableStructure, item._tableStyle, item.name);
    item._dataSource.changedEvent.addEventListener(dataChanged.bind(null, item), item);
    // Activate a column. This needed to wait until we had a dataSource, so it can trigger the legendHelper build.
    item.activateColumnFromTableStyle();
    ensureActiveColumn(tableStructure);
    return when(true); // We're done - nothing to wait for.
}
=======
CsvCatalogItem.prototype.setChartable = function() {
    var tableStructure = this._tableStructure;
    this.isMappable = false;
    this._useClock = false;
    tableStructure.getColorCallback = this.getNextColor.bind(this);
    // Could hide non-scalar columns here.
    ensureActiveColumnForNonSpatial(tableStructure);
    // If it's not there already, add it to the catalog's chartable items, so the ChartPanel can pick it up.
    if (this.terria.catalog.chartableItems.indexOf(this) < 0) {
        this.terria.catalog.chartableItems.push(this);
    }
    // Any derived calculations from this can ignore the need for julianFinishDates and availabilities.
    tableStructure.columnsByType[VarType.TIME].forEach(function(column) {
        column.options.noFinishDates = true;
    });
};
>>>>>>> 3bc76d40

// An event listened triggered whenever the dataSource or regionMapping changes.
// Used to know when to redraw the display.
function dataChanged(item) {
    item.terria.currentViewer.notifyRepaintRequired();
}

function ensureActiveColumn(tableStructure) {
    // Find and activate the first SCALAR or ENUM column, if no columns are active.
    if (tableStructure.activeItems.length === 0) {
        var suitableColumns = tableStructure.columns.filter(function(col) {
            return ([VarType.SCALAR, VarType.ENUM].indexOf(col.type) >= 0);
        });
        if (suitableColumns.length > 0) {
            suitableColumns[0].toggleActive();
        } else {
            // There are no suitable columns. We need to trigger an active column change to update TableDataSource and RegionMapping, so toggle one twice.
            tableStructure.columns[0].toggleActive();
            tableStructure.columns[0].toggleActive();
        }
    }
}

function ensureActiveColumnForNonSpatial(tableStructure) {
    // If it is not mappable, and has no time column, then the first scalar column will be treated as the x-variable, so choose the second one.
    if (tableStructure.activeItems.length === 0) {
        var suitableColumns = tableStructure.columnsByType[VarType.SCALAR];
        if (suitableColumns.length > 1) {
            suitableColumns[1].toggleActive();
        } else if (suitableColumns.length > 0) {
            suitableColumns[0].toggleActive();
        }
    }
}

/**
 * Activates the column specified in the table style's "dataVariable" parameter, if any.
 */
CsvCatalogItem.prototype.activateColumnFromTableStyle = function() {
    var tableStyle = this._tableStyle;
    if (defined(tableStyle) && defined(tableStyle.dataVariable)) {
        var columnToActivate = this._tableStructure.getColumnWithNameOrId(tableStyle.dataVariable);
        if (columnToActivate) {
            columnToActivate.toggleActive();
        }
    }
};


/**
 * Loads data from a URL into a (usually temporary) table structure.
 * @param  {String} url The URL.
 * @return {Promise} A promise which resolves to a table structure.
 */
function loadIntoTableStructure(item, url) {
    // Load in the data file as a TableStructure. Currently only understands csv.
    const tableStructure = new TableStructure();
    return loadText(proxyCatalogItemUrl(item, url, '0d')).then(tableStructure.loadFromCsv.bind(tableStructure));
}

/**
 * Every <polling.seconds> seconds, if the csvItem is enabled,
 * request data from the polling.url || url, and update/replace this._tableStructure.
 */
CsvCatalogItem.prototype.startPolling = function() {
    const polling = this.polling;
    if (defined(polling.seconds) && polling.seconds > 0) {
        var item = this;
        this._pollTimeout = setTimeout(function() {
            if (item.isEnabled) {
                loadIntoTableStructure(item, polling.url || item.url).then(function(newTable) {
                    // console.log('polled url', polling.url || item.url, newTable);
                    if (item._tableStructure.hasLatitudeAndLongitude !== newTable.hasLatitudeAndLongitude || item._tableStructure.columns.length !== newTable.columns.length) {
                        console.log('The newly polled data is incompatible with the old data.');
                        throw new DeveloperError('The newly polled data is incompatible with the old data.');
                    }
                    // Maintain active item and colors.  Assume same column ordering for now.
                    item._tableStructure.columns.forEach(function(column, i) {
                        newTable.columns[i].isActive = column.isActive;
                        newTable.columns[i].color = column.color;
                    });
                    if (polling.replace) {
                        item._tableStructure.columns = newTable.columns;
                    } else {
                        // TODO: The default will be to update into csvItem._tableStructure, but this is not yet implemented.
                        console.log('Only polling.replace = true has been implemented.');
                        throw new DeveloperError('Only polling.replace = true has been implemented.');
                    }
                });
            }
            // Note this means the timer keeps going even when you remove (disable) the item,
            // but it doesn't actually request new data any more.
            // If the item is re-enabled, the same timer just starts picking it up again.
            item.startPolling();
        }, polling.seconds * 1000);
    }
};

CsvCatalogItem.prototype._load = function() {
    var that = this;

    if (defined(this.data)) {
        return when(that.data, function(data) {
            if (typeof Blob !== 'undefined' && data instanceof Blob) {
                return readText(data).then(function(text) {
                    return loadTableFromCsv(that, text);
                });
            } else if (typeof data === 'string') {
                return loadTableFromCsv(that, data);
            } else if (data instanceof TableStructure) {
                return setupTableStructure(that, data);
            } else {
                throw new TerriaError({
                    sender: that,
                    title: 'Unexpected type of CSV data',
                    message: 'CsvCatalogItem data is expected to be a Blob, File, or String, but it was not any of these. ' +
                        'This may indicate a bug in terriajs or incorrect use of the terriajs API. ' +
                        'If you believe it is a bug in ' + that.terria.appName + ', please report it by emailing ' +
                        '<a href="mailto:' + that.terria.supportEmail + '">' + that.terria.supportEmail + '</a>.'
                });
            }
        });
    } else if (defined(that.url)) {
        return loadText(proxyCatalogItemUrl(that, that.url, '1d')).then(function(text) {
            return loadTableFromCsv(that, text);
        }).otherwise(function(e) {
            throw new TerriaError({
                sender: that,
                title: 'Unable to load CSV file',
                message: 'See the <a href="https://github.com/NICTA/nationalmap/wiki/csv-geo-au">csv-geo-au</a> specification for supported CSV formats.\n\n' + (e.message || e.response)
            });
        });
    }
};

CsvCatalogItem.prototype._enable = function(layerIndex) {
    if (defined(this._regionMapping)) {
        this._regionMapping.enable(layerIndex);
    }
};

CsvCatalogItem.prototype._disable = function() {
    if (defined(this._regionMapping)) {
        this._regionMapping.disable();
    }
};

CsvCatalogItem.prototype._show = function() {
    if (defined(this._dataSource)) {
        var dataSources = this.terria.dataSources;
        if (dataSources.contains(this._dataSource)) {
            throw new DeveloperError('This data source is already shown.');
        }
        dataSources.add(this._dataSource);
    }
    if (defined(this._regionMapping)) {
        this._regionMapping.show();
    }
};

CsvCatalogItem.prototype._hide = function() {
    if (defined(this._dataSource)) {
        var dataSources = this.terria.dataSources;
        if (!dataSources.contains(this._dataSource)) {
            throw new DeveloperError('This data source is not shown.');
        }
        dataSources.remove(this._dataSource, false);
    }
    if (defined(this._regionMapping)) {
        this._regionMapping.hide();
    }
};

/**
 * Finds the next unused color for a chart line.
 * @return {String} A string description of the color.
 */
CsvCatalogItem.prototype.getNextColor = function() {
    var catalog = this._terria.catalog;
    if (!defined(catalog)) {
        return;
    }
    if (!defined(this.colors) || this.colors.length === 0) {
        return;
    }
    var colors = this.colors.slice();
    // Get all the colors in use (as nested array).
    var colorsUsed = catalog.chartableItems.map(function(item) {
        return item.tableStructure.columns.map(function(column) { return column.color; }).filter(function(color) { return defined(color); });
    });
    // Flatten it.
    colorsUsed = colorsUsed.reduce(function(a, b) { return a.concat(b); }, []);
    // Remove the colors in use from the full list.
    for (var index = 0; index < colorsUsed.length; index++) {
        var fullColorsIndex = colors.indexOf(colorsUsed[index]);
        if (fullColorsIndex > -1) {
            colors.splice(fullColorsIndex, 1);
        }
        if (colors.length === 0) {
            colors = this.colors.slice();  // Keep cycling through the colors when they're all used.
        }
    }
    return colors[0];
};

CsvCatalogItem.prototype.showOnSeparateMap = function(globeOrMap) {
    var dataSource = this._dataSource;
    var removeRegionMapping;

    if (defined(this._regionMapping)) {
        removeRegionMapping = this._regionMapping.showOnSeparateMap(globeOrMap);
    }

    if (defined(dataSource)) {
        globeOrMap.addDataSource({
            dataSource: dataSource
        });
    }

    return function() {
        if (defined(removeRegionMapping)) {
            removeRegionMapping();
        }
        if (defined(dataSource)) {
            globeOrMap.removeDataSource({
                dataSource: dataSource
            });
        }
    };
};

module.exports = CsvCatalogItem;<|MERGE_RESOLUTION|>--- conflicted
+++ resolved
@@ -442,7 +442,7 @@
 };
 
 /**
- * Sets the relevant active time column on the table structure, defaulting to the first time column present 
+ * Sets the relevant active time column on the table structure, defaulting to the first time column present
  * unless the tableStyle has a 'timeColumn' property.
  * @param {TableStructure} tableStructure The table structure.
  * @param {TableStyle} tableStyle The table style.
@@ -459,7 +459,6 @@
     }
 };
 
-<<<<<<< HEAD
 /**
  * Loads the TableStructure.
  * Chooses what sort of object to place it in:
@@ -471,9 +470,6 @@
  * @param {String} csvString String in csv format.
  * @return {Promise} A promise that resolves to true if it is a recognised format.
  */
-=======
-// Loads the TableStructure, then calls setupTableStructure.
->>>>>>> 3bc76d40
 function loadTableFromCsv(item, csvString) {
     var tableStyle = item._tableStyle;
     var options = {
@@ -508,18 +504,7 @@
         });
     }
     if (tableStructure.hasLatitudeAndLongitude) {
-<<<<<<< HEAD
         return createDataSourceForLatLong(item, tableStructure);
-=======
-        // Create the TableDataSource and save it to item._dataSource.
-        item._dataSource = new TableDataSource(tableStructure, item._tableStyle, item.name, defined(item.polling.seconds));
-        item._dataSource.changedEvent.addEventListener(dataChanged.bind(null, item), item);
-        // Activate a column. This needed to wait until we had a dataSource, so it can trigger the legendHelper build.
-        item.activateColumnFromTableStyle();
-        ensureActiveColumn(tableStructure);
-        item.startPolling();
-        return when(true); // We're done - nothing to wait for.
->>>>>>> 3bc76d40
     }
     var regionMapping = new RegionMapping(item, tableStructure, item._tableStyle);
     // Return a promise which resolves once we've set up region mapping, if any.
@@ -548,7 +533,6 @@
     });
 }
 
-<<<<<<< HEAD
 /**
  * Creates a datasource based on tableStructure provided and adds it to item. Suitable for TableStructures that contain
  * lat-lon columns.
@@ -567,7 +551,7 @@
     ensureActiveColumn(tableStructure);
     return when(true); // We're done - nothing to wait for.
 }
-=======
+
 CsvCatalogItem.prototype.setChartable = function() {
     var tableStructure = this._tableStructure;
     this.isMappable = false;
@@ -584,7 +568,6 @@
         column.options.noFinishDates = true;
     });
 };
->>>>>>> 3bc76d40
 
 // An event listened triggered whenever the dataSource or regionMapping changes.
 // Used to know when to redraw the display.
