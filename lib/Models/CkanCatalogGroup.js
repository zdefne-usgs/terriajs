--- conflicted
+++ resolved
@@ -329,12 +329,7 @@
 
     var promises = [];
     for (var i = 0; i < this.filterQuery.length; i++) {
-<<<<<<< HEAD
-        var url = cleanAndProxyUrl( this.terria, this.url, this.forceProxy) + '/api/3/action/package_search?rows=100000&' + this.filterQuery[i];
-
-=======
         var url = cleanAndProxyUrl(this, this.url) + 'api/3/action/package_search?rows=100000&' + this.filterQuery[i];
->>>>>>> 79bfc839
         var promise = loadJson(url);
 
         promises.push(promise);
@@ -665,25 +660,13 @@
     }
 }
 
-<<<<<<< HEAD
-function cleanAndProxyUrl(terria, url, force) {
-=======
 function cleanAndProxyUrl(catalogGroup, url) {
->>>>>>> 79bfc839
     // Strip off the search portion of the URL
     var uri = new URI(url);
     uri.search('');
 
     var cleanedUrl = uri.toString();
-<<<<<<< HEAD
-    if (defined(terria.corsProxy) && (terria.corsProxy.shouldUseProxy(cleanedUrl) || force)) {
-        cleanedUrl = terria.corsProxy.getURL(cleanedUrl, '1d');
-    }
-
-    return cleanedUrl;
-=======
     return proxyCatalogItemUrl(catalogGroup, cleanedUrl, '1d');
->>>>>>> 79bfc839
 }
 
 module.exports = CkanCatalogGroup;