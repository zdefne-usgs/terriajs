'use strict';

/*global require*/

var defaultValue = require('terriajs-cesium/Source/Core/defaultValue');
var defined = require('terriajs-cesium/Source/Core/defined');
var defineProperties = require('terriajs-cesium/Source/Core/defineProperties');
var DeveloperError = require('terriajs-cesium/Source/Core/DeveloperError');
var freezeObject = require('terriajs-cesium/Source/Core/freezeObject');
var when = require('terriajs-cesium/Source/ThirdParty/when');
var knockout = require('terriajs-cesium/Source/ThirdParty/knockout');
var serializeToJson = require('../Core/serializeToJson');
var updateFromJson = require('../Core/updateFromJson');
<<<<<<< HEAD
var when = require('terriajs-cesium/Source/ThirdParty/when');
=======
var runLater = require('../Core/runLater');
var arraysAreEqual = require('../Core/arraysAreEqual');
>>>>>>> 27a2baec

/**
 * A member of a {@link CatalogGroup}.  A member may be a {@link CatalogItem} or a
 * {@link CatalogGroup}.
 *
 * @alias CatalogMember
 * @constructor
 * @abstract
 *
 * @param {Terria} terria The Terria instance.
 */
var CatalogMember = function(terria) {
    if (!defined(terria)) {
        throw new DeveloperError('terria is required');
    }

    this._terria = terria;

    /**
     * Gets or sets the name of the item.  This property is observable.
     * @type {String}
     */
    this.name = 'Unnamed Item';

    /**
     * Gets or sets the description of the item.  This property is observable.
     * @type {String}
     */
    this.description = '';

    /**
    * Gets or sets the array of section titles and contents for display in the layer info panel.
    * In future this may replace 'description' above - this list should not contain
    * sections named 'description' or 'Description' if the 'description' property
    * is also set as both will be displayed.
    * The object is of the form {name:string, content:string}.
    * Content will be rendered as Markdown with HTML.
    * This property is observable.
    * @type {Object[]}
    * @default []
    */
    this.info = [];

    /**
     * Gets or sets the array of section titles definining the display order of info sections.  If this property
     * is not defined, {@link CatalogItemInfoViewModel.infoSectionOrder} is used.  This property is observable.
     * @type {String[]}
     */
    this.infoSectionOrder = undefined;

    /**
     * Gets or sets a value indicating whether this member was supplied by the user rather than loaded from one of the
     * {@link Terria#initSources}.  User-supplied members must be serialized completely when, for example,
     * serializing enabled members for sharing.  This property is observable.
     * @type {Boolean}
     * @default true
     */
    this.isUserSupplied = true;

    /**
     * Gets or sets a value indicating whether this item is kept above other non-promoted items.
     * This property is observable.
     * @type {Boolean}
     * @default false
     */
    this.isPromoted = false;

    /**
     * Gets or sets a value indicating whether this item is hidden from the catalog.  This
     * property is observable.
     * @type {Boolean}
     * @default false
     */
    this.isHidden = false;

    /**
     * A message object that is presented to the user when an item or group is initially clicked
     * The object is of the form {title:string, content:string, key: string, confirmation: boolean, confirmText: string, width: number, height: number}.
     * This property is observable.
     * @type {Object}
     */
    this.initialMessage = undefined;

    /**
     * Gets or sets the cache duration to use for proxied URLs for this catalog member.  If undefined, proxied URLs are effectively cachable
     * forever.  The duration is expressed as a Varnish-like duration string, such as '1d' (one day) or '10000s' (ten thousand seconds).
     * @type {String}
     */
    this.cacheDuration = undefined;

    /**
     * Gets or sets whether or not this member should be forced to use a proxy.
     * This property is not observable.
     * @type {Boolean}
     */
    this.forceProxy = false;

    /**
     * Gets or sets the dictionary of custom item properties. This property is observable.
     * @type {Object}
     */
    this.customProperties = {};

    /**
     * An optional unique id for this member, that is stable across renames and moves.
     * Use uniqueId to get the canonical unique id for this CatalogMember, which is present even if there is no id.
     * @type {String}
     */
    this.id = undefined;

    /**
     * An array of all possible keys that can be used to match to this catalog member when specified in a share link -
     * used for maintaining backwards compatibility when adding or changing {@link CatalogMember#id}.
     *
     * @type {String[]}
     */
    this.shareKeys = undefined;

    /**
     * The parent {@link CatalogGroup} of this member.
     *
     * @type {CatalogGroup}
     */
    this.parent = undefined;

    /**
<<<<<<< HEAD
     * A short report to show on the now viewing tab.  This property is observable.
     * @type {String}
     */
    this.shortReport = undefined;

    /**
     * The list of collapsible sections of the short report.  Each element of the array is an object literal
     * with a `name` and `content` property.
     * @type {ShortReportSection[]}
     */
    this.shortReportSections = [];

    knockout.track(this, ['name', 'info', 'infoSectionOrder', 'description', 'isUserSupplied', 'isPromoted', 'initialMessage', 'isHidden', 'cacheDuration', 'customProperties', 'shortReport', 'shortReportSections']);
=======
     * Gets or sets a value indicating whether this data source is currently loading.  This property is observable.
     * @type {Boolean}
     */
    this.isLoading = false;

    /**
     * Whether this catalog member is waiting for a disclaimer to be accepted before showing itself.
     *
     * @type {boolean}
     */
    this.isWaitingForDisclaimer = false;

    knockout.track(this, ['name', 'info', 'infoSectionOrder', 'description', 'isUserSupplied', 'isPromoted',
        'initialMessage', 'isHidden', 'cacheDuration', 'customProperties', 'isLoading', 'isWaitingForDisclaimer']);
>>>>>>> 27a2baec
};

var descriptionRegex = /description/i;

defineProperties(CatalogMember.prototype, {
    /**
     * Gets the type of data item represented by this instance.
     * @memberOf CatalogMember.prototype
     * @type {String}
     */
    type : {
        get : function() {
            throw new DeveloperError('Types derived from CatalogMember must implement a "type" property.');
        }
    },

    /**
     * Gets a human-readable name for this type of data source, such as 'Web Map Service (WMS)'.
     * @memberOf CatalogMember.prototype
     * @type {String}
     */
    typeName : {
        get : function() {
            throw new DeveloperError('Types derived from CatalogMember must implement a "typeName" property.');
        }
    },

    /**
     * Gets a value that tells the UI whether this is a group.
     * Groups, when clicked, expand to show their constituent items.
     * @memberOf CatalogMember.prototype
     * @type {Boolean}
     */
    isGroup : {
        get : function() {
            return false;
        }
    },

    /**
      * Gets the Terria instance.
     * @memberOf CatalogMember.prototype
     * @type {Terria}
     */
    terria : {
        get : function() {
            return this._terria;
        }
    },

    /**
     * Gets a value indicating whether this catalog member is mappable.  Mappable catalog members can be enabled and shown on the map.
     * @memberOf CatalogMember.prototype
     * @type {Boolean}
     */
    isMappable : {
        get : function() {
            return false;
        }
    },

    /**
     * Gets a value indicating whether this catalog member can show information.  If so, an info icon will be shown next to the item
     * in the data catalog.
     * @memberOf CatalogMember.prototype
     * @type {Boolean}
     */
    showsInfo : {
        get : function() {
            return false;
        }
    },

    /**
     * Gets the set of functions used to update individual properties in {@link CatalogMember#updateFromJson}.
     * When a property name in the returned object literal matches the name of a property on this instance, the value
     * will be called as a function and passed a reference to this instance, a reference to the source JSON object
     * literal, and the name of the property.  If part of the update happens asynchronously, the updater function should
     * return a Promise that resolves when it is complete.
     * @memberOf CatalogMember.prototype
     * @type {Object}
     */
    updaters : {
        get : function() {
            return CatalogMember.defaultUpdaters;
        }
    },

    /**
     * Gets the set of functions used to serialize individual properties in {@link CatalogMember#serializeToJson}.
     * When a property name on the model matches the name of a property in the serializers object lieral,
     * the value will be called as a function and passed a reference to the model, a reference to the destination
     * JSON object literal, and the name of the property.
     * @memberOf CatalogMember.prototype
     * @type {Object}
     */
    serializers : {
        get : function() {
            return CatalogMember.defaultSerializers;
        }
    },

    /**
     * Gets the set of names of the properties to be serialized for this object when {@link CatalogMember#serializeToJson}
     * is called for a share link.
     * @memberOf CatalogMember.prototype
     * @type {String[]}
     */
    propertiesForSharing : {
        get : function() {
            return CatalogMember.defaultPropertiesForSharing;
        }
    },

    /**
    * Tests whether a description is available, either in the 'description' property
    * or as a member of the 'info' array.
    * @memberOf CatalogMember.prototype
    * @type bool
    */
    hasDescription : {
        get : function() {
            return this.description ||
                (this.info &&
                 this.info.some(function(i){
                    return descriptionRegex.test(i.name);
                }));
        }
    },

    /**
     * The canonical unique id for this CatalogMember. Will be the id property if one is present, otherwise it will fall
     * back to the uniqueId of this item's parent + this item's name. This means that if no id is set anywhere up the
     * tree, the uniqueId will be a complete path of this member's location.
     */
    uniqueId : {
        get : function() {
            if (this.id) {
                return this.id;
            }

            var parentKey = this.parent ? this.parent.uniqueId + '/' : '';

            return parentKey + this.name;
        }
    },

    /**
     * All keys that have historically been used to resolve this member - the current uniqueId + past shareKeys.
     */
    allShareKeys : {
        get : function() {
            var allShareKeys = [this.uniqueId];

            return this.shareKeys ? allShareKeys.concat(this.shareKeys) : allShareKeys;
        }
    },

    needsDisclaimerShown: {
        get: function() {
            return defined(this.initialMessage) && (!defined(this.initialMessage.key) || !this.terria.getLocalProperty(this.initialMessage.key));
        }
    }
});

/**
 * Gets or sets the set of default updater functions to use in {@link CatalogMember#updateFromJson}.  Types derived from this type
 * should expose this instance - cloned and modified if necesary - through their {@link CatalogMember#updaters} property.
 * @type {Object}
 */
CatalogMember.defaultUpdaters = {
};

freezeObject(CatalogMember.defaultUpdaters);

/**
 * Gets or sets the set of default serializer functions to use in {@link CatalogMember#serializeToJson}.  Types derived from this type
 * should expose this instance - cloned and modified if necesary - through their {@link CatalogMember#serializers} property.
 * @type {Object}
 */
CatalogMember.defaultSerializers = {
};

freezeObject(CatalogMember.defaultSerializers);

/**
 * Gets or sets the default set of properties that are serialized when serializing a {@link CatalogMember}-derived object
 * for a share link.
 * @type {String[]}
 */
CatalogMember.defaultPropertiesForSharing = [
    'name'
];

freezeObject(CatalogMember.defaultPropertiesForSharing);

/**
 * Updates the catalog member from a JSON object-literal description of it.
 * Existing collections with the same name as a collection in the JSON description are
 * updated.  If the description contains a collection with a name that does not yet exist,
 * it is created.  Because parts of the update may happen asynchronously, this method
 * returns at Promise that will resolve when the update is completely done.
 *
 * @param {Object} json The JSON description.  The JSON should be in the form of an object literal, not a string.
 * @param {Object} [options] Object with the following properties:
 * @param {Boolean} [options.onlyUpdateExistingItems] true to only update existing items and never create new ones, or false is new items
 *                                                    may be created by this update.
 * @param {Boolean} [options.isUserSupplied] If specified, sets the {@link CatalogMember#isUserSupplied} property of updated catalog members
 *                                           to the given value.  If not specified, the property is left unchanged.
  * @returns {Promise} A promise that resolves when the update is complete.
*/
CatalogMember.prototype.updateFromJson = function(json, options) {
    if (defined(options) && defined(options.isUserSupplied)) {
        this.isUserSupplied = options.isUserSupplied;
    }

    var updatePromise = updateFromJson(this, json, options);

    // Updating from JSON may trigger a load (e.g. if isEnabled is set to true).  So if this catalog item
    // is now loading, wait on the load promise as well, which we can get by calling load.
    if (this.isLoading) {
        return when.all([updatePromise, this.load()]);
    } else {
        return updatePromise;
    }
};

/**
 * Serializes the data item to JSON.
 *
 * @param {Object} [options] Object with the following properties:
 * @param {Function} [options.propertyFilter] Filter function that will be executed to determine whether a property
 *          should be serialized.
 * @param {Function} [options.itemFilter] Filter function that will be executed for each item in a group to determine
 *          whether that item should be serialized.
 * @return {Object} The serialized JSON object-literal.
 */
CatalogMember.prototype.serializeToJson = function(options) {
    options = defaultValue(options, defaultValue.EMPTY_OBJECT);

    var result = serializeToJson(this, options.propertyFilter, options);
    result.type = this.type;
    result.id = this.uniqueId;

    if (defined(this.parent)) {
        result.parents = getParentIds(this.parent).reverse();
    }

    return result;
};

/**
 * Gets the ids of all parents of a catalog member, ordered from the closest descendant to the most distant. Ignores
 * the root.
 *
 * @param catalogMember The catalog member to get parent ids for.
 * @param parentIds A starting list of parent ids to add to (allows the function to work recursively).
 * @returns {String[]}
 */
function getParentIds(catalogMember, parentIds) {
    parentIds = defaultValue(parentIds, []);

    if (defined(catalogMember.parent)) {
        return getParentIds(catalogMember.parent, parentIds.concat([catalogMember.uniqueId]));
    }

    return parentIds;
}

/**
 * Finds an {@link CatalogMember#info} section by name.
 * @param {String} sectionName The name of the section to find.
 * @return {Object} The section, or undefined if no section with that name exists.
 */
CatalogMember.prototype.findInfoSection = function(sectionName) {
    for (var i = 0; i < this.info.length; ++i) {
        if (this.info[i].name === sectionName) {
            return this.info[i];
        }
    }
    return undefined;
};

/**
 * Goes up the hierarchy and determines if this CatalogMember is connected with the root in terria.catalog, or whether it's
 * part of a disconnected sub-tree.
 */
CatalogMember.prototype.connectsWithRoot = function() {
    var item = this;
    while (item.parent) {
        item = item.parent;
    }
    return item === this.terria.catalog.group;
};

/**
 * "Enables" this catalog member in a way that makes sense for its implementation (e.g. isEnabled for items, isOpen for
 * groups, and all its parents and ancestors in the tree.
 */
CatalogMember.prototype.enableWithParents = function() {
    throw new DeveloperError('Types derived from CatalogMember must implement a "enableWithParents" function.');
};

CatalogMember.prototype.waitForDisclaimerIfNeeded = function() {
    if (this.needsDisclaimerShown) {
        this.isWaitingForDisclaimer = true;
        var deferred = when.defer();
        this.terria.disclaimerListener(this, function() {
            this.isWaitingForDisclaimer = false;
            deferred.resolve();
        }.bind(this));
        return deferred.promise;
    } else {
        return when();
    }
};

CatalogMember.prototype.load = function() {
    if (defined(this._loadingPromise)) {
        // Load already in progress.
        return this._loadingPromise;
    }

    var loadInfluencingValues = [];
    if (defined(this._getValuesThatInfluenceLoad)) {
        loadInfluencingValues = this._getValuesThatInfluenceLoad();
    }

    if (arraysAreEqual(loadInfluencingValues, this._lastLoadInfluencingValues)) {
        // Already loaded, and nothing has changed to force a re-load.
        return undefined;
    }

    this.isLoading = true;

    var that = this;

    return runLater(function() {
        that._lastLoadInfluencingValues = [];
        if (defined(that._getValuesThatInfluenceLoad)) {
            that._lastLoadInfluencingValues = that._getValuesThatInfluenceLoad();
        }

        return that._load();
    }).then(function(result) {
        that._loadingPromise = undefined;
        that.isLoading = false;
        return result;
    }).otherwise(function(e) {
        that._lastLoadInfluencingValues = undefined;
        that._loadingPromise = undefined;
        that.isLoading = false;
        throw e; // keep throwing this so we can chain more otherwises.
    });
};

/** A collection of static filters functions used during serialization */
CatalogMember.itemFilters = {
    /** Item filter that returns true if the item is user supplied */
    userSuppliedOnly: function(item) {
        return item.isUserSupplied;
    },
    /** Item filter that returns true if the item is a {@link CatalogItem} that is enabled, or another kind of {@link CatalogMember}. */
    enabled: function(item) {
        return !defined(item.isEnabled) || item.isEnabled;
    },
    /** Item filter that returns true if an item has no local data. */
    noLocalData: function(item) {
        return !defined(item.data);
    }
};

CatalogMember.propertyFilters = {
    /**
     * Property filter that returns true if the property is in that item's {@link CatalogMember#propertiesForSharing} array.
     */
    sharedOnly: function(property, item) {
        return item.propertiesForSharing.indexOf(property) >= 0;
    }
};

module.exports = CatalogMember;<|MERGE_RESOLUTION|>--- conflicted
+++ resolved
@@ -11,12 +11,9 @@
 var knockout = require('terriajs-cesium/Source/ThirdParty/knockout');
 var serializeToJson = require('../Core/serializeToJson');
 var updateFromJson = require('../Core/updateFromJson');
-<<<<<<< HEAD
 var when = require('terriajs-cesium/Source/ThirdParty/when');
-=======
 var runLater = require('../Core/runLater');
 var arraysAreEqual = require('../Core/arraysAreEqual');
->>>>>>> 27a2baec
 
 /**
  * A member of a {@link CatalogGroup}.  A member may be a {@link CatalogItem} or a
@@ -143,7 +140,6 @@
     this.parent = undefined;
 
     /**
-<<<<<<< HEAD
      * A short report to show on the now viewing tab.  This property is observable.
      * @type {String}
      */
@@ -156,8 +152,8 @@
      */
     this.shortReportSections = [];
 
-    knockout.track(this, ['name', 'info', 'infoSectionOrder', 'description', 'isUserSupplied', 'isPromoted', 'initialMessage', 'isHidden', 'cacheDuration', 'customProperties', 'shortReport', 'shortReportSections']);
-=======
+
+    /*
      * Gets or sets a value indicating whether this data source is currently loading.  This property is observable.
      * @type {Boolean}
      */
@@ -171,8 +167,8 @@
     this.isWaitingForDisclaimer = false;
 
     knockout.track(this, ['name', 'info', 'infoSectionOrder', 'description', 'isUserSupplied', 'isPromoted',
-        'initialMessage', 'isHidden', 'cacheDuration', 'customProperties', 'isLoading', 'isWaitingForDisclaimer']);
->>>>>>> 27a2baec
+        'initialMessage', 'isHidden', 'cacheDuration', 'customProperties', 'shortReport', 'shortReportSections',
+        'isLoading', 'isWaitingForDisclaimer']);
 };
 
 var descriptionRegex = /description/i;
