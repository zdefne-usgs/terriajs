--- conflicted
+++ resolved
@@ -196,24 +196,6 @@
         }
     });
 
-<<<<<<< HEAD
-    /**
-     * Gets the TimeIntervalCollection containing all the table's intervals.
-     * @type {TimeIntervalCollection}
-     */
-    knockout.defineProperty(this, 'intervals', {
-        get: function() {
-            if (defined(this.tableStructure.activeTimeColumn)) {
-                return this.tableStructure.activeTimeColumn.timeIntervals.reduce(function(intervals, interval) {
-                    if (defined(interval)) {
-                        intervals.addInterval(interval);
-                    }
-                    return intervals;
-                }, new TimeIntervalCollection());
-            }
-        }
-    });
-=======
     knockout.defineProperty(this, 'canUseOwnClock', {
         get: function() {
             return defined(this._regionMapping);
@@ -239,7 +221,23 @@
             return [];
         }
     }, this);
->>>>>>> 7f1c0562
+
+    /**
+     * Gets the TimeIntervalCollection containing all the table's intervals.
+     * @type {TimeIntervalCollection}
+     */
+    knockout.defineProperty(this, 'intervals', {
+        get: function() {
+            if (defined(this.tableStructure.activeTimeColumn) && defined(this.tableStructure.activeTimeColumn.timeIntervals)) {
+                return this.tableStructure.activeTimeColumn.timeIntervals.reduce(function(intervals, interval) {
+                    if (defined(interval)) {
+                        intervals.addInterval(interval);
+                    }
+                    return intervals;
+                }, new TimeIntervalCollection());
+            }
+        }
+    });
 
     overrideProperty(this, 'clock', {
         get: function() {
@@ -474,26 +472,6 @@
         get: function() {
             return TableCatalogItem.defaultSerializers;
         }
-<<<<<<< HEAD
-=======
-    },
-
-    /**
-     * Gets the TimeIntervalCollection containing all the table's intervals.
-     * @type {TimeIntervalCollection}
-     */
-    intervals: {
-        get: function() {
-            if (defined(this.tableStructure.activeTimeColumn) && defined(this.tableStructure.activeTimeColumn.timeIntervals)) {
-                return this.tableStructure.activeTimeColumn.timeIntervals.reduce(function(intervals, interval) {
-                    if (defined(interval)) {
-                        intervals.addInterval(interval);
-                    }
-                    return intervals;
-                }, new TimeIntervalCollection());
-            }
-        }
->>>>>>> 7f1c0562
     }
 });
 
@@ -515,17 +493,16 @@
     // Don't update from JSON.
 };
 
-<<<<<<< HEAD
+TableCatalogItem.defaultUpdaters.availableDates = function() {
+    // Do not update/serialize availableDates.
+};
+
+TableCatalogItem.defaultUpdaters.canUseOwnClock = function() {
+    // Do not update/serialize canUseOwnClock.
+};
+
 TableCatalogItem.defaultUpdaters.intervals = function() {
     // Don't update from JSON.
-=======
-TableCatalogItem.defaultUpdaters.availableDates = function() {
-    // Do not update/serialize availableDates.
-};
-
-TableCatalogItem.defaultUpdaters.canUseOwnClock = function() {
-    // Do not update/serialize canUseOwnClock.
->>>>>>> 7f1c0562
 };
 
 freezeObject(TableCatalogItem.defaultUpdaters);
@@ -568,17 +545,16 @@
     // See SharePopupViewModel.prototype._addUserAddedCatalog.
 };
 
-<<<<<<< HEAD
+TableCatalogItem.defaultSerializers.availableDates = function() {
+    // Do not update/serialize availableDates.
+};
+
+TableCatalogItem.defaultSerializers.canUseOwnClock = function() {
+    // Do not update/serialize canUseOwnClock.
+};
+
 TableCatalogItem.defaultSerializers.intervals = function() {
     // Don't serialize.
-=======
-TableCatalogItem.defaultSerializers.availableDates = function() {
-    // Do not update/serialize availableDates.
-};
-
-TableCatalogItem.defaultSerializers.canUseOwnClock = function() {
-    // Do not update/serialize canUseOwnClock.
->>>>>>> 7f1c0562
 };
 
 freezeObject(TableCatalogItem.defaultSerializers);
