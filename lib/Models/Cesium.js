--- conflicted
+++ resolved
@@ -565,88 +565,6 @@
  * @param {Number} [flightDurationSeconds=3.0] The length of the flight animation in seconds.
  */
 Cesium.prototype.zoomTo = function(target, flightDurationSeconds) {
-<<<<<<< HEAD
-    if (!defined(target)) {
-        throw new DeveloperError('target is required.');
-    }
-
-    flightDurationSeconds = defaultValue(flightDurationSeconds, 3.0);
-
-    var that = this;
-    that.lastTarget = target;
-    return when().then(function() {
-        if (target instanceof Rectangle) {
-
-            var camera = that.scene.camera;
-
-            // Work out the destination that the camera would naturally fly to
-            var destinationCartesian = camera.getRectangleCameraCoordinates(target);
-            var destination = Ellipsoid.WGS84.cartesianToCartographic(destinationCartesian);
-
-            var terrainProvider = that.scene.globe.terrainProvider;
-            var level = 6; // A sufficiently coarse tile level that still has approximately accurate height
-            var positions = [Rectangle.center(target)];
-
-            // Perform an elevation query at the centre of the rectangle
-            return sampleTerrain(terrainProvider, level, positions).then(function(results) {
-
-              if(that.lastTarget !== target) {
-                return;
-              }
-                // Add terrain elevation to camera altitude
-                var finalDestinationCartographic = {
-                    longitude: destination.longitude,
-                    latitude: destination.latitude,
-                    height: destination.height + results[0].height
-                };
-
-                var finalDestination = Ellipsoid.WGS84.cartographicToCartesian(finalDestinationCartographic);
-
-                camera.flyTo({
-                    duration: flightDurationSeconds,
-                    destination: finalDestination
-                });
-            });
-
-        } else if (defined(target.entities)) {
-            // Zooming to a DataSource
-            if (target.isLoading && defined(target.loadingEvent)) {
-                var deferred = when.defer();
-                var removeEvent = target.loadingEvent.addEventListener(function() {
-                    removeEvent();
-                    deferred.resolve();
-                });
-                return deferred.promise.then(function() {
-                    if(that.lastTarget !== target) {
-                      return;
-                    }
-                    return zoomToDataSource(that, target, flightDurationSeconds);
-                });
-            }
-            return zoomToDataSource(that, target);
-        } else if (defined(target.readyPromise)) {
-            return target.readyPromise.then(function() {
-                if (defined(target.boundingSphere) && that.lastTarget !== target) {
-                    zoomToBoundingSphere(that, target, flightDurationSeconds);
-                }
-            });
-        } else if (defined(target.boundingSphere)) {
-            return zoomToBoundingSphere(that, target);
-        } else if (defined(target.position)) {
-            that.scene.camera.flyTo({
-                duration: flightDurationSeconds,
-                destination: target.position,
-                orientation: {
-                    direction: target.direction,
-                    up: target.up
-                }
-            });
-        } else {
-            that.scene.camera.flyTo({
-                duration: flightDurationSeconds,
-                destination: target.rectangle
-            });
-=======
   if (!defined(target)) {
     throw new DeveloperError("target is required.");
   }
@@ -654,6 +572,7 @@
   flightDurationSeconds = defaultValue(flightDurationSeconds, 3.0);
 
   var that = this;
+  that.lastTarget = target;
   return when()
     .then(function() {
       if (target instanceof Rectangle) {
@@ -673,6 +592,9 @@
         return sampleTerrain(terrainProvider, level, positions).then(function(
           results
         ) {
+          if (that.lastTarget !== target) {
+            return;
+          }
           // Add terrain elevation to camera altitude
           var finalDestinationCartographic = {
             longitude: destination.longitude,
@@ -698,14 +620,16 @@
             deferred.resolve();
           });
           return deferred.promise.then(function() {
+            if (that.lastTarget !== target) {
+              return;
+            }
             return zoomToDataSource(that, target, flightDurationSeconds);
           });
->>>>>>> 1b40857d
         }
         return zoomToDataSource(that, target);
       } else if (defined(target.readyPromise)) {
         return target.readyPromise.then(function() {
-          if (defined(target.boundingSphere)) {
+          if (defined(target.boundingSphere) && that.lastTarget !== target) {
             zoomToBoundingSphere(that, target, flightDurationSeconds);
           }
         });
