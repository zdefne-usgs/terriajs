'use strict';

/*global require*/
var clone = require('terriajs-cesium/Source/Core/clone');
var DataSourceClock = require('terriajs-cesium/Source/DataSources/DataSourceClock');
var defaultValue = require('terriajs-cesium/Source/Core/defaultValue');
var defined = require('terriajs-cesium/Source/Core/defined');
var defineProperties = require('terriajs-cesium/Source/Core/defineProperties');
var DeveloperError = require('terriajs-cesium/Source/Core/DeveloperError');
var formatError = require('terriajs-cesium/Source/Core/formatError');
var freezeObject = require('terriajs-cesium/Source/Core/freezeObject');
var JulianDate = require('terriajs-cesium/Source/Core/JulianDate');
var knockout = require('terriajs-cesium/Source/ThirdParty/knockout');
var TimeInterval = require('terriajs-cesium/Source/Core/TimeInterval');
var TimeIntervalCollection = require('terriajs-cesium/Source/Core/TimeIntervalCollection');

var CatalogItem = require('./CatalogItem');
var CompositeCatalogItem = require('./CompositeCatalogItem');
var inherit = require('../Core/inherit');
var TerriaError = require('../Core/TerriaError');
var overrideProperty = require('../Core/overrideProperty');
<<<<<<< HEAD
var { setOpacity, fixNextLayerOrder } = require('./ImageryLayerPreloadHelpers');
=======
var setClockCurrentTime = require('./setClockCurrentTime');
>>>>>>> b0ffaa6c

/**
 * A {@link CatalogItem} that is added to the map as a rasterized imagery layer.
 *
 * @alias ImageryLayerCatalogItem
 * @constructor
 * @extends CatalogItem
 * @abstract
 *
 * @param {Terria} terria The Terria instance.
 */
var ImageryLayerCatalogItem = function(terria) {
     CatalogItem.call(this, terria);

    this._imageryLayer = undefined;
    this._clock = undefined;
    this._clockTickUnsubscribe = undefined;
    this._currentIntervalIndex = -1;
    this._nextIntervalIndex = undefined;
    this._nextLayer = undefined;

    /**
     * Gets or sets the opacity (alpha) of the data item, where 0.0 is fully transparent and 1.0 is
     * fully opaque.  This property is observable.
     * @type {Number}
     * @default 0.6
     */
    this.opacity = 0.6;

    /**
     * Gets or sets a value indicating whether a 404 response code when requesting a tile should be
     * treated as an error.  If false, 404s are assumed to just be missing tiles and need not be
     * reported to the user.
     * @type {Boolean}
     * @default false
     */
    this.treat404AsError = false;

    /**
     * Gets or sets a value indicating whether a 403 response code when requesting a tile should be
     * treated as an error.  If false, 403s are assumed to just be missing tiles and need not be
     * reported to the user.
     * @type {Boolean}
     * @default false
     */
    this.treat403AsError = true;

    /**
     * Gets or sets a value indicating whether non-specific (no HTTP status code) tile errors should be ignored. This is a
     * last resort, for dealing with odd cases such as data sources that return non-images (eg XML) with a 200 status code.
     * No error messages will be shown to the user.
     * @type {Boolean}
     * @default false
     */
    this.ignoreUnknownTileErrors = false;

    /**
     * Gets or sets the {@link TimeIntervalCollection} defining the intervals of distinct imagery.  If this catalog item
     * is not time-dynamic, property is undefined.  This property is observable.
     * @type {ImageryLayerInterval[]}
     * @default undefined
     */
    this.intervals = undefined;

    /**
     * Keeps the layer on top of all other imagery layers.  This property is observable.
     * @type {Boolean}
     * @default false
     */
    this.keepOnTop = false;

    /**
     * Gets or sets a value indicating whether this dataset should be clipped to the {@link CatalogItem#rectangle}.
     * If true, no part of the dataset will be displayed outside the rectangle.  This property is true by default,
     * leading to better performance and avoiding tile request errors that might occur when requesting tiles outside the
     * server-specified rectangle.  However, it may also cause features to be cut off in some cases, such as if a server
     * reports an extent that does not take into account that the representation of features sometimes require a larger
     * spatial extent than the features themselves.  For example, if a point feature on the edge of the extent is drawn
     * as a circle with a radius of 5 pixels, half of that circle will be cut off.
     * @type {Boolean}
     * @default false
     */
    this.clipToRectangle = true;

    /**
     * Gets or sets a value indicating whether tiles of this catalog item are required to be loaded before terrain
     * tiles to which they're attached can be rendered.  This should usually be set to true for base layers and
     * false for all others.
     * @type {Boolean}
     * @default false
     */
    this.isRequiredForRendering = false;

    /**
     * Options for the value of the animation timeline at start. Valid options in config file are:
     *     initialTimeSource: "present"                            // closest to today's date
     *     initialTimeSource: "start"                              // start of time range of animation
     *     initialTimeSource: "end"                                // end of time range of animation
     *     initialTimeSource: An ISO8601 date e.g. "2015-08-08"    // specified date or nearest if date is outside range
     * @type {String}
     */
    this.initialTimeSource = undefined;

    knockout.track(this, ['_clock', 'opacity', 'treat404AsError', 'ignoreUnknownTileErrors', 'intervals', 'clipToRectangle']);

    overrideProperty(this, 'clock', {
        get : function() {
            var clock = this._clock;
            if (!clock && this.intervals && this.intervals.length > 0) {
                var startTime = this.intervals.start;
                var stopTime = this.intervals.stop;

                // Average about 5 seconds per interval.
                var totalDuration = JulianDate.secondsDifference(stopTime, startTime);
                var numIntervals = this.intervals.length;
                var averageDuration = totalDuration / numIntervals;
                var timePerSecond = averageDuration / 5;

                this._clock = new DataSourceClock();
                this._clock.startTime = startTime;
                this._clock.stopTime = stopTime;
                this._clock.multiplier = timePerSecond;

                setClockCurrentTime(this._clock, this.initialTimeSource);
            }
            return this._clock;
        },
        set : function(value) {
            this._clock = value;
        }
    });

    knockout.getObservable(this, 'opacity').subscribe(function(newValue) {
        updateOpacity(this);
    }, this);

    // Subscribe to isShown changing and add/remove the clock tick subscription as necessary.
    knockout.getObservable(this, 'isShown').subscribe(function() {
        updateClockSubscription(this);
    }, this);

    knockout.getObservable(this, 'clock').subscribe(function() {
        updateClockSubscription(this);
    }, this);
};

inherit(CatalogItem, ImageryLayerCatalogItem);

defineProperties(ImageryLayerCatalogItem.prototype, {
    /**
     * Gets a value indicating whether this {@link ImageryLayerCatalogItem} supports the {@link ImageryLayerCatalogItem#intervals}
     * property for configuring time-dynamic imagery.
     * @type {Boolean}
     */
    supportsIntervals : {
        get : function() {
            return false;
        }
    },

    /**
     * Gets the Cesium or Leaflet imagery layer object associated with this data source.
     * This property is undefined if the data source is not enabled.
     * @memberOf ImageryLayerCatalogItem.prototype
     * @type {Object}
     */
    imageryLayer : {
        get : function() {
            return this._imageryLayer;
        }
    },

    /**
     * Gets a value indicating whether this data source, when enabled, can be reordered with respect to other data sources.
     * Data sources that cannot be reordered are typically displayed above reorderable data sources.
     * @memberOf ImageryLayerCatalogItem.prototype
     * @type {Boolean}
     */
    supportsReordering : {
        get : function() {
            return !this.keepOnTop;
        }
    },

    /**
     * Gets a value indicating whether the opacity of this data source can be changed.
     * @memberOf ImageryLayerCatalogItem.prototype
     * @type {Boolean}
     */
    supportsOpacity : {
        get : function() {
            return true;
        }
    },

    /**
     * Gets the set of functions used to update individual properties in {@link CatalogMember#updateFromJson}.
     * When a property name in the returned object literal matches the name of a property on this instance, the value
     * will be called as a function and passed a reference to this instance, a reference to the source JSON object
     * literal, and the name of the property.
     * @memberOf ImageryLayerCatalogItem.prototype
     * @type {Object}
     */
    updaters : {
        get : function() {
            return ImageryLayerCatalogItem.defaultUpdaters;
        }
    },

    /**
     * Gets the set of functions used to serialize individual properties in {@link CatalogMember#serializeToJson}.
     * When a property name on the model matches the name of a property in the serializers object literal,
     * the value will be called as a function and passed a reference to the model, a reference to the destination
     * JSON object literal, and the name of the property.
     * @memberOf ImageryLayerCatalogItem.prototype
     * @type {Object}
     */
    serializers : {
        get : function() {
            return ImageryLayerCatalogItem.defaultSerializers;
        }
    },

    /**
     * Gets the set of names of the properties to be serialized for this object when {@link CatalogMember#serializeToJson} is called
     * for a share link.
     * @memberOf ImageryLayerCatalogItem.prototype
     * @type {String[]}
     */
    propertiesForSharing : {
        get : function() {
            return ImageryLayerCatalogItem.defaultPropertiesForSharing;
        }
    }
});

ImageryLayerCatalogItem.defaultUpdaters = clone(CatalogItem.defaultUpdaters);

ImageryLayerCatalogItem.defaultUpdaters.intervals = function(catalogItem, json, propertyName) {
    if (!defined(json.intervals)) {
        return;
    }

    if (!catalogItem.supportsIntervals) {
        throw new TerriaError({
            sender: catalogItem,
            title: 'Intervals not supported',
            message: 'Sorry, ' + catalogItem.typeName + ' (' + catalogItem.type + ') catalog items cannot currently be made time-varying by specifying the "intervals" property.'
        });
    }

    var result = new TimeIntervalCollection();

    for (var i = 0; i < json.intervals.length; ++i) {
        var interval = json.intervals[i];
        result.addInterval(TimeInterval.fromIso8601({
            iso8601: interval.interval,
            data: interval.data
        }));
    }

    catalogItem.intervals = result;
};

freezeObject(ImageryLayerCatalogItem.defaultUpdaters);

ImageryLayerCatalogItem.defaultSerializers = clone(CatalogItem.defaultSerializers);

ImageryLayerCatalogItem.defaultSerializers.intervals = function(catalogItem, json, propertyName) {
    if (defined(catalogItem.intervals)) {
        var result = [];
        for (var i = 0; i < catalogItem.intervals.length; ++i) {
            var interval = catalogItem.intervals[i];
            result.push({
                interval: TimeInterval.toIso8601(interval),
                data: interval.data
            });
        }
    }
};

freezeObject(ImageryLayerCatalogItem.defaultSerializers);

/**
 * Gets or sets the default set of properties that are serialized when serializing a {@link CatalogItem}-derived object
 * for a share link.
 * @type {String[]}
 */
ImageryLayerCatalogItem.defaultPropertiesForSharing = clone(CatalogItem.defaultPropertiesForSharing);
ImageryLayerCatalogItem.defaultPropertiesForSharing.push('opacity');
ImageryLayerCatalogItem.defaultPropertiesForSharing.push('keepOnTop');

freezeObject(ImageryLayerCatalogItem.defaultPropertiesForSharing);

/**
 * Creates the {@link ImageryProvider} for this catalog item.
 * @param {ImageryLayerTime} [time] The time for which to create an imagery provider.  In layers that are not time-dynamic,
 *                                  this parameter is ignored.
 * @return {ImageryProvider} The created imagery provider.
 */
ImageryLayerCatalogItem.prototype.createImageryProvider = function(time) {
    var result = this._createImageryProvider(time);
    return result;
};

/**
 * When implemented in a derived class, creates the {@link ImageryProvider} for this catalog item.
 * @abstract
 * @protected
 * @param {ImageryLayerTime} [time] The time for which to create an imagery provider.  In layers that are not time-dynamic,
 *                                  this parameter is ignored.
 * @return {ImageryProvider} The created imagery provider.
 */
ImageryLayerCatalogItem.prototype._createImageryProvider = function(time) {
    throw new DeveloperError('_createImageryProvider must be implemented in the derived class.');
};

ImageryLayerCatalogItem.prototype._enable = function(layerIndex) {
    if (defined(this._imageryLayer)) {
        return;
    }

    var isTimeDynamic = false;
    var currentTimeIdentifier;
    var nextTimeIdentifier;

    if (defined(this.intervals) && this.intervals.length > 0) {
        isTimeDynamic = true;

        var clock =  this.terria.clock;
        var index = this.intervals.indexOf(clock.currentTime);

        var nextIndex;
        if (index < 0) {
            this._currentIntervalIndex = -1;
            currentTimeIdentifier = undefined;

            nextIndex = ~index;
            if (clock.multiplier < 0.0) {
                --nextIndex;
            }
        } else {
            this._currentIntervalIndex = index;
            currentTimeIdentifier = this.intervals.get(index).data;

            if (clock.multiplier < 0.0) {
                nextIndex = index - 1;
            } else {
                nextIndex = index + 1;
            }
        }

        if (nextIndex >= 0 && nextIndex < this.intervals.length) {
            this._nextIntervalIndex = nextIndex;
            nextTimeIdentifier = this.intervals.get(nextIndex).data;
        } else {
            this._nextIntervalIndex = -1;
        }
    }

    if (!isTimeDynamic || defined(currentTimeIdentifier)) {
        var currentImageryProvider = this.createImageryProvider(currentTimeIdentifier);
        this._imageryLayer = ImageryLayerCatalogItem.enableLayer(this, currentImageryProvider, this.opacity, layerIndex);
    }

    if (defined(nextTimeIdentifier)) {
        var nextImageryProvider = this.createImageryProvider(nextTimeIdentifier);

        // Do not allow picking from the preloading layer.
        nextImageryProvider.enablePickFeatures = false;

        this._nextLayer = ImageryLayerCatalogItem.enableLayer(this, nextImageryProvider, 0.0, layerIndex + 1);
    }
};

ImageryLayerCatalogItem.prototype._disable = function() {
    ImageryLayerCatalogItem.disableLayer(this, this._imageryLayer);
    this._imageryLayer = undefined;

    ImageryLayerCatalogItem.disableLayer(this, this._nextLayer);
    this._nextLayer = undefined;
};

ImageryLayerCatalogItem.prototype._show = function() {
    ImageryLayerCatalogItem.showLayer(this, this._imageryLayer);
    ImageryLayerCatalogItem.showLayer(this, this._nextLayer);
};

ImageryLayerCatalogItem.prototype._hide = function() {
    ImageryLayerCatalogItem.hideLayer(this, this._imageryLayer);
    ImageryLayerCatalogItem.hideLayer(this, this._nextLayer);
};

ImageryLayerCatalogItem.prototype.showOnSeparateMap = function(globeOrMap) {
    var imageryProvider = this._createImageryProvider();
    var layer = ImageryLayerCatalogItem.enableLayer(this, imageryProvider, this.opacity, undefined, globeOrMap);
    ImageryLayerCatalogItem.showLayer(this, layer, globeOrMap);

    var that = this;
    return function() {
        ImageryLayerCatalogItem.hideLayer(that, layer, globeOrMap);
        ImageryLayerCatalogItem.disableLayer(that, layer, globeOrMap);
    };
};

/**
 * Refreshes this layer on the map.  This is useful when, for example, parameters that went into
 * {@link ImageryLayerCatalogItem#_createImageryProvider} change.
 */
ImageryLayerCatalogItem.prototype.refresh = function() {
    if (!defined(this._imageryLayer)) {
        return;
    }

    var currentIndex;
    if (defined(this.terria.cesium)) {
        var imageryLayers = this.terria.cesium.scene.imageryLayers;
        currentIndex = imageryLayers.indexOf(this._imageryLayer);
    }

    this._hide();
    this._disable();

    if (this.isEnabled) {
        this._enable(currentIndex);
        if (this.isShown) {
            this._show();
        }
    }

    this.terria.currentViewer.notifyRepaintRequired();
};

function updateOpacity(imageryLayerItem) {
    if (defined(imageryLayerItem._imageryLayer) && imageryLayerItem.isEnabled && imageryLayerItem.isShown) {
        if (defined(imageryLayerItem._imageryLayer.alpha)) {
            imageryLayerItem._imageryLayer.alpha = imageryLayerItem.opacity;
        }

        if (defined(imageryLayerItem._imageryLayer.setOpacity)) {
            imageryLayerItem._imageryLayer.setOpacity(imageryLayerItem.opacity);
        }

        imageryLayerItem.terria.currentViewer.notifyRepaintRequired();
    }
}

ImageryLayerCatalogItem.enableLayer = function(catalogItem, imageryProvider, opacity, layerIndex, globeOrMap) {
    globeOrMap = defaultValue(globeOrMap, catalogItem.terria.currentViewer);

    const layer = globeOrMap.addImageryProvider({
        imageryProvider: imageryProvider,
        rectangle: catalogItem.rectangle,
        clipToRectangle: catalogItem.clipToRectangle,
        opacity: opacity,
        layerIndex: layerIndex,
        treat403AsError: catalogItem.treat403AsError,
        treat404AsError: catalogItem.treat404AsError,
        ignoreUnknownTileErrors: catalogItem.ignoreUnknownTileErrors,
        isRequiredForRendering: catalogItem.isRequiredForRendering,
        onLoadError: function(e) {
            if (defined(layer) && (layer.show === true || !defined(layer.show))) {

                if (catalogItem === catalogItem.terria.baseMap ||
                    catalogItem.terria.baseMap instanceof CompositeCatalogItem && catalogItem.terria.baseMap.items.indexOf(catalogItem) >= 0) {

                    globeOrMap.terria.error.raiseEvent(new TerriaError({
                        sender: catalogItem,
                        title: 'Error accessing base map',
                        message: '\
An error occurred while attempting to download tiles for base map ' + catalogItem.terria.baseMap.name + '.  This may indicate that there is a \
problem with your internet connection, that the base map is temporarily unavailable, or that the base map \
is invalid.  Please select a different base map using the Map button in the top-right corner.  Further technical details may be found below.<br/><br/>\
<pre>' + formatError(e) + '</pre>'
                    }));

                    layer.show = false;
                    catalogItem.terria.baseMap = undefined;

                    // Don't use this base map again on startup.
                    catalogItem.terria.setLocalProperty('basemap', undefined);
                } else {
                    globeOrMap.terria.error.raiseEvent(new TerriaError({
                        sender: catalogItem,
                        title: 'Error accessing catalogue item',
                        message: '\
An error occurred while attempting to download tiles for catalogue item ' + catalogItem.name + '.  This may indicate that there is a \
problem with your internet connection, that the catalogue item is temporarily unavailable, or that the catalogue item \
is invalid.  The catalogue item has been hidden from the map.  You may re-show it in the Now Viewing panel to try again.  Further technical details may be found below.<br/><br/>\
<pre>' + formatError(e) + '</pre>'
                    }));

                    if (globeOrMap === catalogItem.terria.currentViewer) {
                        catalogItem.isShown = false;
                    } else {
                        globeOrMap.hideImageryLayer({
                            layer: layer
                        });
                    }
                }
            }
        },
        onProjectionError: function() {
            // If the TileLayer experiences an error, hide the catalog item and inform the user.
            globeOrMap.terria.error.raiseEvent({
                sender: catalogItem,
                title: 'Unable to display dataset',
                message: '\
"' + catalogItem.name + '" cannot be shown in 2D because it does not support the standard Web Mercator (EPSG:3857) projection.  \
Please switch to 3D if it is supported on your system, update the dataset to support the projection, or use a different dataset.'
            });

            if (globeOrMap === catalogItem.terria.currentViewer) {
                catalogItem.isShown = false;
            } else {
                globeOrMap.hideImageryLayer({
                    layer: layer
                });
            }
        }
    });

    return layer;
};

ImageryLayerCatalogItem.disableLayer = function(catalogItem, layer, globeOrMap) {
    if (!defined(layer)) {
        return;
    }

    globeOrMap = defaultValue(globeOrMap, catalogItem.terria.currentViewer);
    globeOrMap.removeImageryLayer({
        layer: layer
    });
};

function updateClockSubscription(catalogItem) {
    if (catalogItem.isShown && defined(catalogItem.clock)) {
        // Subscribe
        if (!defined(catalogItem._clockTickSubscription)) {
            catalogItem._clockTickSubscription = catalogItem.terria.clock.onTick.addEventListener(onClockTick.bind(undefined, catalogItem));
        }
    } else {
        // Unsubscribe
        if (defined(catalogItem._clockTickSubscription)) {
            catalogItem._clockTickSubscription();
            catalogItem._clockTickSubscription = undefined;
        }
    }
}

function onClockTick(catalogItem, clock) {
    var intervals = catalogItem.intervals;
    if (!defined(intervals) || !catalogItem.isEnabled || !catalogItem.isShown) {
        return;
    }

    var index = catalogItem._currentIntervalIndex;

    if (index < 0 || index >= intervals.length || !TimeInterval.contains(intervals.get(index), clock.currentTime)) {
        // Find the interval containing the current time.
        index = intervals.indexOf(clock.currentTime);
        if (index < 0) {
            // No interval contains this time, so do not show imagery at this time.
            ImageryLayerCatalogItem.disableLayer(catalogItem, catalogItem._imageryLayer);
            catalogItem._imageryLayer = undefined;
            catalogItem._currentIntervalIndex = -1;
            return;
        }

        // If the "next" layer is not applicable to this time, throw it away and create a new one.
        if (index !== catalogItem._nextIntervalIndex) {
            // Throw away the "next" layer, since it's not applicable.
            ImageryLayerCatalogItem.disableLayer(catalogItem, catalogItem._nextLayer);
            catalogItem._nextLayer = undefined;
            catalogItem._nextIntervalIndex = -1;

            // Create the new "next" layer
            var imageryProvider = catalogItem.createImageryProvider(catalogItem.intervals.get(index).data);
            imageryProvider.enablePickFeatures = false;
            catalogItem._nextLayer = ImageryLayerCatalogItem.enableLayer(catalogItem, imageryProvider, 0.0);
            ImageryLayerCatalogItem.showLayer(catalogItem, catalogItem._nextLayer);
        }

        // At this point we can assume that _nextLayer is applicable to this time.
        // Make it visible
        setOpacity(catalogItem, catalogItem._nextLayer, catalogItem.opacity);
        fixNextLayerOrder(catalogItem, catalogItem._imageryLayer, catalogItem._nextLayer);
        ImageryLayerCatalogItem.disableLayer(catalogItem, catalogItem._imageryLayer);
        catalogItem._imageryLayer = catalogItem._nextLayer;
        if (defined(catalogItem._nextLayer))
        {
            catalogItem._imageryLayer.imageryProvider.enablePickFeatures = true;
        }
        catalogItem._nextLayer = undefined;
        catalogItem._nextIntervalIndex = -1;
        catalogItem._currentIntervalIndex = index;
    }

    // Prefetch the (predicted) next layer.
    var nextIndex = clock.multiplier >= 0.0 ? index + 1 : index - 1;
    if (nextIndex < 0 || nextIndex >= intervals.length || nextIndex === catalogItem._nextIntervalIndex) {
        return;
    }

    var nextImageryProvider = catalogItem.createImageryProvider(catalogItem.intervals.get(nextIndex).data);
    nextImageryProvider.enablePickFeatures = false;
    catalogItem._nextLayer = ImageryLayerCatalogItem.enableLayer(catalogItem, nextImageryProvider, 0.0);
    ImageryLayerCatalogItem.showLayer(catalogItem, catalogItem._nextLayer);
    catalogItem._nextIntervalIndex = nextIndex;
}



ImageryLayerCatalogItem.showLayer = function(catalogItem, layer, globeOrMap) {
    if (!defined(layer)) {
        return;
    }

    globeOrMap = defaultValue(globeOrMap, catalogItem.terria.currentViewer);
    globeOrMap.showImageryLayer({
        layer: layer
    });
};

ImageryLayerCatalogItem.hideLayer = function(catalogItem, layer, globeOrMap) {
    if (!defined(layer)) {
        return;
    }

    globeOrMap = defaultValue(globeOrMap, catalogItem.terria.currentViewer);
    globeOrMap.hideImageryLayer({
        layer: layer
    });
};

<<<<<<< HEAD
/**
 * Set time to nearest time to specified (may be start or end of time range if time is not in range).
 * @param {ImageryLayerCatalogItem} catalogItem catalog item to set timeslider current time on
 * @param {JulianDate} date to set
 * @private
 */
function _setTimeIfInRange(catalogItem, timeToSet)
{
    if (JulianDate.lessThan(timeToSet, catalogItem._clock.startTime)) {
        catalogItem._clock.currentTime = catalogItem._clock.startTime.clone(catalogItem._clock.currentTime);
    }
    else if (JulianDate.greaterThan(timeToSet, catalogItem._clock.stopTime)) {
        catalogItem._clock.currentTime = catalogItem._clock.stopTime.clone(catalogItem._clock.currentTime);

    } else {
        catalogItem._clock.currentTime = timeToSet.clone(catalogItem._clock.currentTime);
    }
}

/**
 * Sets the current time of the clock, so the animation starts at a point which can be user defined.
 * Valid options in config file are:
 *     initialTimeSource: "present"                            // closest to today's date
 *     initialTimeSource: "start"                              // start of time range of animation
 *     initialTimeSource: "end"                                // end of time range of animation
 *     initialTimeSource: An ISO8601 date e.g. "2015-08-08"    // specified date or nearest if date is outside range
 * @param {ImageryLayerCatalogItem} catalogItem catalog item to set timeslider current time on
 * @private
 */
function _setClockCurrentTime(catalogItem)
{
    // This is our default. Start at the nearest instant in time.
    var now = JulianDate.now();
    _setTimeIfInRange(catalogItem, now);

    var initialTimeSource = catalogItem.initialTimeSource;
    if (!defined(initialTimeSource)) {
        initialTimeSource = "present";
    }
    switch(initialTimeSource)
    {
        case "start":
            catalogItem._clock.currentTime = catalogItem._clock.startTime;
            break;
        case "end":
            catalogItem._clock.currentTime = catalogItem._clock.stopTime;
            break;
        case "present":
            // Set to present by default.
            break;
        default:
            // Note that if it's not an ISO8601 timestamp, it ends up being set to present.
            // Find out whether it's an ISO8601 timestamp.
            var timestamp;
            try {
                timestamp = JulianDate.fromIso8601(initialTimeSource);

                // Cesium no longer validates dates in the release build.
                // So convert to a JavaScript date as a cheesy means of checking if the date is valid.
                if (isNaN(JulianDate.toDate(timestamp))) {
                    throw new Error('Invalid Date');
                }
            }
            catch (e) {
                throw new TerriaError('Invalid initialTimeSource specified in config file: ' + initialTimeSource);
            }
            if (defined(timestamp))
            {
                _setTimeIfInRange(catalogItem, timestamp);
            }
    }
}


=======
function fixNextLayerOrder(catalogItem) {
    if (!defined(catalogItem._imageryLayer) || !defined(catalogItem._nextLayer)) {
        return;
    }

    if (defined(catalogItem.terria.cesium)) {
        var imageryLayers = catalogItem.terria.cesium.scene.imageryLayers;

        var currentIndex = imageryLayers.indexOf(catalogItem._imageryLayer);
        var nextIndex = imageryLayers.indexOf(catalogItem._nextLayer);
        if (currentIndex < 0 || nextIndex < 0) {
            return;
        }

        while (nextIndex < currentIndex - 1) {
            imageryLayers.raise(catalogItem._nextLayer);
            ++nextIndex;
        }

        while (nextIndex > currentIndex + 1) {
            imageryLayers.lower(catalogItem._nextLayer);
            --nextIndex;
        }
    }
}

>>>>>>> b0ffaa6c
module.exports = ImageryLayerCatalogItem;<|MERGE_RESOLUTION|>--- conflicted
+++ resolved
@@ -19,11 +19,8 @@
 var inherit = require('../Core/inherit');
 var TerriaError = require('../Core/TerriaError');
 var overrideProperty = require('../Core/overrideProperty');
-<<<<<<< HEAD
 var { setOpacity, fixNextLayerOrder } = require('./ImageryLayerPreloadHelpers');
-=======
 var setClockCurrentTime = require('./setClockCurrentTime');
->>>>>>> b0ffaa6c
 
 /**
  * A {@link CatalogItem} that is added to the map as a rasterized imagery layer.
@@ -660,7 +657,6 @@
     });
 };
 
-<<<<<<< HEAD
 /**
  * Set time to nearest time to specified (may be start or end of time range if time is not in range).
  * @param {ImageryLayerCatalogItem} catalogItem catalog item to set timeslider current time on
@@ -735,7 +731,6 @@
 }
 
 
-=======
 function fixNextLayerOrder(catalogItem) {
     if (!defined(catalogItem._imageryLayer) || !defined(catalogItem._nextLayer)) {
         return;
@@ -762,5 +757,4 @@
     }
 }
 
->>>>>>> b0ffaa6c
 module.exports = ImageryLayerCatalogItem;