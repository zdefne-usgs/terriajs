'use strict';

/*global require,ga*/

var CesiumMath = require('terriajs-cesium/Source/Core/Math');
var clone = require('terriajs-cesium/Source/Core/clone');
var defined = require('terriajs-cesium/Source/Core/defined');
var defineProperties = require('terriajs-cesium/Source/Core/defineProperties');
var DeveloperError = require('terriajs-cesium/Source/Core/DeveloperError');
var freezeObject = require('terriajs-cesium/Source/Core/freezeObject');
var knockout = require('terriajs-cesium/Source/ThirdParty/knockout');
var Rectangle = require('terriajs-cesium/Source/Core/Rectangle');
var when = require('terriajs-cesium/Source/ThirdParty/when');

var arraysAreEqual = require('../Core/arraysAreEqual');
var Metadata = require('./Metadata');
var CatalogMember = require('./CatalogMember');
var inherit = require('../Core/inherit');
var raiseErrorOnRejectedPromise = require('./raiseErrorOnRejectedPromise');
var runLater = require('../Core/runLater');

/**
 * A data item in a {@link CatalogGroup}.
 *
 * @alias CatalogItem
 * @constructor
 * @extends CatalogMember
 * @abstract
 *
 * @param {Terria} terria The Terria instance.
 */
var CatalogItem = function(terria) {
     CatalogMember.call(this, terria);

    this._enabledDate = undefined;
    this._shownDate = undefined;
    this._loadForEnablePromise = undefined;
    this._loadingPromise = undefined;
    this._lastLoadInfluencingValues = undefined;

    /**
     * The index of the item in the Now Viewing list.  Setting this property does not automatically change the order.
     * This property is used intenally to save/restore the Now Viewing order and is not intended for general use.
     * @private
     * @type {Number}
     */
    this.nowViewingIndex = undefined;

    /**
     * Gets or sets the geographic rectangle (extent or bounding box) containing this data item.  This property is observable.
     * @type {Rectangle}
     */
    this.rectangle = undefined;

    /**
     * Gets or sets the URL of the legend for this data item, or undefined if this data item does not have a legend.
     * This property is observable.
     * @type {String}
     */
    this.legendUrl = undefined;

    /**
     * Gets or sets the type of the {@link CatalogItem#dataUrl}, or undefined if raw data for this data
     * source is not available.  This property is observable.
     * Valid values are:
     *  * `direct` - A direct link to the data.
     *  * `wfs` - A Web Feature Service (WFS) base URL.  If {@link CatalogItem#dataUrl} is not
     *            specified, the base URL will be this data item's URL.
     *  * `wfs-complete` - A complete, ready-to-use link to download features from a WFS server.
     *  * `none` - There is no data link.
     * @type {String}
     */
    this.dataUrlType = undefined;

    /**
     * Gets or sets the URL from which this data item's raw data can be retrieved, or undefined if raw data for
     * this data item is not available.  This property is observable.
     * @type {String}
     */
    this.dataUrl = undefined;

    /**
     * Gets or sets a description of the custodian of this data item.
     * This property is an HTML string that must be sanitized before display to the user.
     * This property is observable.
     * @type {String}
     */
    this.dataCustodian = undefined;

    /**
     * Gets or sets the URL from which this data item's metadata description can be retrieved, or undefined if
     * metadata is not available for this data item.  The format of the metadata depends on the type of data item.
     * For example, Web Map Service (WMS) data items provide their metadata via their GetCapabilities document.
     * This property is observable.
     * @type {String}
     */
    this.metadataUrl = undefined;

    /**
     * Gets or sets a value indicating whether this data item is enabled.  An enabled data item appears in the
     * "Now Viewing" pane, but is not necessarily shown on the map.  This property is observable.
     * @type {Boolean}
     */
    this.isEnabled = false;

    /**
     * Gets or sets a value indicating whether this data item is currently shown on the map.  In order to be shown,
     * the item must also be enabled.  This property is observable.
     * @type {Boolean}
     */
    this.isShown = false;

    /**
     * Gets or sets a value indicating whether the legend for this data item is currently visible.
     * This property is observable.
     * @type {Boolean}
     */
    this.isLegendVisible = true;

    /**
     * Gets or sets the clock parameters for this data item.  If this property is undefined, this data item
     * does not have any time-varying data.  This property is observable.
     * @type {DataSourceClock}
     */
    this.clock = undefined;

    /**
     * Gets or sets a value indicating whether this data source is currently loading.  This property is observable.
     * @type {Boolean}
     */
    this.isLoading = false;

    /**
     * Gets or sets a value indicating whether this data source is mappable and should therefore show a checkbox.
     * This property is observable.
     * @type {Boolean}
     */
    this.isMappable = true;

    /**
     * Gets or sets a value indicating whether this data source should show an info icon. This property is observable.
     * @type {Boolean}
     */
    this.showsInfo = true;

    /**
     * Gets or sets the list of controls to be displayed on the right side of this item. This property is observable.
     * @type {Array}
     */
    this.rightSideControls = [];

    /**
     * Gets or sets a message to show when this item is enabled for the first time in order to call attention to the Now Viewing panel.
     * @type {String}
     */
    this.nowViewingMessage = undefined;

    this._legendUrls = [];

    knockout.track(this, ['rectangle', 'legendUrl', 'dataUrlType', 'dataUrl', 'dataCustodian',
                          'metadataUrl', 'isEnabled', 'isShown', 'isLegendVisible', 'clock',
<<<<<<< HEAD
                          'isLoading', 'isMappable', 'showsInfo', 'rightSideControls', 'nowViewingMessage']);
=======
                          'isLoading', 'nowViewingMessage', '_legendUrls']);

    knockout.defineProperty(this, 'legendUrls', {
        get: function() {
            if (!defined(this._legendUrls) || this._legendUrls.length === 0) {
                if (defined(this.legendUrl) && this.legendUrl.length > 0) {
                    return [this.legendUrl];
                }
            }
            return this._legendUrls;
        },
        set: function(value) {
            this._legendUrls = value;
        }
    });
>>>>>>> 6b38d80b

    knockout.getObservable(this, 'isEnabled').subscribe(function(newValue) {
        isEnabledChanged(this);
    }, this);

    knockout.getObservable(this, 'isShown').subscribe(function(newValue) {
        isShownChanged(this);
    }, this);
};

inherit(CatalogMember, CatalogItem);

var imageUrlRegex = /[.\/](png|jpg|jpeg|gif)/i;

defineProperties(CatalogItem.prototype, {
    /**
     * Gets a value indicating whether this data item, when enabled, can be reordered with respect to other data items.
     * Data items that cannot be reordered are typically displayed above reorderable data items.
     * @memberOf CatalogItem.prototype
     * @type {Boolean}
     */
    supportsReordering : {
        get : function() {
            return false;
        }
    },

    /**
     * Gets a value indicating whether the opacity of this data item can be changed.
     * @memberOf CatalogItem.prototype
     * @type {Boolean}
     */
    supportsOpacity : {
        get : function() {
            return false;
        }
    },

    /**
     * Gets a value indicating whether this data item has a legend.
     * @memberOf CatalogItem.prototype
     * @type {Boolean}
     */
    hasLegend : {
        get : function() {
            return defined(this.legendUrl) && this.legendUrl.length > 0;
        }
    },

    /**
     * Gets a value indicating whether this data item's legend is an image in a
     * browser-supported format such as JPEG, PNG, or GIF.
     * @memberOf CatalogItem.prototype
     * @type {Boolean}
     */
    legendIsImage : {
        get : function() {
            if (!defined(this.legendUrl) || this.legendUrl.length === 0) {
                return false;
            }

            return this.legendUrl.match(imageUrlRegex);
        }
    },

    /**
     * Gets the metadata associated with this data item and the server that provided it, if applicable.
     * @memberOf CatalogItem.prototype
     * @type {Metadata}
     */
    metadata : {
        get : function() {
            return CatalogItem.defaultMetadata;
        }
    },

    /**
     * Gets the set of functions used to update individual properties in {@link CatalogMember#updateFromJson}.
     * When a property name in the returned object literal matches the name of a property on this instance, the value
     * will be called as a function and passed a reference to this instance, a reference to the source JSON object
     * literal, and the name of the property.
     * @memberOf CatalogItem.prototype
     * @type {Object}
     */
    updaters : {
        get : function() {
            return CatalogItem.defaultUpdaters;
        }
    },

    /**
     * Gets the set of functions used to serialize individual properties in {@link CatalogMember#serializeToJson}.
     * When a property name on the model matches the name of a property in the serializers object lieral,
     * the value will be called as a function and passed a reference to the model, a reference to the destination
     * JSON object literal, and the name of the property.
     * @memberOf CatalogItem.prototype
     * @type {Object}
     */
    serializers : {
        get : function() {
            return CatalogItem.defaultSerializers;
        }
    },

    /**
     * Gets the set of names of the properties to be serialized for this object when {@link CatalogMember#serializeToJson} is called
     * and the `serializeForSharing` flag is set in the options.
     * @memberOf CatalogItem.prototype
     * @type {String[]}
     */
    propertiesForSharing : {
        get : function() {
            return CatalogItem.defaultPropertiesForSharing;
        }
    }
});

/**
 * Gets or sets the default metadata to use for data items that don't provide anything better from their
 * {@link CatalogItem#metadata} property.  The default simply indicates that no metadata is available.
 * @type {Metadata}
 */
CatalogItem.defaultMetadata = new Metadata();
CatalogItem.defaultMetadata.isLoading = false;
CatalogItem.defaultMetadata.dataSourceErrorMessage = 'This data item does not have any details available.';
CatalogItem.defaultMetadata.serviceErrorMessage = 'This service does not have any details available.';

freezeObject(CatalogItem.defaultMetadata);

/**
 * Gets or sets the set of default updater functions to use in {@link CatalogMember#updateFromJson}.  Types derived from this type
 * should expose this instance - cloned and modified if necesary - through their {@link CatalogMember#updaters} property.
 * @type {Object}
 */
CatalogItem.defaultUpdaters = clone(CatalogMember.defaultUpdaters);
CatalogItem.defaultUpdaters.rectangle = function(catalogItem, json, propertyName) {
    if (defined(json.rectangle)) {
        catalogItem.rectangle = Rectangle.fromDegrees(json.rectangle[0], json.rectangle[1], json.rectangle[2], json.rectangle[3]);
    } else {
        catalogItem.rectangle = Rectangle.MAX_VALUE;
    }
};

freezeObject(CatalogItem.defaultUpdaters);

/**
 * Gets or sets the set of default serializer functions to use in {@link CatalogMember#serializeToJson}.  Types derived from this type
 * should expose this instance - cloned and modified if necesary - through their {@link CatalogMember#serializers} property.
 * @type {Object}
 */
CatalogItem.defaultSerializers = clone(CatalogMember.defaultSerializers);
CatalogItem.defaultSerializers.rectangle = function(catalogItem, json, propertyName) {
    if (defined(catalogItem.rectangle)) {
        json.rectangle = [
            CesiumMath.toDegrees(catalogItem.rectangle.west),
            CesiumMath.toDegrees(catalogItem.rectangle.south),
            CesiumMath.toDegrees(catalogItem.rectangle.east),
            CesiumMath.toDegrees(catalogItem.rectangle.north)
        ];
    }
};

freezeObject(CatalogItem.defaultSerializers);

/**
 * Gets or sets the default set of properties that are serialized when serializing a {@link CatalogItem}-derived object with the
 * `serializeForSharing` flag set in the options.
 * @type {String[]}
 */
CatalogItem.defaultPropertiesForSharing = clone(CatalogMember.defaultPropertiesForSharing);
CatalogItem.defaultPropertiesForSharing.push('isEnabled');
CatalogItem.defaultPropertiesForSharing.push('isShown');
CatalogItem.defaultPropertiesForSharing.push('isLegendVisible');
CatalogItem.defaultPropertiesForSharing.push('nowViewingIndex');
CatalogItem.defaultPropertiesForSharing.push('isMappable');
CatalogItem.defaultPropertiesForSharing.push('showsInfo');

freezeObject(CatalogItem.defaultPropertiesForSharing);

/**
 * Loads this catalog item, if it's not already loaded.  It is safe to
 * call this method multiple times.  The {@link CatalogItem#isLoading} flag will be set while the load is in progress.
 * Derived classes should implement {@link CatalogItem#_load} to perform the actual loading for the item.
 * Derived classes may optionally implement {@link CatalogItem#_getValuesThatInfluenceLoad} to provide an array containing
 * the current value of all properties that influence this item's load process.  Each time that {@link CatalogItem#load}
 * is invoked, these values are checked against the list of values returned last time, and {@link CatalogItem#_load} is
 * invoked again if they are different.  If {@link CatalogItem#_getValuesThatInfluenceLoad} is undefined or returns an
 * empty array, {@link CatalogItem#_load} will only be invoked once, no matter how many times
 * {@link CatalogItem#load} is invoked.
 *
 * @returns {Promise} A promise that resolves when the load is complete, or undefined if the item is already loaded.
 *
 */
CatalogItem.prototype.load = function() {
    if (defined(this._loadingPromise)) {
        // Load already in progress.
        return this._loadingPromise;
    }

    var loadInfluencingValues = [];
    if (defined(this._getValuesThatInfluenceLoad)) {
        loadInfluencingValues = this._getValuesThatInfluenceLoad();
    }

    if (arraysAreEqual(loadInfluencingValues, this._lastLoadInfluencingValues)) {
        // Already loaded, and nothing has changed to force a re-load.
        return undefined;
    }

    this.isLoading = true;

    var that = this;
    this._loadingPromise = runLater(function() {
        that._lastLoadInfluencingValues = [];
        if (defined(that._getValuesThatInfluenceLoad)) {
            that._lastLoadInfluencingValues = that._getValuesThatInfluenceLoad();
        }

        return that._load();
    }).then(function() {
        that._loadingPromise = undefined;
        that.isLoading = false;

         that.terria.currentViewer.notifyRepaintRequired();
    }).otherwise(function(e) {
        that._lastLoadInfluencingValues = undefined;
        that._loadingPromise = undefined;
        that.isEnabled = false;
        that.isLoading = false;
        throw e;
    });

    return this._loadingPromise;
};

/**
 * When implemented in a derived class, this method loads the item.  The base class implementation does nothing.
 * This method should not be called directly; call {@link CatalogItem#load} instead.
 * @return {Promise} A promise that resolves when the load is complete.
 * @protected
 */
CatalogItem.prototype._load = function() {
    return when();
};

var emptyArray = freezeObject([]);

/**
 * When implemented in a derived class, gets an array containing the current value of all properties that
 * influence this item's load process.  See {@link CatalogItem#load} for more information on when and
 * how this is used.  The base class implementation returns an empty array.
 * @return {Array} The array of values that influence the load process.
 * @protected
 */
CatalogItem.prototype._getValuesThatInfluenceLoad = function() {
    // In the future, we can implement auto-reloading when any of these properties change.  Just create a knockout
    // computed property that calls this method and subscribe to change notifications on that computed property.
    // (Will need to use the rateLimit extender, presumably).
    return emptyArray;
};

/**
 * Toggles the {@link CatalogItem#isEnabled} property of this item.  If it is enabled, calling this method
 * will disable it.  If it is disabled, calling this method will enable it.
 *
 * @returns {Boolean} true if the item is now enabled, false if it is now disabled.
 */
 CatalogItem.prototype.toggleEnabled = function() {
    this.isEnabled = !this.isEnabled;
    return this.isEnabled;
};

/**
 * Toggles the {@link CatalogItem#isShown} property of this item.  If it is shown, calling this method
 * will hide it.  If it is hidden, calling this method will show it.
 *
 * @returns {Boolean} true if the item is now shown, false if it is now hidden.
 */
 CatalogItem.prototype.toggleShown = function() {
    this.isShown = !this.isShown;
    return this.isShown;
};

/**
 * Toggles the {@link CatalogItem#isLegendVisible} property of this item.  If it is visible, calling this
 * method will hide it.  If it is hidden, calling this method will make it visible.
 * @return {Boolean} true if the legend is now visible, false if it is now hidden.
 */
CatalogItem.prototype.toggleLegendVisible = function() {
    this.isLegendVisible = !this.isLegendVisible;
    return this.isLegendVisible;
};

var scratchRectangle = new Rectangle();

/**
 * Moves the camera so that the item's bounding rectangle is visible.  If {@link CatalogItem#rectangle} is
 * undefined or covers more than about half the world in the longitude direction, or if the data item is not enabled
 * or not shown, this method does nothing.  Because the zoom may happen asynchronously (for example, if the item's
 * rectangle is not yet known), this method returns a Promise that resolves when the zoom animation starts.
 * @returns {Promise} A promise that resolves when the zoom animation starts.
 */
 CatalogItem.prototype.zoomTo = function() {
    var that = this;
    return when(this.load(), function() {
        if (!defined(that.rectangle)) {
            return;
        }

        var rect = Rectangle.clone(that.rectangle, scratchRectangle);

        if (rect.east - rect.west > 3.14) {
            rect = Rectangle.clone( that.terria.homeView.rectangle, scratchRectangle);
            console.log('Extent is wider than world so using homeView.');
        }

        ga('send', 'event', 'dataSource', 'zoomTo', that.name);

        var epsilon = CesiumMath.EPSILON3;

        if (rect.east - rect.west < epsilon) {
            rect.east += epsilon;
            rect.west -= epsilon;
        }

        if (rect.north - rect.south < epsilon) {
            rect.north += epsilon;
            rect.south -= epsilon;
        }


        var terria =  that.terria;
        terria.currentViewer.zoomTo(rect);
    });
};

/**
 * Uses the {@link CatalogItem#clock} settings from this data item.  If this data item
 * has no clock settings, this method does nothing.  Because the clock update may happen asynchronously
 * (for example, if the item's clock parameters are not yet known), this method returns a Promise that
 * resolves when the clock has been updated.
 * @returns {Promise} A promise that resolves when the clock has been updated.
 */
CatalogItem.prototype.useClock = function() {
    var that = this;
    return when(this.load(), function() {
        if (defined(that.clock) && that.isEnabled && that.isShown) {
            that.clock.getValue(that.terria.clock);
            that.terria.showTimeline++;
        }
        else {
            that.terria.clock.shouldAnimate = false;
            that.terria.showTimeline = 0;
        }
    });
};

/**
 * Moves the camera so that the data item's bounding rectangle is visible, and updates the TerriaJS clock according to this
 * data item's clock settings.  This method simply calls {@link CatalogItem#zoomTo} and
 * {@link CatalogItem#useClock}.  Because the zoom and clock update may happen asynchronously (for example, if the item's
 * rectangle is not yet known), this method returns a Promise that resolves when the zoom animation starts and the clock
 * has been updated.
 * @returns {Promise} A promise that resolves when the clock has been updated and the zoom animation has started.
 */
CatalogItem.prototype.zoomToAndUseClock = function() {
    return when.all([this.zoomTo(), this.useClock()]);
};

/**
 * Enables this data item on the globe or map.  This method:
 * * Should not be called directly.  Instead, set the {@link CatalogItem#isEnabled} property to true.
 * * Will not necessarily be called immediately when {@link CatalogItem#isEnabled} is set to true; it will be deferred until
 *   {@link CatalogItem#isLoading} is false.
 * * Should NOT also show the data item on the globe/map (see {@link CatalogItem#_show}), so in some cases it may not do
 *   anything at all.
 * * Calls {@link CatalogItem#_enableInCesium} or {@link CatalogItem#_enableInLeaflet} in the base-class implementation,
 *   depending on which viewer is active.  Derived classes that have identical enable logic for both viewers may override
 *   this method instead of the viewer-specific ones.
 * @protected
 */
CatalogItem.prototype._enable = function() {
    var terria =  this.terria;

    if (defined(terria.cesium)) {
        terria.cesium.stoppedRendering = true;
        this._enableInCesium();
    }

    if (defined(terria.leaflet)) {
        this._enableInLeaflet();
    }
};

/**
 * Disables this data item on the globe or map.  This method:
 * * Should not be called directly.  Instead, set the {@link CatalogItem#isEnabled} property to false.
 * * Will not be called if {@link CatalogItem#_enable} was not called (for example, because the previous call was deferred
 *   while the data item loaded, and the user disabled the data item before the load completed).
 * * Will only be called after {@link CatalogItem#_hide} when a shown data item is disabled.
 * * Calls {@link CatalogItem#_disableInCesium} or {@link CatalogItem#_disableInLeaflet} in the base-class implementation,
 *   depending on which viewer is active.  Derived classes that have identical disable logic for both viewers may override
 *   this method instead of the viewer-specific ones.
 * @protected
 */
CatalogItem.prototype._disable = function() {
    var terria =  this.terria;

    if (defined(terria.cesium)) {
        this._disableInCesium();
    }

    if (defined(terria.leaflet)) {
        this._disableInLeaflet();
    }
};

/**
 * Shows this data item on the globe or map.  This method:
 * * Should not be called directly.  Instead, set the {@link CatalogItem#isShown} property to true.
 * * Will only be called after {@link CatalogItem#_enable}; you can count on that method having been called first.
 * * Will not necessarily be called immediately when {@link CatalogItem#isShown} is set to true; it will be deferred until
 *   {@link CatalogItem#isLoading} is false.
 * * Calls {@link CatalogItem#_showInCesium} or {@link CatalogItem#_showInLeaflet} in the base-class implementation,
 *   depending on which viewer is active.  Derived classes that have identical show logic for both viewers
 *    may override this method instead of the viewer-specific ones.
 * @protected
 */
CatalogItem.prototype._show = function() {
    var terria =  this.terria;

    if (defined(terria.cesium)) {
        this._showInCesium();
    }

    if (defined(terria.leaflet)) {
        this._showInLeaflet();
    }
};

/**
 * Hides this data item on the globe or map.  This method:
 * * Should not be called directly.  Instead, set the {@link CatalogItem#isShown} property to false.
 * * Will not be called if {@link CatalogItem#_show} was not called (for example, because the previous call was deferred
 *   while the data item loaded, and the user hid the data item before the load completed).
 * * Calls {@link CatalogItem#_hideInCesium} or {@link CatalogItem#_hideInLeaflet} in the base-class implementation,
 *   depending on which viewer is active.  Derived classes that have identical hide logic for both viewers may override
 *   this method instead of the viewer-specific ones.
 * @protected
 */
CatalogItem.prototype._hide = function() {
    var terria =  this.terria;

    if (defined(terria.cesium)) {
        this._hideInCesium();
    }

    if (defined(terria.leaflet)) {
        this._hideInLeaflet();
    }
};

/**
 * When implemented in a derived class, enables this data item on the Cesium globe.  You should not call this
 * directly, but instead set the {@link CatalogItem#isEnabled} property to true.  See
 * {@link CatalogItem#_enable} for more information.
 * @abstract
 * @protected
 */
CatalogItem.prototype._enableInCesium = function() {
    throw new DeveloperError('_enableInCesium must be implemented in the derived class.');
};

/**
 * When implemented in a derived class, disables this data item on the Cesium globe.  You should not call this
 * directly, but instead set the {@link CatalogItem#isEnabled} property to false.  See
 * {@link CatalogItem#_disable} for more information.
 * @abstract
 * @protected
 */
CatalogItem.prototype._disableInCesium = function() {
    throw new DeveloperError('_disableInCesium must be implemented in the derived class.');
};

/**
 * When implemented in a derived class, shows this data item on the Cesium globe.  You should not call this
 * directly, but instead set the {@link CatalogItem#isShown} property to true.  See
 * {@link CatalogItem#_show} for more information.
 * @abstract
 * @protected
 */
CatalogItem.prototype._showInCesium = function() {
    throw new DeveloperError('_showInCesium must be implemented in the derived class.');
};

/**
 * When implemented in a derived class, hides this data item on the Cesium globe.  You should not call this
 * directly, but instead set the {@link CatalogItem#isShown} property to false.  See
 * {@link CatalogItem#_hide} for more information.
 * @abstract
 * @protected
 */
CatalogItem.prototype._hideInCesium = function() {
    throw new DeveloperError('_hideInCesium must be implemented in the derived class.');
};

/**
 * When implemented in a derived class, enables this data item on the Leaflet map.  You should not call this
 * directly, but instead set the {@link CatalogItem#isEnabled} property to true.  See
 * {@link CatalogItem#_enable} for more information.
 * @abstract
 * @protected
 */
CatalogItem.prototype._enableInLeaflet = function() {
    throw new DeveloperError('enableInLeaflet must be implemented in the derived class.');
};

/**
 * When implemented in a derived class, disables this data item on the Leaflet map.  You should not call this
 * directly, but instead set the {@link CatalogItem#isEnabled} property to false.  See
 * {@link CatalogItem#_disable} for more information.
 * @abstract
 * @protected
 */
CatalogItem.prototype._disableInLeaflet = function() {
    throw new DeveloperError('disableInLeaflet must be implemented in the derived class.');
};

/**
 * When implemented in a derived class, shows this data item on the Leaflet map.  You should not call this
 * directly, but instead set the {@link CatalogItem#isShown} property to true.  See
 * {@link CatalogItem#_show} for more information.
 * @abstract
 * @protected
 */
CatalogItem.prototype._showInLeaflet = function() {
    throw new DeveloperError('_showInLeaflet must be implemented in the derived class.');
};

/**
 * When implemented in a derived class, hides this data item on the Leaflet map.  You should not call this
 * directly, but instead set the {@link CatalogItem#isShown} property to false.  See
 * {@link CatalogItem#_hide} for more information.
 * @abstract
 * @protected
 */
CatalogItem.prototype._hideInLeaflet = function() {
    throw new DeveloperError('_hideInLeaflet must be implemented in the derived class.');
};

function isEnabledChanged(catalogItem) {
    var terria = catalogItem.terria;

    if (catalogItem.isEnabled) {
        terria.nowViewing.add(catalogItem);

        // Load this catalog item's data (if we haven't already) when it is enabled.
        // Don't actually enable until the load finishes.
        // Be careful not to call _enable multiple times or to call _enable
        // after the item has already been disabled.
        if (!defined(catalogItem._loadForEnablePromise)) {
            var resolvedOrRejected = false;

            var loadPromise = when(catalogItem.load(), function() {
                if (catalogItem.isEnabled) {
                    catalogItem._enable();
                    catalogItem.terria.currentViewer.notifyRepaintRequired();
                }
            });

            raiseErrorOnRejectedPromise(catalogItem.terria, loadPromise);

            loadPromise.always(function() {
                resolvedOrRejected = true;
                catalogItem._loadForEnablePromise = undefined;
            });

            // Make sure we know about it when the promise already resolved/rejected.
            catalogItem._loadForEnablePromise = resolvedOrRejected ? undefined : loadPromise;
        }

        catalogItem.isShown = true;

        ga('send', 'event', 'dataSource', 'added', catalogItem.name);
        catalogItem._enabledDate = Date.now();
    } else {
        catalogItem.isShown = false;

        // Disable this data item on the map, but only if the previous request to enable it has
        // actually gone through.
        if (!defined(catalogItem._loadForEnablePromise)) {
            catalogItem._disable();
        }

        terria.nowViewing.remove(catalogItem);

        var duration;
        if (catalogItem._enabledDate) {
            duration = ((Date.now() - catalogItem._enabledDate) / 1000.0) | 0;
        }
        ga('send', 'event', 'dataSource', 'removed', catalogItem.name, duration);
    }

    catalogItem.terria.currentViewer.notifyRepaintRequired();
}

function isShownChanged(catalogItem) {
    if (catalogItem.isShown) {
        // If the item is not enabled, do that first.  This way things will work even if isShown is
        // deserialized before isEnabled.
        catalogItem.isEnabled = true;

        // If enabling is waiting on an async load, we need to wait on it, too.
        raiseErrorOnRejectedPromise(catalogItem.terria, when(catalogItem._loadForEnablePromise, function() {
            if (catalogItem.isEnabled && catalogItem.isShown) {
                catalogItem._show();
                catalogItem.useClock();
                catalogItem.terria.currentViewer.notifyRepaintRequired();
            }
        }));

        ga('send', 'event', 'dataSource', 'shown', catalogItem.name);
        catalogItem._shownDate = Date.now();
    } else {
        // Hide this data item on the map, but only if the previous request to show it has
        // actually gone through.
        if (!defined(catalogItem._loadForEnablePromise)) {
            catalogItem._hide();
        }

        catalogItem.useClock();

        var duration;
        if (defined(catalogItem._shownDate)) {
            duration = ((Date.now() - catalogItem._shownDate) / 1000.0) | 0;
        } else if (catalogItem._enabledDate) {
            duration = ((Date.now() - catalogItem._enabledDate) / 1000.0) | 0;
        }
        ga('send', 'event', 'dataSource', 'hidden', catalogItem.name, duration);
    }

    catalogItem.terria.currentViewer.notifyRepaintRequired();
}

module.exports = CatalogItem;<|MERGE_RESOLUTION|>--- conflicted
+++ resolved
@@ -159,10 +159,8 @@
 
     knockout.track(this, ['rectangle', 'legendUrl', 'dataUrlType', 'dataUrl', 'dataCustodian',
                           'metadataUrl', 'isEnabled', 'isShown', 'isLegendVisible', 'clock',
-<<<<<<< HEAD
-                          'isLoading', 'isMappable', 'showsInfo', 'rightSideControls', 'nowViewingMessage']);
-=======
-                          'isLoading', 'nowViewingMessage', '_legendUrls']);
+                          'isLoading', 'isMappable', 'showsInfo', 'rightSideControls', 
+						  'nowViewingMessage', '_legendUrls']);
 
     knockout.defineProperty(this, 'legendUrls', {
         get: function() {
@@ -177,7 +175,6 @@
             this._legendUrls = value;
         }
     });
->>>>>>> 6b38d80b
 
     knockout.getObservable(this, 'isEnabled').subscribe(function(newValue) {
         isEnabledChanged(this);
