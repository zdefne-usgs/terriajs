'use strict';

/*global require*/
var L = require('leaflet');
var html2canvas = require('html2canvas');

var Cartesian2 = require('terriajs-cesium/Source/Core/Cartesian2');
var Cartographic = require('terriajs-cesium/Source/Core/Cartographic');
var CesiumMath = require('terriajs-cesium/Source/Core/Math');
var defined = require('terriajs-cesium/Source/Core/defined');
var destroyObject = require('terriajs-cesium/Source/Core/destroyObject');
var DeveloperError = require('terriajs-cesium/Source/Core/DeveloperError');
var EasingFunction = require('terriajs-cesium/Source/Core/EasingFunction');
var Ellipsoid = require('terriajs-cesium/Source/Core/Ellipsoid');
var knockout = require('terriajs-cesium/Source/ThirdParty/knockout');
var Rectangle = require('terriajs-cesium/Source/Core/Rectangle');
var cesiumRequestAnimationFrame = require('terriajs-cesium/Source/Core/requestAnimationFrame');
var TweenCollection = require('terriajs-cesium/Source/Scene/TweenCollection');
var when = require('terriajs-cesium/Source/ThirdParty/when');
var defaultValue = require('terriajs-cesium/Source/Core/defaultValue');

var GlobeOrMap = require('./GlobeOrMap');
var inherit = require('../Core/inherit');
var LeafletScene = require('../Map/LeafletScene');
var PickedFeatures = require('../Map/PickedFeatures');
var rectangleToLatLngBounds = require('../Map/rectangleToLatLngBounds');
var runLater = require('../Core/runLater');

// Work around broken html2canvas 0.5.0-alpha2
window.html2canvas = html2canvas;

/**
 * The Leaflet viewer component
 *
 * @alias Leaflet
 * @constructor
 * @extends GlobeOrMap
 *
 * @param {Terria} terria The Terria instance.
 * @param {Viewer} map The leaflet viewer instance.
 */
var Leaflet = function(terria, map) {
    GlobeOrMap.call(this, terria);

    /**
     * Gets or sets the Leaflet {@link Map} instance.
     * @type {Map}
     */
    this.map = map;

    this.scene = new LeafletScene(map);

    this._tweens = new TweenCollection();
    this._tweensAreRunning = false;
    this._selectionIndicatorTween = undefined;
    this._selectionIndicatorIsAppearing = undefined;

    this._pickedFeatures = undefined;
    this._selectionIndicator = L.marker([0, 0], {
        icon: L.divIcon({
            className: '',
            html: '<img src="' + this.terria.baseUrl + 'images/NM-LocationTarget.svg" width="50" height="50" alt="" />',
            iconSize: L.point(50, 50)
        }),
        clickable: false,
        keyboard: false
    });
    this._selectionIndicator.addTo(this.map);
    this._selectionIndicatorDomElement = this._selectionIndicator._icon.children[0];


    this.scene.featureClicked.addEventListener(featurePicked.bind(undefined, this));

    var that = this;

    map.on('click', function(e) {
        pickFeatures(that, e.latlng);
    });

    this._selectedFeatureSubscription = knockout.getObservable(this.terria, 'selectedFeature').subscribe(function() {
        selectFeature(this);
    }, this);

    this._initProgressEvent();
};

inherit(GlobeOrMap, Leaflet);

Leaflet.prototype._initProgressEvent = function() {
    var onTileLoadChange = function() {
        var tilesLoadingCount = 0;

        this.map.eachLayer(function(layer) {
            if (layer._tilesToLoad) {
                tilesLoadingCount += layer._tilesToLoad;
            }
        });

        this.updateTilesLoadingCount(Math.max(tilesLoadingCount - 1, 0));// -1 because _tilesToLoad doesn't update until after this runs
    }.bind(this);

    this.map.on('layeradd', function(evt) {
        // This check makes sure we only watch tile layers, and also protects us if this private variable gets removed.
        if (typeof evt.layer._tilesToLoad !== 'undefined') {
            evt.layer.on('tileloadstart tileload loaded', onTileLoadChange);
        }
    }.bind(this));
};

Leaflet.prototype.destroy = function() {
    if (defined(this._selectedFeatureSubscription)) {
        this._selectedFeatureSubscription.dispose();
        this._selectedFeatureSubscription = undefined;
    }

    return destroyObject(this);
};

/**
 * Gets the current extent of the camera.  This may be approximate if the viewer does not have a strictly rectangular view.
 * @return {Rectangle} The current visible extent.
 */
Leaflet.prototype.getCurrentExtent = function() {
    var bounds = this.map.getBounds();
    return Rectangle.fromDegrees(bounds.getWest(), bounds.getSouth(), bounds.getEast(), bounds.getNorth());
};

/**
 * Gets the current container element.
 * @return {Element} The current container element.
 */
Leaflet.prototype.getContainer = function() {
    return this.map.getContainer();
};

/**
 * Zooms to a specified camera view or extent.
 *
 * @param {CameraView|Rectangle} viewOrExtent The view or extent to which to zoom.
 * @param {Number} [flightDurationSeconds=3.0] The length of the flight animation in seconds.  Leaflet ignores the actual value,
 *                                             but will use an animated transition when this value is greater than 0.
 */
Leaflet.prototype.zoomTo = function(viewOrExtent, flightDurationSeconds) {
    if (!defined(viewOrExtent)) {
        throw new DeveloperError('viewOrExtent is required.');
    }

    var extent;
    if (viewOrExtent instanceof Rectangle) {
        extent = viewOrExtent;
    } else {
        extent = viewOrExtent.rectangle;
    }

    // Account for a bounding box crossing the date line.
    if (extent.east < extent.west) {
        extent = Rectangle.clone(extent);
        extent.east += CesiumMath.TWO_PI;
    }

    this.map.fitBounds(rectangleToLatLngBounds(extent), {
        animate: flightDurationSeconds > 0.0
    });
};

/**
 * Captures a screenshot of the map.
 * @return {Promise} A promise that resolves to a data URL when the screenshot is ready.
 */
Leaflet.prototype.captureScreenshot = function() {
    var deferred = when.defer();

    // Temporarily hide the map credits.
    this.map.attributionControl.removeFrom(this.map);

    var that = this;

    try {
        html2canvas(this.map.getContainer(), {
            useCORS: true,
            onrendered: function(canvas) {
                var dataUrl;

                try {
                    dataUrl = canvas.toDataURL("image/jpeg");
                } catch (e) {
                    deferred.reject(e);
                }

                that.map.attributionControl.addTo(that.map);

                deferred.resolve(dataUrl);
            }
        });
    } catch (e) {
        that.map.attributionControl.addTo(that.map);
        deferred.reject(e);
    }

    return deferred.promise;
};

/**
 * Notifies the viewer that a repaint is required.
 */
Leaflet.prototype.notifyRepaintRequired = function() {
    // Leaflet doesn't need to do anything with this notification.
};

var cartographicScratch = new Cartographic();

/**
 * Computes the screen position of a given world position.
 * @param  {Cartesian3} position The world position in Earth-centered Fixed coordinates.
 * @param  {Cartesian2} [result] The instance to which to copy the result.
 * @return {Cartesian2} The screen position, or undefined if the position is not on the screen.
 */
Leaflet.prototype.computePositionOnScreen = function(position, result) {
    var cartographic = Ellipsoid.WGS84.cartesianToCartographic(position, cartographicScratch);
    var point = this.map.latLngToContainerPoint(L.latLng(CesiumMath.toDegrees(cartographic.latitude), CesiumMath.toDegrees(cartographic.longitude)));

    if (defined(result)) {
        result.x = point.x;
        result.y = point.y;
    } else {
        result = new Cartesian2(point.x, point.y);
    }
    return result;
};

/**
 * Adds an attribution to the map.
 * @param {Credit} attribution The attribution to add.
 */
Leaflet.prototype.addAttribution = function(attribution) {
    if (attribution) {
        this.map.attributionControl.addAttribution(createLeafletCredit(attribution));
    }
};

/**
 * Removes an attribution from the map.
 * @param {Credit} attribution The attribution to remove.
 */
Leaflet.prototype.removeAttribution = function(attribution) {
    if (attribution) {
        this.map.attributionControl.removeAttribution(createLeafletCredit(attribution));
    }
};

// this private function is called by updateLayerOrder
function updateOneLayer(item, currZIndex) {
    if (defined(item.imageryLayer) && defined(item.imageryLayer.setZIndex)) {
        if (item.supportsReordering) {
            item.imageryLayer.setZIndex(currZIndex.reorderable++);
        } else {
            item.imageryLayer.setZIndex(currZIndex.fixed++);
        }
    }
}
/**
 * Updates the order of layers on the Leaflet map to match the order in the Now Viewing pane.
 */
Leaflet.prototype.updateLayerOrder = function() {
    // Set the current z-index of all layers.
    var items = this.terria.nowViewing.items;
    var currZIndex = {
        reorderable: 100, // an arbitrary place to start
        fixed: 1000000 // fixed layers go on top of reorderable ones
    };
    var i, j, currentItem, subItem;

    for (i = items.length - 1; i >= 0; --i) {
        currentItem = items[i];
        if (defined(currentItem.items)) {
            for (j = currentItem.items.length - 1; j >= 0; --j) {
                subItem = currentItem.items[j];
                updateOneLayer(subItem, currZIndex);
            }
        }
        updateOneLayer(currentItem, currZIndex);
    }
};

/**
 * Because Leaflet doesn't actually do raise/lower, just reset the orders after every raise/lower
 */
Leaflet.prototype.updateLayerOrderAfterReorder = function() {
    this.updateLayerOrder();
};

Leaflet.prototype.raise = function(index) {
    // raising and lowering is instead handled by updateLayerOrderAfterReorder
};

Leaflet.prototype.lower = function(index) {
    // raising and lowering is instead handled by updateLayerOrderAfterReorder
};

/**
 * Lowers this imagery layer to the bottom, underneath all other layers.  If this item is not enabled or not shown,
 * this method does nothing.
 * @param {CatalogItem} item The item to lower to the bottom (usually a basemap)
 */
Leaflet.prototype.lowerToBottom = function(item) {
    if (defined(item.items)) {
        for (var i = item.items.length - 1; i >= 0; --i) {
            var subItem = item.items[i];
            this.lowerToBottom(subItem);  // recursive
        }
    }

    if (!defined(item._imageryLayer)) {
        return;
    }

    item._imageryLayer.setZIndex(0);
};

Leaflet.prototype.pickFromLocation = function(latlng, imageryLayerCoords, existingFeatures) {
    prePickFeatures(this);

    if (existingFeatures) {
        this._pickedFeatures.features = existingFeatures;
    }

    pickFeatures(this, latlng, imageryLayerCoords);
};

/**
 * A convenient function for handling leaflet credit display
 * @param {Credit} attribution the original attribution object for leaflet to display as text or link
 * @return {String} The sanitized HTML for the credit.
 */
function createLeafletCredit(attribution) {
    var element;

    if (defined(attribution.link)) {
        element = document.createElement('a');
        element.href = attribution.link;
    } else {
        element = document.createElement('span');
    }

    element.textContent = attribution.text;
    return element.outerHTML;
}

function featurePicked(leaflet, entity) {
<<<<<<< HEAD
=======
    // Ignore clicks on the feature highlight.
    if (entity && entity.entityCollection && entity.entityCollection.owner && entity.entityCollection.owner.name === GlobeOrMap._featureHighlightName) {
        return;
    }

    // Leaflet's event handling is... interesting.  When the user clicks on an
    // L.circleMarker, we see these events (before the dot is the receiver of the event):
    //   map.preclick
    //   map.click
    //   feature.click
    // However, for an L.marker, we only see:
    //   feature.click
    //
    // So, call prePickFeatures here.  prePickFeatures will only do anything the first time it is
    // called since the last pickFeatures and it will arrange, using runLater, for pickFeatures
    // to be called after all related events have been raised.  pickFeatures may be called multiple
    // times as a result, but, again, only the first invocation will do anything.
>>>>>>> f2fe4621
    prePickFeatures(leaflet);
    leaflet._pickedFeatures.features.push(entity);
    leaflet._pickedFeatures.pickPosition = entity.position._value;
}

function prePickFeatures(leaflet) {
    if (!defined(leaflet._pickedFeatures)) {
        leaflet._pickedFeatures = new PickedFeatures();
    }
}

function pickFeatures(leaflet, latlng, tileCoordinates) {
    prePickFeatures(leaflet);

    var activeItems = leaflet.terria.nowViewing.items;
    var promises = [];
    var imageryLayers = [];
    tileCoordinates = defaultValue(tileCoordinates, {});

    var pickedLocation = Cartographic.fromDegrees(latlng.lng, latlng.lat);
    leaflet._pickedFeatures.pickPosition = Ellipsoid.WGS84.cartographicToCartesian(pickedLocation);

    for (var i = 0; i < activeItems.length; ++i) {
        var dataSource = activeItems[i];
        if (dataSource.isEnabled && dataSource.isShown && defined(dataSource.imageryLayer) && defined(dataSource.imageryLayer.pickFeatures)) {
            var imageryLayerUrl = dataSource.imageryLayer.imageryProvider.url;

            var longRadians = CesiumMath.toRadians(latlng.lng);
            var latRadians = CesiumMath.toRadians(latlng.lat);
            var coords = tileCoordinates[imageryLayerUrl] ? {
                x: tileCoordinates[imageryLayerUrl].x,
                y: tileCoordinates[imageryLayerUrl].y
            } : undefined;
            var level = tileCoordinates[imageryLayerUrl] ? tileCoordinates[imageryLayerUrl].level : undefined;

            promises.push(dataSource.imageryLayer.pickFeatures(leaflet.map, longRadians, latRadians, coords, level));
            imageryLayers.push(dataSource.imageryLayer);
        }
    }

    var pickedFeatures = leaflet._pickedFeatures;
    pickedFeatures.allFeaturesAvailablePromise = when.all(promises).then(function(promiseResult) {
        pickedFeatures.isLoading = false;
        pickedFeatures.providerCoords = {};

        for (var resultIndex = 0; resultIndex < promiseResult.length; ++resultIndex) {
            var result = promiseResult[resultIndex];
            var imageryLayer = imageryLayers[resultIndex];

            if (defined(result) && result.features.length > 0) {
                var features = result.features;
                pickedFeatures.providerCoords[imageryLayer.imageryProvider.url] = result.coords;

                for (var featureIndex = 0; featureIndex < features.length; ++featureIndex) {
                    var feature = features[featureIndex];
                    feature.imageryLayer = imageryLayers[resultIndex];

                    // For features without a position, use the picked location.
                    if (!defined(feature.position)) {
                        feature.position = pickedLocation;
                    }

                    pickedFeatures.features.push(leaflet._createEntityFromImageryLayerFeature(feature));
                }
            }
        }
    }).otherwise(function(e) {
        pickedFeatures.isLoading = false;
        pickedFeatures.error = 'An unknown error occurred while picking features.';

        throw e;
    });

    // We run this later because vector click events and the map click event can come through in any order, but we can
    // be reasonably sure that all of them will be processed by the time our runLater func is invoked.
    runLater(function() {
        // Set this again just in case a vector pick came through and reset it to the vector's position.
        leaflet.terria.pickedFeatures.pickPosition = Ellipsoid.WGS84.cartographicToCartesian(pickedLocation);

        // Unset this so that the next click will start building features from scratch.
        leaflet._pickedFeatures = undefined;
    });

    leaflet.terria.pickedFeatures = leaflet._pickedFeatures;
}

function selectFeature(leaflet) {
    var feature = leaflet.terria.selectedFeature;

    leaflet._highlightFeature(feature);

    if (defined(feature) && defined(feature.position)) {
        var cartographic = Ellipsoid.WGS84.cartesianToCartographic(feature.position.getValue(leaflet.terria.clock.currentTime), cartographicScratch);
        leaflet._selectionIndicator.setLatLng([CesiumMath.toDegrees(cartographic.latitude), CesiumMath.toDegrees(cartographic.longitude)]);
        animateSelectionIndicatorAppear(leaflet);
    } else {
        animateSelectionIndicatorDepart(leaflet);
    }
}

function startTweens(leaflet) {
    if (leaflet._tweensAreRunning) {
        return;
    }

    if (leaflet._tweens.length === 0) {
        return;
    }

    leaflet._tweens.update();

    if (leaflet._tweens.length !== 0) {
        cesiumRequestAnimationFrame(startTweens.bind(undefined, leaflet));
    }
}

function animateSelectionIndicatorAppear(leaflet) {
    if (defined(leaflet._selectionIndicatorTween)) {
        if (leaflet._selectionIndicatorIsAppearing) {
            // Already appearing; don't restart the animation.
            return;
        }
        leaflet._selectionIndicatorTween.cancelTween();
        leaflet._selectionIndicatorTween = undefined;
    }

    var style = leaflet._selectionIndicatorDomElement.style;

    leaflet._selectionIndicatorIsAppearing = true;
    leaflet._selectionIndicatorTween = leaflet._tweens.add({
        startObject: {
            scale: 2.0,
            opacity: 0.0,
            rotate: -180
        },
        stopObject: {
            scale: 1.0,
            opacity: 1.0,
            rotate: 0
        },
        duration: 0.8,
        easingFunction: EasingFunction.EXPONENTIAL_OUT,
        update: function(value) {
            style.opacity = value.opacity;
            style.transform = 'scale(' + (value.scale) + ') rotate(' + value.rotate + 'deg)';
        },
        complete: function() {
            leaflet._selectionIndicatorTween = undefined;
        },
        cancel: function() {
            leaflet._selectionIndicatorTween = undefined;
        }
    });

    startTweens(leaflet);
}

function animateSelectionIndicatorDepart(leaflet) {
    if (defined(leaflet._selectionIndicatorTween)) {
        if (!leaflet._selectionIndicatorIsAppearing) {
            // Already disappearing, dont' restart the animation.
            return;
        }
        leaflet._selectionIndicatorTween.cancelTween();
        leaflet._selectionIndicatorTween = undefined;
    }

    var style = leaflet._selectionIndicatorDomElement.style;

    leaflet._selectionIndicatorIsAppearing = false;
    leaflet._selectionIndicatorTween = leaflet._tweens.add({
        startObject: {
            scale: 1.0,
            opacity: 1.0
        },
        stopObject: {
            scale: 1.5,
            opacity: 0.0
        },
        duration: 0.8,
        easingFunction: EasingFunction.EXPONENTIAL_OUT,
        update: function(value) {
            style.opacity = value.opacity;
            style.transform = 'scale(' + value.scale + ') rotate(0deg)';
        },
        complete: function() {
            leaflet._selectionIndicatorTween = undefined;
        },
        cancel: function() {
            leaflet._selectionIndicatorTween = undefined;
        }
    });

    startTweens(leaflet);
}

module.exports = Leaflet;<|MERGE_RESOLUTION|>--- conflicted
+++ resolved
@@ -347,29 +347,17 @@
 }
 
 function featurePicked(leaflet, entity) {
-<<<<<<< HEAD
-=======
     // Ignore clicks on the feature highlight.
     if (entity && entity.entityCollection && entity.entityCollection.owner && entity.entityCollection.owner.name === GlobeOrMap._featureHighlightName) {
         return;
     }
 
-    // Leaflet's event handling is... interesting.  When the user clicks on an
-    // L.circleMarker, we see these events (before the dot is the receiver of the event):
-    //   map.preclick
-    //   map.click
-    //   feature.click
-    // However, for an L.marker, we only see:
-    //   feature.click
-    //
-    // So, call prePickFeatures here.  prePickFeatures will only do anything the first time it is
-    // called since the last pickFeatures and it will arrange, using runLater, for pickFeatures
-    // to be called after all related events have been raised.  pickFeatures may be called multiple
-    // times as a result, but, again, only the first invocation will do anything.
->>>>>>> f2fe4621
     prePickFeatures(leaflet);
     leaflet._pickedFeatures.features.push(entity);
-    leaflet._pickedFeatures.pickPosition = entity.position._value;
+
+    if (entity.position) {
+        leaflet._pickedFeatures.pickPosition = entity.position._value;
+    }
 }
 
 function prePickFeatures(leaflet) {
