--- conflicted
+++ resolved
@@ -10,29 +10,14 @@
 				  </svg>
                 </div>
                 <!-- /ko -->
-<<<<<<< HEAD
-                <!-- ko if: typeof invoke !== 'undefined' -->
-                <div class="data-catalog-icon-holder clickable" data-bind="click: $root.clickAdd.bind($root)">
-                    <div class="data-catalog-item-plus" data-bind="cesiumSvgPath: { path: $root.svgPlus, width: 11, height: 12 }"></div>
-                </div>
-                <!-- /ko -->
-                <!-- ko foreach: $root.getLeftSideItemControls($data) -->
-=======
                 <!-- ko foreach: $root.getLeftSideMemberControls($data) -->
->>>>>>> 682b3d9d
                 <div class="data-catalog-left-side-control">
                     <div class="clickable" data-bind="click: activate, attr: { title: name }, cesiumSvgPath: { path: svgIcon, width: svgWidth, height: svgHeight }, css: cssClass"></div>
                 </div>
                 <!-- /ko -->
-<<<<<<< HEAD
-                <div class="data-catalog-item-label data-catalog-enabled-item clickable" data-bind="visible: typeof isEnabled !== 'undefined' && isEnabled, text: name, click: typeof zoomToAndUseClock !== 'undefined' && zoomToAndUseClock" title="Change the map view to show the full extent of this data item."></div>
-                <div class="data-catalog-item-label" data-bind="visible: typeof isEnabled === 'undefined' || !isEnabled, text: name"></div>
-                <!-- ko foreach: $root.getRightSideItemControls($data) -->
-=======
                 <div class="data-catalog-item-label data-catalog-enabled-item clickable" data-bind="visible: isEnabled, text: name, click: zoomToAndUseClock" title="Change the map view to show the full extent of this data item."></div>
                 <div class="data-catalog-item-label" data-bind="visible: !isEnabled, text: name"></div>
                 <!-- ko foreach: $root.getRightSideMemberControls($data) -->
->>>>>>> 682b3d9d
                 <div class="data-catalog-right-side-control">
                     <div class="clickable" data-bind="click: activate, attr: { title: name }, cesiumSvgPath: { path: svgIcon, width: svgWidth, height: svgHeight }, css: cssClass"></div>
                 </div>
