--- conflicted
+++ resolved
@@ -212,7 +212,7 @@
         // Hilighted data and tooltips.
         if (defined(state.tooltipSettings)) {
             const tooltip = Tooltip.select(state.tooltipSettings);
-            
+
             const htParams = () => [hasData, state.data, state, scales, chart, tooltip];
             chartSVGContainer
                 .on('mousemove', () => highlightAndTooltip(...htParams()))
@@ -225,14 +225,8 @@
                 });
         }
     }
-<<<<<<< HEAD
-
-    static renderHighlight(renderContext)
-    {
-=======
-    
+
     static renderHighlight(renderContext) {
->>>>>>> 2d32a5db
         const {state, scales, chart} = renderContext;
         // Hilighted data and tooltips.
         if (defined(state.highlightX)) {
@@ -240,14 +234,8 @@
             hilightData(selectedData, scales, chart);
         }
     }
-<<<<<<< HEAD
-
-    static renderNoData(renderContext)
-    {
-=======
-    
+
     static renderNoData(renderContext) {
->>>>>>> 2d32a5db
         const {container, state, size, margin, chart} = renderContext;
         const hasData = state.data.length > 0 && state.data[0].points.length > 0;
 
