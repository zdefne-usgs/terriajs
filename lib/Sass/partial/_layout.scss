.workbench{
  box-sizing: border-box;
  position: relative;
  z-index: 1;
  width: $work-bench-width;
  height: 100vh;

  &.hidden {
    display: none!important;
  }
}

.map-navigation{
    position: fixed;
    top: 20px;
    right: $padding;
    z-index: $front-component-z-index + 1;
}

.modal-wrapper{
  position: fixed;
  visibility: hidden;
  z-index: -100;
  opacity: 0;
  @media screen and (min-width : $sm){
    z-index: $front-component-z-index - 1;
    padding-left: $padding*2;
    padding-right: 80px;
    padding-top: calc((100vh - #{$modal-content-height} - #{$modal-header-height})/2);
    padding-bottom: calc((100vh - #{$modal-content-height} - #{$modal-header-height})/2);
    top: 0;
    bottom: 0;
    right: 0;
    left: 0;
    visibility: hidden;
    &.is-open{
      visibility: visible;
      opacity: 1;
    }
  }
  @media screen and (min-width : $md){
    padding-left: 100px + $work-bench-width;
    padding-right: 100px;
  }
}

<<<<<<< HEAD
=======
.map{
  position: relative;
  display: table-cell;
  @include transition(left $animation-fast ease-in);
  height: 100vh;

  body.chart-is-visible &{
    bottom: $chart-height;
  }

  #cesiumContainer{
    position: absolute;
    top: 0;
    bottom: 0;
    left: 0;
    right: 0;
  }

  .cesium-widget, .cesium-widget canvas {
    width: 100%;
    height: 100%;
    touch-action: none;
  }

  @media screen and (max-width : $sm){
    display: block;
  }
}

.notification{
  .notification-wrapper{
    position: fixed;
    top: 0;
    left: 0;
    bottom: 0;
    right: 0;
    z-index: $front-component-z-index +10;
  }
}

>>>>>>> decb73ef
.feature-info-panel{
  position: fixed;
  top: 10vh;
  right: 10px;
  max-width: 95%;
  min-width: 150px;
  max-height: 80vh;
  z-index: 5;
  @media screen and (min-width : $md){
    //temp
    max-width: calc(100vw - #{$work-bench-width} - 150px);
    right: 105px;
  }
  #kss-node &{
    position: relative;
    top: 0;
    left: 0;
  }
}

.is-top{
  z-index: $front-component-z-index!important;
}<|MERGE_RESOLUTION|>--- conflicted
+++ resolved
@@ -44,49 +44,6 @@
   }
 }
 
-<<<<<<< HEAD
-=======
-.map{
-  position: relative;
-  display: table-cell;
-  @include transition(left $animation-fast ease-in);
-  height: 100vh;
-
-  body.chart-is-visible &{
-    bottom: $chart-height;
-  }
-
-  #cesiumContainer{
-    position: absolute;
-    top: 0;
-    bottom: 0;
-    left: 0;
-    right: 0;
-  }
-
-  .cesium-widget, .cesium-widget canvas {
-    width: 100%;
-    height: 100%;
-    touch-action: none;
-  }
-
-  @media screen and (max-width : $sm){
-    display: block;
-  }
-}
-
-.notification{
-  .notification-wrapper{
-    position: fixed;
-    top: 0;
-    left: 0;
-    bottom: 0;
-    right: 0;
-    z-index: $front-component-z-index +10;
-  }
-}
-
->>>>>>> decb73ef
 .feature-info-panel{
   position: fixed;
   top: 10vh;
