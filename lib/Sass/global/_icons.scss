@font-face {
  font-family: 'icomoon';
  src:url('./TerriaJS/fonts/icomoon.eot?kw6abb');
  src:url('./TerriaJS/fonts/icomoon.eot?kw6abb#iefix') format('embedded-opentype'),
    url('./TerriaJS/fonts/icomoon.ttf?kw6abb') format('truetype'),
    url('./TerriaJS/fonts/icomoon.woff?kw6abb') format('woff'),
    url('./TerriaJS/fonts/icomoon.svg?kw6abb#icomoon') format('svg');
  font-weight: normal;
  font-style: normal;
}

@-webkit-keyframes fa-spin {
  0% {
    -webkit-transform: rotate(0deg);
            transform: rotate(0deg);
  }
  100% {
    -webkit-transform: rotate(359deg);
            transform: rotate(359deg);
  }
}

@keyframes fa-spin {
  0% {
    -webkit-transform: rotate(0deg);
            transform: rotate(0deg);
  }
  100% {
    -webkit-transform: rotate(359deg);
            transform: rotate(359deg);
  }
}

.icon-loader:before{
    -webkit-animation: fa-spin 2s infinite linear;
    animation: fa-spin 2s infinite linear;
}


// Icons
//
//.icon-add - icon
//.icon-checkbox-checked - icon
//.icon-checkbox-off - icon
//.icon-checkbox-on - icon
//.icon-clear - icon
//.icon-close - icon
//.icon-closed - icon
//.icon-decrease - icon
//.icon-expand - icon
//.icon-increase - icon
//.icon-invisible - icon
//.icon-left - icon
//.icon-loader - icon
//.icon-location - icon
//.icon-minus - icon
//.icon-opened - icon
//.icon-radio-off - icon
//.icon-radio-on - icon
//.icon-refresh - icon
//.icon-remove - icon
//.icon-right - icon
//.icon-search - icon
//.icon-share - icon
//.icon-sphere - icon
//.icon-visible - icon
//.icon-facebook - icon
//.icon-twitter - icon
//.icon-link - icon
//.icon-menu - icon
//
// Markup:
// <i class='icon {{modifier_class}}'> </i>
//
// Style guide: 4.0
//
.icon:before{
  /* use !important to prevent issues with browser extensions that change fonts */
  font-family: 'icomoon' !important;
  speak: none;
  font-style: normal;
  font-weight: normal;
  font-variant: normal;
  text-transform: none;
  line-height: 1;
  display: block;
  box-sizing: border-box;

  /* Better Font Rendering =========== */
  -webkit-font-smoothing: antialiased;
  -moz-osx-font-smoothing: grayscale;
}
.icon-dropdown {
  @extend .icon-opened;
  float: right;
  margin-left: $padding-small;
}

<<<<<<< HEAD
.icon-facebook:before {
    content: "\e90a";
}
.icon-twitter:before {
    content: "\e911";
}
.icon-link:before {
    content: "\e91d";
}
.icon-menu:before {
    content: "\e91c";
}
.icon-right:before {
    content: "\e900";
}
.icon-invisible:before {
    content: "\e901";
}
.icon-left:before {
    content: "\e902";
}
.icon-checkbox-checked:before {
    content: "\e903";
}
.icon-closed:before {
    content: "\e904";
}
.icon-search:before {
    content: "\e905";
}
.icon-visible:before {
    content: "\e906";
}
.icon-share:before {
    content: "\e907";
}
.icon-clear:before {
    content: "\e908";
}
.icon-close:before {
    content: "\e909";
=======
.icon-twitter:before {
    content: "\e900";
}
.icon-facebook:before {
    content: "\e901";
}
.icon-link:before {
    content: "\e91d";
}
.icon-menu:before {
    content: "\e902";
}
.icon-geolocation:before {
    content: "\e903";
}
.icon-right:before {
    content: "\e904";
}
.icon-invisible:before {
    content: "\e905";
}
.icon-left:before {
    content: "\e906";
}
.icon-checkbox-checked:before {
    content: "\e907";
}
.icon-closed:before {
    content: "\e908";
}
.icon-search:before {
    content: "\e909";
}
.icon-visible:before {
    content: "\e90a";
>>>>>>> 091dc85d
}
.icon-share:before {
    content: "\e90b";
}
.icon-clear:before {
    content: "\e90c";
}
.icon-close:before {
    content: "\e90d";
}
.icon-add:before {
    content: "\e90e";
}
.icon-sphere:before {
    content: "\e90f";
}
.icon-opened:before {
    content: "\e910";
}
.icon-expand:before {
    content: "\e911";
}
.icon-loader:before {
    content: "\e912";
}
.icon-location:before {
    content: "\e913";
}
.icon-remove:before {
    content: "\e914";
}
.icon-refresh:before {
    content: "\e915";
}
.icon-decrease:before {
    content: "\e916";
}
<<<<<<< HEAD
.icon-minus:before {
    content: "\e918";
}
.icon-checkbox-off:before {
    content: "\e917";
}
.icon-checkbox-on:before {
=======
.icon-increase:before {
    content: "\e917";
}
.icon-checkbox-off:before {
    content: "\e918";
}
.icon-minus:before {
>>>>>>> 091dc85d
    content: "\e919";
}
.icon-checkbox-on:before {
    content: "\e91a";
}
.icon-radio-off:before {
    content: "\e91b";
}
.icon-radio-on:before {
    content: "\e91c";
}

<|MERGE_RESOLUTION|>--- conflicted
+++ resolved
@@ -96,49 +96,6 @@
   margin-left: $padding-small;
 }
 
-<<<<<<< HEAD
-.icon-facebook:before {
-    content: "\e90a";
-}
-.icon-twitter:before {
-    content: "\e911";
-}
-.icon-link:before {
-    content: "\e91d";
-}
-.icon-menu:before {
-    content: "\e91c";
-}
-.icon-right:before {
-    content: "\e900";
-}
-.icon-invisible:before {
-    content: "\e901";
-}
-.icon-left:before {
-    content: "\e902";
-}
-.icon-checkbox-checked:before {
-    content: "\e903";
-}
-.icon-closed:before {
-    content: "\e904";
-}
-.icon-search:before {
-    content: "\e905";
-}
-.icon-visible:before {
-    content: "\e906";
-}
-.icon-share:before {
-    content: "\e907";
-}
-.icon-clear:before {
-    content: "\e908";
-}
-.icon-close:before {
-    content: "\e909";
-=======
 .icon-twitter:before {
     content: "\e900";
 }
@@ -174,7 +131,6 @@
 }
 .icon-visible:before {
     content: "\e90a";
->>>>>>> 091dc85d
 }
 .icon-share:before {
     content: "\e90b";
@@ -212,15 +168,6 @@
 .icon-decrease:before {
     content: "\e916";
 }
-<<<<<<< HEAD
-.icon-minus:before {
-    content: "\e918";
-}
-.icon-checkbox-off:before {
-    content: "\e917";
-}
-.icon-checkbox-on:before {
-=======
 .icon-increase:before {
     content: "\e917";
 }
@@ -228,7 +175,6 @@
     content: "\e918";
 }
 .icon-minus:before {
->>>>>>> 091dc85d
     content: "\e919";
 }
 .icon-checkbox-on:before {
@@ -240,4 +186,3 @@
 .icon-radio-on:before {
     content: "\e91c";
 }
-
