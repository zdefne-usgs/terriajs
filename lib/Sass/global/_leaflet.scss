@import '../../Sass/common/mixins';

// This makes Leaflet work in hot mode
:global {
  .leaflet-container {
    cursor: auto!important;
    position: absolute;
    top: 0;
    right: 0;
    bottom: 0;
    left: 0;
  }
}

// Built-in leaflet styles
:global {
  /* required styles */

  .leaflet-pane,
  .leaflet-tile,
  .leaflet-marker-icon,
  .leaflet-marker-shadow,
  .leaflet-tile-container,
  .leaflet-pane > svg,
  .leaflet-pane > canvas,
  .leaflet-zoom-box,
  .leaflet-image-layer,
  .leaflet-layer {
    position: absolute;
    left: 0;
    top: 0;
  }
  .leaflet-container {
    overflow: hidden;
  }
  .leaflet-tile,
  .leaflet-marker-icon,
  .leaflet-marker-shadow {
    -webkit-user-select: none;
      -moz-user-select: none;
            user-select: none;
      -webkit-user-drag: none;
  }
  /* Safari renders non-retina tile on retina better with this, but Chrome is worse */
  .leaflet-safari .leaflet-tile {
    image-rendering: -webkit-optimize-contrast;
  }
  /* hack that prevents hw layers "stretching" when loading new tiles */
  .leaflet-safari .leaflet-tile-container {
    width: 1600px;
    height: 1600px;
    -webkit-transform-origin: 0 0;
  }
  .leaflet-marker-icon,
  .leaflet-marker-shadow {
    display: block;
  }
  /* .leaflet-container svg: reset svg max-width decleration shipped in Joomla! (joomla.org) 3.x */
  /* .leaflet-container img: map is broken in FF if you have max-width: 100% on tiles */
  .leaflet-container .leaflet-overlay-pane svg,
  .leaflet-container .leaflet-marker-pane img,
  .leaflet-container .leaflet-shadow-pane img,
  .leaflet-container .leaflet-tile-pane img,
  .leaflet-container img.leaflet-image-layer {
    max-width: none !important;
  }

  .leaflet-container.leaflet-touch-zoom {
    -ms-touch-action: pan-x pan-y;
    touch-action: pan-x pan-y;
  }
  .leaflet-container.leaflet-touch-drag {
    -ms-touch-action: pinch-zoom;
  }
  .leaflet-container.leaflet-touch-drag.leaflet-touch-zoom {
    -ms-touch-action: none;
    touch-action: none;
  }
  .leaflet-tile {
    width: 257px;
    height: 257px;
    filter: inherit;
    visibility: hidden;
  }
  .leaflet-tile-loaded {
    visibility: inherit;
  }
  .leaflet-zoom-box {
    width: 0;
    height: 0;
    -moz-box-sizing: border-box;
        box-sizing: border-box;
    z-index: 800;
  }
  /* workaround for https://bugzilla.mozilla.org/show_bug.cgi?id=888319 */
  .leaflet-overlay-pane svg {
    -moz-user-select: none;
  }

  .leaflet-pane         { z-index: 400; }

  .leaflet-tile-pane    { z-index: 200; }
  .leaflet-overlay-pane { z-index: 400; }
  .leaflet-shadow-pane  { z-index: 500; }
  .leaflet-marker-pane  { z-index: 600; }
  .leaflet-tooltip-pane   { z-index: 650; }
  .leaflet-popup-pane   { z-index: 700; }

  .leaflet-map-pane canvas { z-index: 100; }
  .leaflet-map-pane svg    { z-index: 200; }

  .leaflet-vml-shape {
    width: 1px;
    height: 1px;
  }
  .lvml {
    behavior: url(#default#VML);
    display: inline-block;
    position: absolute;
  }


  /* control positioning */

  .leaflet-control {
    position: relative;
    z-index: 800;
    pointer-events: visiblePainted; /* IE 9-10 doesn't have auto */
    pointer-events: auto;
  }
  .leaflet-top,
  .leaflet-bottom {
    position: absolute;
    z-index: 1000;
    pointer-events: none;
  }
  .leaflet-top {
    top: 0;
  }
  .leaflet-right {
    right: 0;
  }
  .leaflet-bottom {
    bottom: 0;
  }
  .leaflet-left {
    left: 0;
  }
  .leaflet-control {
    float: left;
    clear: both;
  }
  .leaflet-right .leaflet-control {
    float: right;
  }
  .leaflet-top .leaflet-control {
    margin-top: 10px;
  }
  .leaflet-bottom .leaflet-control {
    margin-bottom: 10px;
  }
  .leaflet-left .leaflet-control {
    margin-left: 10px;
  }
  .leaflet-right .leaflet-control {
    margin-right: 10px;
  }


  /* zoom and fade animations */

  .leaflet-fade-anim .leaflet-tile {
    will-change: opacity;
  }
  .leaflet-fade-anim .leaflet-popup {
    opacity: 0;
    -webkit-transition: opacity 0.2s linear;
      -moz-transition: opacity 0.2s linear;
        -o-transition: opacity 0.2s linear;
            transition: opacity 0.2s linear;
    }
  .leaflet-fade-anim .leaflet-map-pane .leaflet-popup {
    opacity: 1;
  }
  .leaflet-zoom-animated {
    -webkit-transform-origin: 0 0;
        -ms-transform-origin: 0 0;
            transform-origin: 0 0;
  }
  .leaflet-zoom-anim .leaflet-zoom-animated {
    will-change: transform;
  }
  .leaflet-zoom-anim .leaflet-zoom-animated {
    -webkit-transition: -webkit-transform 0.25s cubic-bezier(0,0,0.25,1);
      -moz-transition:    -moz-transform 0.25s cubic-bezier(0,0,0.25,1);
        -o-transition:      -o-transform 0.25s cubic-bezier(0,0,0.25,1);
            transition:         transform 0.25s cubic-bezier(0,0,0.25,1);
  }
  .leaflet-zoom-anim .leaflet-tile,
  .leaflet-pan-anim .leaflet-tile {
    -webkit-transition: none;
      -moz-transition: none;
        -o-transition: none;
            transition: none;
  }

  .leaflet-zoom-anim .leaflet-zoom-hide {
    visibility: hidden;
  }


  /* cursors */

  .leaflet-interactive {
    cursor: pointer;
  }
  .leaflet-grab {
    cursor: -webkit-grab;
    cursor:    -moz-grab;
  }
  .leaflet-crosshair,
  .leaflet-crosshair .leaflet-interactive {
    cursor: crosshair;
  }
  .leaflet-popup-pane,
  .leaflet-control {
    cursor: auto;
  }
  .leaflet-dragging .leaflet-grab,
  .leaflet-dragging .leaflet-grab .leaflet-interactive,
  .leaflet-dragging .leaflet-marker-draggable {
    cursor: move;
    cursor: -webkit-grabbing;
    cursor:    -moz-grabbing;
  }

  /* marker & overlays interactivity */
  .leaflet-marker-icon,
  .leaflet-marker-shadow,
  .leaflet-image-layer,
  .leaflet-pane > svg path,
  .leaflet-tile-container {
    pointer-events: none;
  }

  .leaflet-marker-icon.leaflet-interactive,
  .leaflet-image-layer.leaflet-interactive,
  .leaflet-pane > svg path.leaflet-interactive {
    pointer-events: visiblePainted; /* IE 9-10 doesn't have auto */
    pointer-events: auto;
  }

  /* visual tweaks */

  .leaflet-container {
    background: #ddd;
    outline: 0;
  }
  .leaflet-container a {
<<<<<<< HEAD
    color: #0078A8;
=======
    @include link(#fff);
>>>>>>> 615721d3
  }
  .leaflet-container a.leaflet-active {
    outline: 2px solid orange;
  }
  .leaflet-zoom-box {
    border: 2px dotted #38f;
    background: rgba(255,255,255,0.5);
  }


  /* general typography */
  .leaflet-container {
    font: 12px/1.5 "Helvetica Neue", Arial, Helvetica, sans-serif;
  }


  /* general toolbar styles */

  .leaflet-bar {
    box-shadow: 0 1px 5px rgba(0,0,0,0.65);
    border-radius: 4px;
  }
  .leaflet-bar a,
  .leaflet-bar a:hover {
    background-color: #fff;
    border-bottom: 1px solid #ccc;
    width: 26px;
    height: 26px;
    line-height: 26px;
    display: block;
    text-align: center;
    text-decoration: none;
    color: black;
  }
  .leaflet-bar a,
  .leaflet-control-layers-toggle {
    background-position: 50% 50%;
    background-repeat: no-repeat;
    display: block;
  }
  .leaflet-bar a:hover {
    background-color: #f4f4f4;
  }
  .leaflet-bar a:first-child {
    border-top-left-radius: 4px;
    border-top-right-radius: 4px;
  }
  .leaflet-bar a:last-child {
    border-bottom-left-radius: 4px;
    border-bottom-right-radius: 4px;
    border-bottom: none;
  }
  .leaflet-bar a.leaflet-disabled {
    cursor: default;
    background-color: #f4f4f4;
    color: #bbb;
  }

  .leaflet-touch .leaflet-bar a {
    width: 30px;
    height: 30px;
    line-height: 30px;
  }


  /* zoom control */

  .leaflet-control-zoom-in,
  .leaflet-control-zoom-out {
    font: bold 18px 'Lucida Console', Monaco, monospace;
    text-indent: 1px;
  }
  .leaflet-control-zoom-out {
    font-size: 20px;
  }

  .leaflet-touch .leaflet-control-zoom-in {
    font-size: 22px;
  }
  .leaflet-touch .leaflet-control-zoom-out {
    font-size: 24px;
  }


  /* layers control */

  .leaflet-control-layers {
    box-shadow: 0 1px 5px rgba(0,0,0,0.4);
    background: #fff;
    border-radius: 5px;
  }
  .leaflet-control-layers-toggle {
    width: 36px;
    height: 36px;
  }
  .leaflet-retina .leaflet-control-layers-toggle {
    background-size: 26px 26px;
  }
  .leaflet-touch .leaflet-control-layers-toggle {
    width: 44px;
    height: 44px;
  }
  .leaflet-control-layers .leaflet-control-layers-list,
  .leaflet-control-layers-expanded .leaflet-control-layers-toggle {
    display: none;
  }
  .leaflet-control-layers-expanded .leaflet-control-layers-list {
    display: block;
    position: relative;
  }
  .leaflet-control-layers-expanded {
    padding: 6px 10px 6px 6px;
    color: #333;
    background: #fff;
  }
  .leaflet-control-layers-scrollbar {
    overflow-y: scroll;
    padding-right: 5px;
  }
  .leaflet-control-layers-selector {
    margin-top: 2px;
    position: relative;
    top: 1px;
  }
  .leaflet-control-layers label {
    display: block;
  }
  .leaflet-control-layers-separator {
    height: 0;
    border-top: 1px solid #ddd;
    margin: 5px -10px 5px -6px;
  }


  /* attribution and scale controls */

  .leaflet-container .leaflet-control-attribution {
    background: #fff;
    background: rgba(255, 255, 255, 0.7);
    margin: 0;
  }
  .leaflet-control-attribution,
  .leaflet-control-scale-line {
    padding: 0 5px;
    color: #333;
  }
  .leaflet-control-attribution a {
    text-decoration: none;
  }
  .leaflet-control-attribution a:hover {
    text-decoration: underline;
  }
  .leaflet-container .leaflet-control-attribution,
  .leaflet-container .leaflet-control-scale {
    font-size: 11px;
  }
  .leaflet-left .leaflet-control-scale {
    margin-left: 5px;
  }
  .leaflet-bottom .leaflet-control-scale {
    margin-bottom: 5px;
  }
  .leaflet-control-scale-line {
    border: 2px solid #777;
    border-top: none;
    line-height: 1.1;
    padding: 2px 5px 1px;
    font-size: 11px;
    white-space: nowrap;
    overflow: hidden;
    -moz-box-sizing: border-box;
        box-sizing: border-box;

    background: #fff;
    background: rgba(255, 255, 255, 0.5);
  }
  .leaflet-control-scale-line:not(:first-child) {
    border-top: 2px solid #777;
    border-bottom: none;
    margin-top: -2px;
  }
  .leaflet-control-scale-line:not(:first-child):not(:last-child) {
    border-bottom: 2px solid #777;
  }

  .leaflet-touch .leaflet-control-attribution,
  .leaflet-touch .leaflet-control-layers,
  .leaflet-touch .leaflet-bar {
    box-shadow: none;
  }
  .leaflet-touch .leaflet-control-layers,
  .leaflet-touch .leaflet-bar {
    border: 2px solid rgba(0,0,0,0.2);
    background-clip: padding-box;
  }


  /* popup */

  .leaflet-popup {
    position: absolute;
    text-align: center;
    margin-bottom: 20px;
  }
  .leaflet-popup-content-wrapper {
    padding: 1px;
    text-align: left;
    border-radius: 12px;
  }
  .leaflet-popup-content {
    margin: 13px 19px;
    line-height: 1.4;
  }
  .leaflet-popup-content p {
    margin: 18px 0;
  }
  .leaflet-popup-tip-container {
    width: 40px;
    height: 20px;
    position: absolute;
    left: 50%;
    margin-left: -20px;
    overflow: hidden;
    pointer-events: none;
  }
  .leaflet-popup-tip {
    width: 17px;
    height: 17px;
    padding: 1px;

    margin: -10px auto 0;

    -webkit-transform: rotate(45deg);
      -moz-transform: rotate(45deg);
        -ms-transform: rotate(45deg);
        -o-transform: rotate(45deg);
            transform: rotate(45deg);
  }
  .leaflet-popup-content-wrapper,
  .leaflet-popup-tip {
    background: white;
    color: #333;
    box-shadow: 0 3px 14px rgba(0,0,0,0.4);
  }
  .leaflet-container a.leaflet-popup-close-button {
    position: absolute;
    top: 0;
    right: 0;
    padding: 4px 4px 0 0;
    border: none;
    text-align: center;
    width: 18px;
    height: 14px;
    font: 16px/14px Tahoma, Verdana, sans-serif;
    color: #c3c3c3;
    text-decoration: none;
    font-weight: bold;
    background: transparent;
  }
  .leaflet-container a.leaflet-popup-close-button:hover {
    color: #999;
  }
  .leaflet-popup-scrolled {
    overflow: auto;
    border-bottom: 1px solid #ddd;
    border-top: 1px solid #ddd;
  }

  .leaflet-oldie .leaflet-popup-content-wrapper {
    zoom: 1;
  }
  .leaflet-oldie .leaflet-popup-tip {
    width: 24px;
    margin: 0 auto;

    -ms-filter: "progid:DXImageTransform.Microsoft.Matrix(M11=0.70710678, M12=0.70710678, M21=-0.70710678, M22=0.70710678)";
    filter: progid:DXImageTransform.Microsoft.Matrix(M11=0.70710678, M12=0.70710678, M21=-0.70710678, M22=0.70710678);
  }
  .leaflet-oldie .leaflet-popup-tip-container {
    margin-top: -1px;
  }

  .leaflet-oldie .leaflet-control-zoom,
  .leaflet-oldie .leaflet-control-layers,
  .leaflet-oldie .leaflet-popup-content-wrapper,
  .leaflet-oldie .leaflet-popup-tip {
    border: 1px solid #999;
  }


  /* div icon */

  .leaflet-div-icon {
    background: #fff;
    border: 1px solid #666;
  }


  /* Tooltip */
  /* Base styles for the element that has a tooltip */
  .leaflet-tooltip {
    position: absolute;
    padding: 6px;
    background-color: #fff;
    border: 1px solid #fff;
    border-radius: 3px;
    color: #222;
    white-space: nowrap;
    -webkit-user-select: none;
    -moz-user-select: none;
    -ms-user-select: none;
    user-select: none;
    pointer-events: none;
    box-shadow: 0 1px 3px rgba(0,0,0,0.4);
  }
  .leaflet-tooltip.leaflet-clickable {
    cursor: pointer;
    pointer-events: auto;
  }
  .leaflet-tooltip-top:before,
  .leaflet-tooltip-bottom:before,
  .leaflet-tooltip-left:before,
  .leaflet-tooltip-right:before {
    position: absolute;
    pointer-events: none;
    border: 6px solid transparent;
    background: transparent;
    content: "";
  }

  /* Directions */

  .leaflet-tooltip-bottom {
    margin-top: 6px;
  }
  .leaflet-tooltip-top {
    margin-top: -6px;
  }
  .leaflet-tooltip-bottom:before,
  .leaflet-tooltip-top:before {
    left: 50%;
    margin-left: -6px;
  }
  .leaflet-tooltip-top:before {
    bottom: 0;
    margin-bottom: -12px;
    border-top-color: #fff;
  }
  .leaflet-tooltip-bottom:before {
    top: 0;
    margin-top: -12px;
    margin-left: -6px;
    border-bottom-color: #fff;
  }
  .leaflet-tooltip-left {
    margin-left: -6px;
  }
  .leaflet-tooltip-right {
    margin-left: 6px;
  }
  .leaflet-tooltip-left:before,
  .leaflet-tooltip-right:before {
    top: 50%;
    margin-top: -6px;
  }
  .leaflet-tooltip-left:before {
    right: 0;
    margin-right: -12px;
    border-left-color: #fff;
  }
  .leaflet-tooltip-right:before {
    left: 0;
    margin-left: -12px;
    border-right-color: #fff;
  }
}<|MERGE_RESOLUTION|>--- conflicted
+++ resolved
@@ -257,11 +257,8 @@
     outline: 0;
   }
   .leaflet-container a {
-<<<<<<< HEAD
     color: #0078A8;
-=======
     @include link(#fff);
->>>>>>> 615721d3
   }
   .leaflet-container a.leaflet-active {
     outline: 2px solid orange;
