--- conflicted
+++ resolved
@@ -27,7 +27,6 @@
  * @param {Integer} [options.horizontalPadding=495] Horizontal padding.
  * @param {Integer} [options.verticalPadding=240] Vertical padding.
  * @param {Integer} [options.unselectDelay=200] Time in milliseconds after the panel is hidden (closed) before the selected feature is unselected.
- * @param {ChartPanelViewModel} [options.chartPanelViewModel] The chart panel.
 */
 var FeatureInfoPanelViewModel = function(options) {
     if (!defined(options) || !defined(options.terria)) {
@@ -48,7 +47,6 @@
     this._name = this.name;
     this.message = '';
     this.unselectDelay = defaultValue(options.unselectDelay, 200);
-    this.chartPanelViewModel = options.chartPanelViewModel;
 
     this.horizontalPadding = defaultValue(options.horizontalPadding, 495);
     this.verticalPadding = defaultValue(options.verticalPadding, 240);
@@ -57,7 +55,7 @@
 
     knockout.track(this, ['isVisible', 'name', 'message', 'sections',
         'unselectFeaturesOnClose', 'createFakeSelectedFeatureDuringPicking',
-        'maxWidth', 'maxHeight', 'chartPanelViewModel']);
+        'maxWidth', 'maxHeight']);
 
     this._domNodes = loadView(require('fs').readFileSync(__dirname + '/../Views/FeatureInfoPanel.html', 'utf8'), container, this);
 
@@ -93,16 +91,6 @@
         updateMaxDimensions();
     }, false);
 };
-
-/**
- * Register the chart panel view model, so that preview charts can be opened in the chart panel.
- * @param {ChartPanelViewModel} chartPanelViewModel The chart panel.
- */
-
-FeatureInfoPanelViewModel.prototype.registerChartPanelViewModel = function(chartPanelViewModel) {
-    this.chartPanelViewModel = chartPanelViewModel;
-};
-
 
 FeatureInfoPanelViewModel.prototype.closeIfClickOnBackground = function(viewModel, e) {
     if (e.target.className === 'feature-info-panel-holder' || e.target.className === 'feature-info-panel-holder-inner') {
@@ -144,13 +132,8 @@
     this.message = defaultValue(message, '');
 };
 
-<<<<<<< HEAD
-function newSectionfromFeature(panel, feature) {
-    return new FeatureInfoPanelSectionViewModel(panel, feature);
-=======
 function newSectionfromFeature(panel, feature, catalogItem) {
     return new FeatureInfoPanelSectionViewModel(panel.terria, feature, catalogItem);
->>>>>>> fc0f0a76
 }
 
 FeatureInfoPanelViewModel.prototype.showFeatures = function(features) {
