/*
 *   A collection of additional viewer functionality independent
 *   of datasets
 */

"use strict";

/*global require,console*/
var BingMapsApi = require('terriajs-cesium/Source/Core/BingMapsApi');
var Cartesian3 = require('terriajs-cesium/Source/Core/Cartesian3');
var Cesium = require('../Models/Cesium');
var CesiumMath = require('terriajs-cesium/Source/Core/Math');
var cesiumRequestAnimationFrame = require('terriajs-cesium/Source/Core/requestAnimationFrame');
var clone = require('terriajs-cesium/Source/Core/clone');
var CesiumTerrainProvider = require('terriajs-cesium/Source/Core/CesiumTerrainProvider');
var CesiumWidget = require('terriajs-cesium/Source/Widgets/CesiumWidget/CesiumWidget');
var Credit = require('terriajs-cesium/Source/Core/Credit');
var DataSourceDisplay = require('terriajs-cesium/Source/DataSources/DataSourceDisplay');
var DrawExtentHelper = require('../Map/DrawExtentHelper');
var defaultValue = require('terriajs-cesium/Source/Core/defaultValue');
var defined = require('terriajs-cesium/Source/Core/defined');
var Ellipsoid = require('terriajs-cesium/Source/Core/Ellipsoid');
var EllipsoidTerrainProvider = require('terriajs-cesium/Source/Core/EllipsoidTerrainProvider');
var EventHelper = require('terriajs-cesium/Source/Core/EventHelper');
var FeatureDetection = require('terriajs-cesium/Source/Core/FeatureDetection');
var FrameRateMonitor = require('terriajs-cesium/Source/Scene/FrameRateMonitor');
var KeyboardEventModifier = require('terriajs-cesium/Source/Core/KeyboardEventModifier');
var knockout = require('terriajs-cesium/Source/ThirdParty/knockout');
var L = require('leaflet');
var Leaflet = require('../Models/Leaflet');
var LeafletVisualizer = require('../Map/LeafletVisualizer');
var Matrix3 = require('terriajs-cesium/Source/Core/Matrix3');
var Matrix4 = require('terriajs-cesium/Source/Core/Matrix4');
var runLater = require('../Core/runLater');
var ScreenSpaceEventType = require('terriajs-cesium/Source/Core/ScreenSpaceEventType');
var SingleTileImageryProvider = require('terriajs-cesium/Source/Scene/SingleTileImageryProvider');
var supportsWebGL = require('../Core/supportsWebGL');
var Transforms = require('terriajs-cesium/Source/Core/Transforms');
var Tween = require('terriajs-cesium/Source/ThirdParty/Tween');
var URI = require('urijs');
var ViewerMode = require('../Models/ViewerMode');
var NoViewer = require('../Models/NoViewer');

//use our own bing maps key
BingMapsApi.defaultKey = undefined;

/**
 * The Terria map viewer, utilizing Cesium and Leaflet.
 * @param {Terria} terria The Terria instance.
 * @param {Object} options Object with the following properties:
 * @param {Object} [options.developerAttribution] Attribution for the map developer, displayed at the bottom of the map.  This is an
 *                 object with two properties, `text` and `link`.  `link` is optional and is the URL to open when the user
 *                 clicks on the attribution.
 * @param {String|TerrainProvider} [options.terrain] The terrain to use in the 3D view.  This may be a string, in which case it is loaded using
 *                                 `CesiumTerrainProvider`, or it may be a `TerrainProvider`.  If this property is undefined, STK World Terrain
 *                                 is used.
 * @param {Integer} [options.maximumLeafletZoomLevel] The maximum level to which to allow Leaflet to zoom to.
                    If this property is undefined, Leaflet defaults to level 18.
 */
var TerriaViewer = function(terria, options) {
    options = defaultValue(options, {});

    this._mapContainer = defaultValue(options.mapContainer, 'cesiumContainer');
    this._uiContainer = defaultValue(options.uiContainer, 'ui');
    this._developerAttribution = options.developerAttribution;
    this.maximumLeafletZoomLevel = options.maximumLeafletZoomLevel;

    var webGLSupport = supportsWebGL();  // true, false, or 'slow'
    this._slowWebGLAvailable = webGLSupport === 'slow';
    this._useWebGL = webGLSupport === true;

    if ((terria.viewerMode === ViewerMode.CesiumTerrain || terria.viewerMode === ViewerMode.CesiumEllipsoid) && !this._useWebGL) {
        if (this._slowWebGLAvailable) {
            terria.error.raiseEvent({
                title : 'Poor WebGL performance',
                message : 'Your web browser reports that it has performance issues displaying '+terria.appName+' in 3D, \
so you will see a limited, 2D-only experience. For the full 3D experience, please try using a different web browser, upgrading your video \
drivers, or upgrading your operating system.'
            });
        } else {
            terria.error.raiseEvent({
                title : 'WebGL not supported',
                message : terria.appName+' works best with a web browser that supports <a href="http://get.webgl.org" target="_blank">WebGL</a>, \
including the latest versions of <a href="http://www.google.com/chrome" target="_blank">Google Chrome</a>, \
<a href="http://www.mozilla.org/firefox" target="_blank">Mozilla Firefox</a>, \
<a href="https://www.apple.com/au/osx/how-to-upgrade/" target="_blank">Apple Safari</a>, and \
<a href="http://www.microsoft.com/ie" target="_blank">Microsoft Internet Explorer</a>. \
Your web browser does not appear to support WebGL, so you will see a limited, 2D-only experience.'
            });
        }
//hello
        terria.viewerMode = ViewerMode.Leaflet;
    }

//     if (terria.userProperties.mode !== 'preview' && (document.body.clientWidth <= 700 || document.body.clientHeight <= 420)) {
//         PopupMessageViewModel.open(this._uiContainer, {
//             title : 'Small screen or window',
//             message : '\
// Hello!<br/>\
// <br/>\
// Currently the '+terria.appName+' isn\'t optimised for small screens.<br/>\
// <br/>\
// For a better experience we\'d suggest you visit the application from a larger screen like your tablet, laptop or desktop.  \
// If you\'re on a desktop or laptop, consider increasing the size of your window.'
//         });
//     }

    //TODO: perf test to set environment

    this.terria = terria;

    var useCesium = terria.viewerMode !== ViewerMode.Leaflet;
    terria.analytics.logEvent('startup', 'initialViewer', useCesium ? 'cesium' : 'leaflet');

    /** A terrain provider used when ViewerMode === ViewerMode.CesiumTerrain */
    this._bumpyTerrainProvider = undefined;

    /** The terrain provider currently being used - can be either a bumpy terrain provider or a smooth EllipsoidTerrainProvider */
    this._terrain = options.terrain;
    this._terrainProvider = undefined;

    if (this._useWebGL) {
        initializeTerrainProvider(this);
    }

    this.selectViewer(useCesium);
    this.observeSubscriptions = [];

    this.observeSubscriptions.push(knockout.getObservable(this.terria, 'viewerMode').subscribe(function() {
        changeViewer(this);
    }, this));

    this._previousBaseMap = this.terria.baseMap;
    this.observeSubscriptions.push(knockout.getObservable(this.terria, 'baseMap').subscribe(function() {
        changeBaseMap(this, this.terria.baseMap);
    }, this));

    this.observeSubscriptions.push(knockout.getObservable(this.terria, 'fogSettings').subscribe(function() {
        changeFogSettings(this);
<<<<<<< HEAD
    }, this));

    this.observeSubscriptions.push(knockout.getObservable(this.terria, 'selectBox').subscribe(function() {
        changeSelectBox(this);
    }, this)); 
=======
    }, this);
>>>>>>> 516757cf
};

TerriaViewer.create = function(terria, options) {
    return new TerriaViewer(terria, options);
};


function changeSelectBox(viewer) {
    var terria = viewer.terria;
		var selectBox = terria.selectBox;

		if (terria.viewerMode === ViewerMode.Leaflet) {
		    if (selectBox) {
				    terria.leaflet.map.dragBox.enable();
				} else {
				    terria.leaflet.map.dragBox.disable();
				}
		} else {
		    if (selectBox) {
		      // Add and start a DrawExtentHelper - used by mapInteractionMode with 
		      // drawRectangle
					viewer._enableSelectExtent(terria.cesium.viewer.scene, false);
		      viewer.dragBox = new DrawExtentHelper(terria, terria.cesium.viewer.scene, 
					      function(ext) {
        		      var mapInteractionModeStack = this.terria.mapInteractionModeStack;
						      if (defined(mapInteractionModeStack) && mapInteractionModeStack.length > 0) {
                      if (mapInteractionModeStack[mapInteractionModeStack.length - 1].drawRectangle) {
						              mapInteractionModeStack[mapInteractionModeStack.length - 1].pickedFeatures = clone(ext, true);
							        }
						      }
					}.bind(viewer), KeyboardEventModifier.SHIFT);
          viewer.dragBox.start();
				} else {
            viewer.dragBox.destroy();
					  viewer._enableSelectExtent(terria.cesium.viewer.scene, true);
				}
		}
}

function changeViewer(viewer) {
    var terria = viewer.terria;
    var newMode = terria.viewerMode;

    if (newMode === ViewerMode.Leaflet) {
        if (!terria.leaflet) {
            terria.analytics.logEvent('mapSettings', 'switchViewer', '2D');
            viewer.selectViewer(false);
        }
    } else {
        if (!viewer._useWebGL) {
            terria.error.raiseEvent({
                title : 'WebGL not supported or too slow',
                message : '\
Your web browser cannot display the map in 3D, either because it does not support WebGL or because your web browser has reported that WebGL will be extremely slow.  \
Please try a different web browser, such as the latest version of <a href="http://www.google.com/chrome" target="_blank">Google Chrome</a>, \
<a href="http://www.mozilla.org/firefox" target="_blank">Mozilla Firefox</a>, \
<a href="https://www.apple.com/au/osx/how-to-upgrade/" target="_blank">Apple Safari</a>, or \
<a href="http://www.microsoft.com/ie" target="_blank">Microsoft Internet Explorer</a>.  In some cases, you may need to \
upgrade your computer\'s video driver or operating system in order to get the 3D view in ' + terria.appName + '.'
            });

            terria.viewerMode = ViewerMode.Leaflet;
        } else {
            if (newMode === ViewerMode.CesiumTerrain) {
                terria.analytics.logEvent('mapSettings', 'switchViewer', '3D');

                if (defined(terria.leaflet)) {
                    viewer.selectViewer(true);
                } else {
                    terria.cesium.scene.globe.terrainProvider = viewer._bumpyTerrainProvider;
                }
            } else if (newMode === ViewerMode.CesiumEllipsoid) {
                terria.analytics.logEvent('mapSettings', 'switchViewer', 'Smooth 3D');

                if (defined(terria.leaflet)) {
                    viewer.selectViewer(true);
                }

                terria.cesium.scene.globe.terrainProvider = new EllipsoidTerrainProvider();
            }
        }
    }
}

function changeBaseMap(viewer, newBaseMap) {
    if (defined(viewer._previousBaseMap)) {
        viewer._previousBaseMap._hide();
        viewer._previousBaseMap._disable();
    }

    if (defined(newBaseMap)) {
        newBaseMap._enable();
        newBaseMap._show();
        if (defined(viewer.terria.currentViewer)) {
            viewer.terria.currentViewer.lowerToBottom(newBaseMap);
        }
    }

    viewer._previousBaseMap = newBaseMap;

    if (defined(viewer.terria.currentViewer)) {
        viewer.terria.currentViewer.notifyRepaintRequired();
    }
}

function changeFogSettings(viewer) {
    if (defined(viewer.terria.fogSettings) && defined(viewer.terria.cesium)) {
        var fogSettings = viewer.terria.fogSettings;
        for (var settingKey in fogSettings) {
            if (viewer.terria.cesium.scene.fog.hasOwnProperty(settingKey)) {
                viewer.terria.cesium.scene.fog[settingKey] = fogSettings[settingKey];
            }
        }
    }

}

// -------------------------------------------
// Region Selection
// -------------------------------------------
TerriaViewer.prototype._enableSelectExtent = function(scene, bActive) {
    if (bActive) {
        var that = this;
        this.regionSelect = new DrawExtentHelper(that.terria, scene, function (ext) {
            if (ext) {
                 that.terria.currentViewer.zoomTo(ext, 2.0);
            }
        });
        this.regionSelect.start();
    }
    else {
        this.regionSelect.destroy();
    }
};


TerriaViewer.prototype._createCesiumViewer = function(container) {

    var that = this;

    initializeTerrainProvider(this);
    var terrainProvider = that._terrainProvider;

    //An arbitrary base64 encoded image used to populate the placeholder SingleTileImageryProvider
    var img = 'data:image/png;base64, iVBORw0KGgoAAAANSUhEUgAAAAUA \
AAAFCAYAAACNbyblAAAAHElEQVQI12P4//8/w38GIAXDIBKE0DHxgljNBAAO \
9TXL0Y4OHwAAAABJRU5ErkJggg==';

    var options = {
        dataSources:  this.terria.dataSources,
        clock:  this.terria.clock,
        terrainProvider : terrainProvider,
        imageryProvider : new SingleTileImageryProvider({ url: img }),
        scene3DOnly: true
    };

    // Workaround for Firefox bug with WebGL and printing:
    // https://bugzilla.mozilla.org/show_bug.cgi?id=976173
    if (FeatureDetection.isFirefox()) {
        options.contextOptions = {webgl : {preserveDrawingBuffer : true}};
    }

     //create CesiumViewer
    var viewer = new CesiumWidget(container, options);

    viewer.scene.imageryLayers.removeAll();

    //catch Cesium terrain provider down and switch to Ellipsoid
    terrainProvider.errorEvent.addEventListener(function(err) {
        console.log('Terrain provider error.  ', err.message);
        if (viewer.scene.terrainProvider instanceof CesiumTerrainProvider) {
            console.log('Switching to EllipsoidTerrainProvider.');
            viewer.scene.terrainProvider = new EllipsoidTerrainProvider();
            if (!defined(that.TerrainMessageViewed)) {
                that.terria.error.raiseEvent({
                    title : 'Terrain Server Not Responding',
                    message : '\
The terrain server is not responding at the moment.  You can still use all the features of '+that.terria.appName+' \
but there will be no terrain detail in 3D mode.  We\'re sorry for the inconvenience.  Please try \
again later and the terrain server should be responding as expected.  If the issue persists, please contact \
us via email at '+that.terria.supportEmail+'.'
                });
                that.TerrainMessageViewed = true;
            }
        }
    });

    var scene = viewer.scene;

    scene.globe.depthTestAgainstTerrain = false;

    var d = this._getDisclaimer();
    if (d) {
        scene.frameState.creditDisplay.addDefaultCredit(d);
    }

    if (defined(this._developerAttribution)) {
        scene.frameState.creditDisplay.addDefaultCredit(new Credit(this._developerAttribution.text, undefined, this._developerAttribution.link));
    }
    scene.frameState.creditDisplay.addDefaultCredit(new Credit('CESIUM', undefined, 'http://cesiumjs.org/'));

    var inputHandler = viewer.screenSpaceEventHandler;

    // Add double click zoom
    inputHandler.setInputAction(
        function (movement) {
            zoomIn(scene, movement.position);
        },
        ScreenSpaceEventType.LEFT_DOUBLE_CLICK);
    inputHandler.setInputAction(
        function (movement) {
            zoomOut(scene, movement.position);
        },
        ScreenSpaceEventType.LEFT_DOUBLE_CLICK, KeyboardEventModifier.SHIFT);

    return viewer;
};

TerriaViewer.prototype.destroy = function () {
    this.terria.beforeViewerChanged.raiseEvent();

    changeBaseMap(this, undefined);

    this.observeSubscriptions.forEach(subscription => subscription.dispose());

    if (defined(this.terria.cesium)) {
        this.destroyCesium();
    } else if (defined(this.terria.leaflet)) {//
        this.destroyLeaflet();
    }

    this.terria.currentViewer = new NoViewer(this.terria);
    this.terria.afterViewerChanged.raiseEvent();
};

TerriaViewer.prototype.destroyCesium = function () {
    const viewer = this.terria.cesium.viewer;

    this.terria.cesium.destroy();

    if (this.cesiumEventHelper) {
        this.cesiumEventHelper.removeAll();
        this.cesiumEventHelper = undefined;
    }

    this.dataSourceDisplay.destroy();//

    this._enableSelectExtent(viewer.scene, false);

    var inputHandler = viewer.screenSpaceEventHandler;
    inputHandler.removeInputAction(ScreenSpaceEventType.MOUSE_MOVE);
    inputHandler.removeInputAction(ScreenSpaceEventType.LEFT_DOUBLE_CLICK);
    inputHandler.removeInputAction(ScreenSpaceEventType.LEFT_DOUBLE_CLICK, KeyboardEventModifier.SHIFT);

    if (defined(this.monitor)) {
        this.monitor.destroy();
        this.monitor = undefined;
    }
    viewer.destroy();
    this.terria.cesium = undefined;
};

TerriaViewer.prototype.destroyLeaflet = function() {
    const map = this.terria.leaflet.map;
    this.terria.leaflet.destroy();

    if (this.leafletEventHelper) {
        this.leafletEventHelper.removeAll();
        this.leafletEventHelper = undefined;
    }

    this.dataSourceDisplay.destroy();
    map.remove();
    this.terria.leaflet = undefined;
};

TerriaViewer.prototype.selectViewer = function(bCesium) {

    changeBaseMap(this, undefined);

    this.terria.beforeViewerChanged.raiseEvent();

    var map, viewer, rect, eventHelper;

    var that = this;

    if (!bCesium) {

            //shut down existing cesium
        if (defined(this.terria.cesium)) {
            //get camera and timeline settings
            try {
                rect =  this.terria.cesium.getCurrentExtent();
            } catch (e) {
                console.log('Using default screen extent', e.message);
                rect =  this.terria.initialView.rectangle;
            }

            this.destroyCesium();
        }
        else {
            rect =  this.terria.initialView.rectangle;
        }

       //create leaflet viewer
        map = L.map(this._mapContainer, {
            worldCopyJump: true,
            zoomControl: false,
            attributionControl: false,
            maxZoom: this.maximumLeafletZoomLevel
        }).setView([-28.5, 135], 5);

        map.attributionControl = L.control.attribution({
            position: 'bottomleft'
        });
        map.addControl(map.attributionControl);

        map.screenSpaceEventHandler = {
            setInputAction : function() {},
            remoteInputAction : function() {}
        };
        map.destroy = function() {};

        var leaflet = new Leaflet( this.terria, map);

        if (!defined(this.leafletVisualizer)) {
            this.leafletVisualizer = new LeafletVisualizer();
        }

        var d = this._getDisclaimer();
        if (d) {
            map.attributionControl.setPrefix('<span class="leaflet-disclaimer">' +
                (d.link ? '<a target="_blank" href="' + d.link + '">' : '') +
                d.text +
                (d.link ? '</a>' : '') +
                '</span>' +
                (this._developerAttribution && this._developerAttribution.link ? '<a target="_blank" href="' + this._developerAttribution.link + '">' : '') +
                (this._developerAttribution ? this._developerAttribution.text : '') +
                (this._developerAttribution && this._developerAttribution.link ? '</a>' : '') +
                (this._developerAttribution ? ' | ' : '') +
                '<a target="_blank" href="http://leafletjs.com/">Leaflet</a>' // partially to avoid a dangling leading comma issue
                );
        }

        map.on("boxzoomend", function(e) {
            console.log(e.boxZoomBounds);
        });

        this.terria.leaflet = leaflet;
        this.terria.currentViewer =  this.terria.leaflet;

        this.dataSourceDisplay = new DataSourceDisplay({
            scene : leaflet.scene,
            dataSourceCollection : this.terria.dataSources,
            visualizersCallback: this.leafletVisualizer.visualizersCallback
        });

        eventHelper = new EventHelper();

        eventHelper.add(that.terria.clock.onTick, function(clock) {
            that.dataSourceDisplay.update(clock.currentTime);
        });

        this.leafletEventHelper = eventHelper;

        var ticker = function() {
            if (defined(that.terria.leaflet)) {
                that.terria.clock.tick();
                cesiumRequestAnimationFrame(ticker);
            }
        };

        ticker();

        this.terria.leaflet.zoomTo(rect, 0.0);
    }
    else {
        if (defined(this.terria.leaflet)) {
            rect =  this.terria.leaflet.getCurrentExtent();

            this.destroyLeaflet();
        }

        //create Cesium viewer
        viewer = this._createCesiumViewer(this._mapContainer);

        this._enableSelectExtent(viewer.scene, true);

        this.terria.cesium = new Cesium(this.terria, viewer);
        this.terria.currentViewer =  this.terria.cesium;

        changeFogSettings(this);

        //Simple monitor to start up and switch to 2D if seem to be stuck.
        if (!defined(this.checkedStartupPerformance)) {
            this.checkedStartupPerformance = true;
            var uri = new URI(window.location);
            var params = uri.search(true);
            var frameRate = (defined(params.fps)) ? params.fps : 5;

            this.monitor = new FrameRateMonitor({
                scene: viewer.scene,
                minimumFrameRateDuringWarmup: frameRate,
                minimumFrameRateAfterWarmup: 0,
                samplingWindow: 2
            });
            this.monitor.lowFrameRate.addEventListener( function() {
                if (!that.terria.cesium.stoppedRendering) {
                    that.terria.error.raiseEvent({
                        title : 'Unusually Slow Performance Detected',
                        message : '\
It appears that your system is capable of running '+that.terria.appName+' in 3D mode, but is having significant performance issues. \
We are automatically switching to 2D mode to help resolve this issue.  If you want to switch back to 3D mode you can select \
that option from the Maps button at the top of the screen.'
                    });
                    runLater(function() {
                        that.terria.viewerMode = ViewerMode.Leaflet;
                    });
                }
            });
        }

        eventHelper = new EventHelper();

        eventHelper.add(that.terria.clock.onTick, function(clock) {
            that.dataSourceDisplay.update(clock.currentTime);
        });

        this.cesiumEventHelper = eventHelper;

        this.dataSourceDisplay = new DataSourceDisplay({
            scene : viewer.scene,
            dataSourceCollection : this.terria.dataSources
        });

        if (defined(rect)) {
             this.terria.cesium.zoomTo(rect, 0.0);
        } else {
             this.terria.cesium.zoomTo( this.terria.initialView, 0.0);
        }
    }

    this.terria.afterViewerChanged.raiseEvent();

    changeBaseMap(this, this.terria.baseMap);

};

TerriaViewer.prototype._getDisclaimer = function() {
    var d = this.terria.configParameters.disclaimer;
    if (d) {
        return new Credit(d.text ? d.text : '', undefined, d.url ? d.url : '');
    } else {
        return null;
    }
};

// -------------------------------------------
// Camera management
// -------------------------------------------

function flyToPosition(scene, position, durationMilliseconds) {
    var camera = scene.camera;
    var startPosition = camera.position;
    var endPosition = position;

    durationMilliseconds = defaultValue(durationMilliseconds, 200);

    var initialEnuToFixed = Transforms.eastNorthUpToFixedFrame(startPosition, Ellipsoid.WGS84);

    var initialEnuToFixedRotation = new Matrix4();
    Matrix4.getRotation(initialEnuToFixed, initialEnuToFixedRotation);

    var initialFixedToEnuRotation = new Matrix3();
    Matrix3.transpose(initialEnuToFixedRotation, initialFixedToEnuRotation);

    var initialEnuUp = new Matrix3();
    Matrix3.multiplyByVector(initialFixedToEnuRotation, camera.up, initialEnuUp);

    var initialEnuRight = new Matrix3();
    Matrix3.multiplyByVector(initialFixedToEnuRotation, camera.right, initialEnuRight);

    var initialEnuDirection = new Matrix3();
    Matrix3.multiplyByVector(initialFixedToEnuRotation, camera.direction, initialEnuDirection);

    var controller = scene.screenSpaceCameraController;
    controller.enableInputs = false;

    scene.tweens.add({
        duration : durationMilliseconds / 1000.0,
        easingFunction : Tween.Easing.Sinusoidal.InOut,
        startObject : {
            time: 0.0
        },
        stopObject : {
            time : 1.0
        },
        update : function(value) {
            scene.camera.position.x = CesiumMath.lerp(startPosition.x, endPosition.x, value.time);
            scene.camera.position.y = CesiumMath.lerp(startPosition.y, endPosition.y, value.time);
            scene.camera.position.z = CesiumMath.lerp(startPosition.z, endPosition.z, value.time);

            var enuToFixed = Transforms.eastNorthUpToFixedFrame(camera.position, Ellipsoid.WGS84);

            var enuToFixedRotation = new Matrix3();
            Matrix4.getRotation(enuToFixed, enuToFixedRotation);

            camera.up = Matrix3.multiplyByVector(enuToFixedRotation, initialEnuUp, camera.up);
            camera.right = Matrix3.multiplyByVector(enuToFixedRotation, initialEnuRight, camera.right);
            camera.direction = Matrix3.multiplyByVector(enuToFixedRotation, initialEnuDirection, camera.direction);
        },
        complete : function() {
            controller.enableInputs = true;
        },
        cancel: function() {
            controller.enableInputs = true;
        }
    });
}

var destinationScratch = new Cartesian3();

function zoomCamera(scene, distFactor, pos) {
    var camera = scene.camera;
    var pickRay = camera.getPickRay(pos);
    var targetCartesian = scene.globe.pick(pickRay, scene);
    if (targetCartesian) {
        // Zoom to the picked latitude/longitude, at a distFactor multiple
        // of the height.
        var destination = Cartesian3.lerp(camera.position, targetCartesian, distFactor, destinationScratch);
        flyToPosition(scene, destination);
    }
}

function zoomIn(scene, pos) { zoomCamera(scene, 2.0/3.0, pos); }
function zoomOut(scene, pos) { zoomCamera(scene, -2.0, pos); }

function initializeTerrainProvider(terriaViewer) {
    if (defined(terriaViewer._terrainProvider)) {
        return;
    }

    if (typeof terriaViewer._terrain === 'string' || terriaViewer._terrain instanceof String) {
        terriaViewer._bumpyTerrainProvider = new CesiumTerrainProvider({
            url: terriaViewer._terrain
        });
    } else if (defined(terriaViewer._terrain)) {
        terriaViewer._bumpyTerrainProvider = terriaViewer._terrain;
    } else {
        terriaViewer._bumpyTerrainProvider = new CesiumTerrainProvider({
            url: '//assets.agi.com/stk-terrain/v1/tilesets/world/tiles'
        });
    }

    var terria = terriaViewer.terria;
    if (terria.viewerMode === ViewerMode.CesiumTerrain) {
        terriaViewer._terrainProvider = terriaViewer._bumpyTerrainProvider;
    } else if (terria.viewerMode === ViewerMode.CesiumEllipsoid) {
        terriaViewer._terrainProvider = new EllipsoidTerrainProvider();
    }
}

module.exports = TerriaViewer;<|MERGE_RESOLUTION|>--- conflicted
+++ resolved
@@ -137,15 +137,11 @@
 
     this.observeSubscriptions.push(knockout.getObservable(this.terria, 'fogSettings').subscribe(function() {
         changeFogSettings(this);
-<<<<<<< HEAD
     }, this));
 
     this.observeSubscriptions.push(knockout.getObservable(this.terria, 'selectBox').subscribe(function() {
         changeSelectBox(this);
-    }, this)); 
-=======
-    }, this);
->>>>>>> 516757cf
+    }, this));
 };
 
 TerriaViewer.create = function(terria, options) {
@@ -165,10 +161,10 @@
 				}
 		} else {
 		    if (selectBox) {
-		      // Add and start a DrawExtentHelper - used by mapInteractionMode with 
+		      // Add and start a DrawExtentHelper - used by mapInteractionMode with
 		      // drawRectangle
 					viewer._enableSelectExtent(terria.cesium.viewer.scene, false);
-		      viewer.dragBox = new DrawExtentHelper(terria, terria.cesium.viewer.scene, 
+		      viewer.dragBox = new DrawExtentHelper(terria, terria.cesium.viewer.scene,
 					      function(ext) {
         		      var mapInteractionModeStack = this.terria.mapInteractionModeStack;
 						      if (defined(mapInteractionModeStack) && mapInteractionModeStack.length > 0) {
