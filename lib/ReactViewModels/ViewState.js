--- conflicted
+++ resolved
@@ -12,11 +12,7 @@
  */
 
 export default class ViewState {
-<<<<<<< HEAD
-    constructor(locationSearchProviders) {
-=======
-    constructor(terria) {
->>>>>>> 8b77ec62
+    constructor(terria, locationSearchProviders) {
         this.mobileViewOptions = Object.freeze({
             data: 'data',
             preview: 'preview',
@@ -30,12 +26,8 @@
             modelWindow: 2
         });
 
-<<<<<<< HEAD
         this.searchState = new SearchState(locationSearchProviders);
-
-=======
         this.terria = terria;
->>>>>>> 8b77ec62
         this.previewedItem = undefined;
         this.userDataPreviewedItem = undefined;
         this.modalVisible = false;
@@ -66,16 +58,22 @@
 
         this.notifications = [];
 
-<<<<<<< HEAD
-        knockout.track(this, ['previewedItem', 'modalVisible', 'modalTabIndex', 'userDataPreviewedItem', 'isDraggingDroppingFile', 'mobileView', 'componentOnTop', 'notifications', 'isMapFullScreen']);
 
         this.mouseCoords = new MouseCoords();
-=======
         knockout.track(this, [
-            'previewedItem', 'catalogSearch', 'modalVisible', 'modalTabIndex',
-            'userDataPreviewedItem', 'isDraggingDroppingFile', 'mobileView',
-            'componentOnTop', 'useSmallScreenInterface', 'featureInfoPanelIsVisible',
-            'featureInfoPanelIsCollapsed', 'notifications'
+            'previewedItem',
+            'catalogSearch',
+            'modalVisible',
+            'modalTabIndex',
+            'userDataPreviewedItem',
+            'isDraggingDroppingFile',
+            'mobileView',
+            'componentOnTop',
+            'useSmallScreenInterface',
+            'featureInfoPanelIsVisible',
+            'featureInfoPanelIsCollapsed',
+            'notifications',
+            'isMapFullScreen'
         ]);
 
         // Show errors to the user as notifications.
@@ -98,7 +96,6 @@
 
     dispose() {
         this._pickedFeaturesSubscription.dispose();
->>>>>>> 8b77ec62
     }
 
     openWelcome() {
