"use strict";

/*global require*/

var defined = require('terriajs-cesium/Source/Core/defined');
var defaultValue = require('terriajs-cesium/Source/Core/defaultValue');
var defineProperties = require('terriajs-cesium/Source/Core/defineProperties');
var deprecationWarning = require('terriajs-cesium/Source/Core/deprecationWarning');
var knockout = require('terriajs-cesium/Source/ThirdParty/knockout');

var flattenNested = require('../Core/flattenNested');
var inherit = require('../Core/inherit');
var VariableConcept = require('./VariableConcept');

/**
 * Represents a concept which contains a list of variables which can be used to change the appearance of data.
 * A DisplayVariablesConcept contains an items array of VariableConcepts.
 *
 * @alias DisplayVariablesConcept
 * @constructor
 * @extends VariableConcept
 * @param {String} [name='Display Variable'] Display name of this concept.
 * @param {Boolean|Object} [options] Options; for backwards compatibility, if a boolean is passed, it is interpreted as options.allowMultiple. Also, VariableConcept options are passed through.
 * @param {Function} [getColorCallback] For backwards compatibility, a third argument is interpreted as options.getColorCallback. Use options.getColorCallback in preference.
 * @param {Boolean} [options.allowMultiple=false] Set to true if more than one checkbox can be selected at a time. Also activates colors on the checkboxes.
 * @param {Function} [options.getColorCallback] A function with no arguments that returns a color for the VariableConcept. If undefined, no color is set.
 * @param {Concept[]} [options.items] The array of concepts contained in this group. Each item's parent property is overridden with `this`.
 * @param {Boolean} [options.isOpen] Whether this concept item is currently open.
 * @param {Boolean} [options.isSelectable] Whether this node is selectable.
<<<<<<< HEAD
 * @param {Function} [options.updateFunction] A function to call if the currently active variable is changed. This is not currently implemented and should be removed.
=======
>>>>>>> 42a65edd
 */
var DisplayVariablesConcept = function(name, options, getColorCallback) {
    const that = this;
    name = defaultValue(name, 'Display Variable');

    if (typeof options === 'boolean') {
<<<<<<< HEAD
=======
        deprecationWarning('allowMultiple', 'Passing allowMultiple directly into DisplayVariablesConcept is deprecated. Please pass as {allowMultiple:...} instead.');
>>>>>>> 42a65edd
        options = {allowMultiple: options};
    } else {
        options = defaultValue(options, defaultValue.EMPTY_OBJECT);
    }
    VariableConcept.call(this, name, options);

    this.allowMultiple = defaultValue(options.allowMultiple, false);

<<<<<<< HEAD
=======
    if (defined(getColorCallback)) {
        deprecationWarning('getColorCallback', 'Passing getColorCallback directly into DisplayVariablesConcept is deprecated. Please pass as {getColorCallback:...} instead.');
    }
>>>>>>> 42a65edd
    this.getColorCallback = defaultValue(getColorCallback, options.getColorCallback);

    /**
     * Gets or sets the array of concepts contained in this group.
     * If options.items is present, each item's parent property is overridden with `this`.
     * @type {Concept[]}
     */
    this.items = defaultValue(options.items, []);
    this.items.forEach(function(item) {item.parent = that;});

    /**
     * Gets or sets a value indicating whether this concept item is currently open.  When an
     * item is open, its child items (if any) are visible. Default true.
     * @type {Boolean}
     */
    this.isOpen = defaultValue(options.isOpen, true);

    /**
     * Gets or sets a flag indicating whether this node is selectable.
     * @type {Boolean}
     */
    this.isSelectable = defaultValue(options.isSelectable, false);
<<<<<<< HEAD

    /**
     * Gets or sets a function to call if the currently active variable is changed.
     * @type {Function}
     */
    this.updateFunction = options.updateFunction;
=======
>>>>>>> 42a65edd

    knockout.track(this, ['items', 'isOpen', 'allowMultiple']);

    /**
     * Gets an array of currently active/selected items.
     * @return {VariableConcept[]} Array of active/selected items.
     */
    knockout.defineProperty(this, 'activeItems', {
        get: function() {
            return this.items.filter(function(item) {return item.isActive;});
        }
    });
};

 /**
  * Function that is called when a variable is selected or unselected.
  * @callback DisplayVariablesConcept~setSelected
  * @param {Integer} index Index of the selected variable in the list of variables.
  * @param {String} varName The name of the selected variable.
  * @param {Boolean} makeActive Whether to make this variable active or not.
  */

inherit(VariableConcept, DisplayVariablesConcept);

defineProperties(DisplayVariablesConcept.prototype, {
    /**
     * Gets a value indicating whether this item has visible child items.
     * @type {Boolean}
     */
    hasChildren : {
        get : function() {
            return this.items && this.items.some(function(concept) {return concept.isVisible;});
        }
    },

    /**
     * Gets a flat array of all the leaf nodes under this concept.
     * Leaf nodes are those with items either undefined or of 0 length.
     * @type {Object}
     */
    leafNodes : {
        get : function() {
            return flattenNested(nestedLeafNodes(this));
        }
    }
});

// Returns a nested array containing only the leaf concepts, at their actual depths in the tree of nodes.
function nestedLeafNodes(concept) {
    if (!defined(concept.items) || concept.items.length === 0) {
        return concept;
    }
    return concept.items.map(child => nestedLeafNodes(child));
}

/**
 * Sets the {@link VariableConcept#isActive} property on all the items.
 * This is called by the VariableConcept's toggleActive function, only if not displayVariableConcept.allowMultiple.
 * It makes sure only 'variable' is activated.
 * @param {VariableConcept} variable The variable concept to make active/inactive.
 */
DisplayVariablesConcept.prototype.toggleActiveItem = function(variable) {
    for (var i = 0; i < this.items.length; i++) {
        var target = (this.items[i] === variable);
        if (this.items[i].isActive !== target) {
            this.items[i].isActive = target;
        }
    }
};

module.exports = DisplayVariablesConcept;<|MERGE_RESOLUTION|>--- conflicted
+++ resolved
@@ -27,20 +27,13 @@
  * @param {Concept[]} [options.items] The array of concepts contained in this group. Each item's parent property is overridden with `this`.
  * @param {Boolean} [options.isOpen] Whether this concept item is currently open.
  * @param {Boolean} [options.isSelectable] Whether this node is selectable.
-<<<<<<< HEAD
- * @param {Function} [options.updateFunction] A function to call if the currently active variable is changed. This is not currently implemented and should be removed.
-=======
->>>>>>> 42a65edd
  */
 var DisplayVariablesConcept = function(name, options, getColorCallback) {
     const that = this;
     name = defaultValue(name, 'Display Variable');
 
     if (typeof options === 'boolean') {
-<<<<<<< HEAD
-=======
         deprecationWarning('allowMultiple', 'Passing allowMultiple directly into DisplayVariablesConcept is deprecated. Please pass as {allowMultiple:...} instead.');
->>>>>>> 42a65edd
         options = {allowMultiple: options};
     } else {
         options = defaultValue(options, defaultValue.EMPTY_OBJECT);
@@ -49,12 +42,9 @@
 
     this.allowMultiple = defaultValue(options.allowMultiple, false);
 
-<<<<<<< HEAD
-=======
     if (defined(getColorCallback)) {
         deprecationWarning('getColorCallback', 'Passing getColorCallback directly into DisplayVariablesConcept is deprecated. Please pass as {getColorCallback:...} instead.');
     }
->>>>>>> 42a65edd
     this.getColorCallback = defaultValue(getColorCallback, options.getColorCallback);
 
     /**
@@ -77,15 +67,6 @@
      * @type {Boolean}
      */
     this.isSelectable = defaultValue(options.isSelectable, false);
-<<<<<<< HEAD
-
-    /**
-     * Gets or sets a function to call if the currently active variable is changed.
-     * @type {Function}
-     */
-    this.updateFunction = options.updateFunction;
-=======
->>>>>>> 42a65edd
 
     knockout.track(this, ['items', 'isOpen', 'allowMultiple']);
 
