'use strict';

/*global require*/
var corsProxy = require('../Core/corsProxy');
var defined = require('terriajs-cesium/Source/Core/defined');
var definedNotNull = require('terriajs-cesium/Source/Core/definedNotNull');
var defaultValue = require('terriajs-cesium/Source/Core/defaultValue');
var DeveloperError = require('terriajs-cesium/Source/Core/DeveloperError');
var loadJson = require('terriajs-cesium/Source/Core/loadJson');
var loadText = require('terriajs-cesium/Source/Core/loadText');
var loadJson = require('terriajs-cesium/Source/Core/loadJson');
var when = require('terriajs-cesium/Source/ThirdParty/when');

var TerriaError = require('../Core/TerriaError');
var xml2json = require('../ThirdParty/xml2json');
var URI = require('urijs');

/*
Encapsulates one entry in regionMapping.json
Responsibilities:
- communicate with WFS server
- provide region IDs for a given region type
- determine whether a given column name matches
- identify region and disambiguation columns
- provide a lookup function for a given column of data
*/

/**
 * Instantiate a region provider by giving it an entry from the region mapping JSON file.
 *
 * @alias RegionProvider
 * @constructor
 * @param {String} regionType Unique text identifier.
 * @param {Object} [properties] Properties as given in configuration file.
 */
var RegionProvider = function(regionType, properties) {

    properties = defaultValue(properties, defaultValue.EMPTY_OBJECT);

    /**
     * String uniquely identifying this type of region (eg, 'sa4')
     * @type {String}
     */
    this.regionType = regionType;

    /**
    * WMS attribute whose value will correspond to each region's code.
    * @type {String}
    */
    this.regionProp = properties.regionProp;
    /**
     * WMS attribute whose value can be used as a user-facing name for the region.  If this property is undefined, the regions
     * do not have names.
     * @type {String}
     */
    this.nameProp = properties.nameProp;
    /**
    * A text description of this region type, which may feature in the user interface.
    * @type {String}
    */
    this.description = properties.description;

    /**
    * Name of the WMS layer where these regions are found.
    * @type {String}
    */
    this.layerName = properties.layerName;
    /**
    * URL of the WMS server
    * @type {String}
    */
    this.server = properties.server;
    /**
     * List of aliases which will be matched against if found as column headings.
     * @type {String[]}
     */
    this.aliases = defaultValue(properties.aliases, [this.regiontype]);

    /**
     * Array of [regex, replacement] arrays which will be applied to each ID element on the server side before matching
     * is attempted. For example, [ [ ' \(.\)$' ], '' ] will convert 'Baw Baw (S)' to 'Baw Baw'
     * @type {Array[]}
     */
    this.serverReplacements = properties.serverReplacements instanceof Array ? properties.serverReplacements.map(function(r) {
        return [ r[0], r[1].toLowerCase(), new RegExp(r[0].toLowerCase(), 'gi') ];
    }) : [];

    /**
     * Array of [regex, replacement] arrays which will be applied to each user-provided ID element before matching
     * is attempted. For example, [ [ ' \(.\)$' ], '' ] will convert 'Baw Baw (S)' to 'Baw Baw'
     * @type {Array[]}
     */
<<<<<<< HEAD
=======

>>>>>>> 1e4610aa
    this.dataReplacements = properties.dataReplacements instanceof Array ? properties.dataReplacements.map(function(r) {
        return [ r[0], r[1].toLowerCase(), new RegExp(r[0].toLowerCase(), 'gi') ];
    }) : [];

    this._appliedReplacements = { serverReplacements: {}, dataReplacements: {}, disambigDataReplacements: {} };

    /** The property within the same WFS region that can be used for disambiguation. */
    this.disambigProp = properties.disambigProp;

    /**
     * Returns the name of a field which uniquely identifies each region. This field is not necessarily used for matching, or
     * of interest to the user, but is needed for reverse lookups. This field must count from zero, and features must be
     * returned in sorted order.
     * @type {string}
     */
    this.uniqueIdProp = defaultValue(properties.uniqueIdProp, 'FID');

    /**
     * Whether this region type uses text codes, rather than numeric. It matters because numeric codes are treated differently by the
     * CSV handling models.
     * @type {Boolean}
     */
    this.textCode = defaultValue(properties.textCodes, false); // yes, it's singular...

    /**
     * Array of attributes of each region, once retrieved from the server.
     * @type {Object[]}
     */
    this.regions = [];

    /**
     * Look-up table of attributes, for speed. 
     * @type {Object}
     */
    this._idIndex = {};

    /**
     * The URL of a pre-generated JSON file containing just a long list of IDs for a given
     * layer attribute, in the order of ascending feature IDs (fids). If defined, it will
     * be used in preference to requesting those attributes from the WFS server.
     * @type {String}
     */
    this.regionIdsFile = properties.regionIdsFile;

    /**
     * JSON file for disambiguation attribute, as per regionIdsFile.
     * @type {String}
     */
    this.regionDisambigIdsFile = properties.regionDisambigIdsFile;

    // Cache the loadRegionID promises so they are not regenerated each time until this.regions is defined.
    this._loadRegionIDsPromises = undefined;
};

/*
The flow:

1. CsvCatalogItem wants to check for region mapping, DataTable.checkForRegionVariable
2. which calls RegionProviderList on regionmapping.json
3. RPL loads all RPs, then provides cross references to dab providers
4. CSVCI calls RPL.getRegionDetails, which asks each RP to identify a region variable
5. Based on response, it assigns RP to the right variable, sets this.selected.region.
*/

RegionProvider.prototype.setDisambigProperties = function(dp) {
    this.disambigDataReplacements = dp.dataReplacements;
    this.disambigServerReplacements = dp.serverReplacements;
    this.disambigAliases = dp.aliases;
};

/**
 * Given an entry from the region mapping config, load the IDs that correspond to it, and possibly to disambiguation properties.
 *
 * @return {Promise} Promise with no return value.
 */
<<<<<<< HEAD
RegionProvider.prototype.loadRegionsFromXML = function(xml, regionPropertyName, xmlPropertyName, replacementsProp) {
    var obj = xml2json(xml);

    if (!defined(obj.member)) {
        console.log(xml);
        var exception = defined(obj.Exception) ? ('<br/><br/>' + obj.Exception.ExceptionText) : '';
        throw new ModelError({ title: 'CSV region mapping', message: 'Couldn\'t load region boundaries for region ' + this.regionProp + exception});
    }

    if (!(obj.member instanceof Array)) {
        obj.member = [obj.member];
    }
    if (obj.member.length === 0) {
        throw new ModelError({ title: 'CSV region mapping', message: 'Zero region boundaries found for region ' + this.regionProp });
    }
    for (var i = 0; i < obj.member.length; i++) {
        if (this.regions[i] === undefined) {
            this.regions[i] = {};
        }

        var propertyValue = obj.member[i][xmlPropertyName];
        if (defined(replacementsProp)) {
            // we apply server-side replacements while loading. If it ever turns out we need
            // to store the un-regexed version, we should add a line here.
            // Potentially we could also convert numeric IDs to integers for faster matching.
            propertyValue = this.applyReplacements(propertyValue.toLowerCase(), replacementsProp);
        }

        this.regions[i][regionPropertyName] = propertyValue;

        // Here we make a big assumption that every region has a unique identifier (probably called FID), that it counts from zero,
        // and that regions are provided in sorted order from FID 0. We do this to avoid having to explicitly request
        // the FID column, which would double the amount of traffic per region dataset.
        // It is needed to simplify reverse lookups from complex matches (regexes and disambigs)
        this.regions[i][this.uniqueIdProp] = i;
=======
RegionProvider.prototype.loadRegionIDs = function() {
    var that = this;

    function fetchAndProcess(idListFile, idProp, propertyName, replacementsVar) {
        if (!defined(idListFile) && !defined(idProp)) {
            return when();
        }
        var p;
        if (defined(idListFile)) {
            p = loadJson(idListFile);
        } else {
            p = loadRegionsFromWfs(that, idProp);
        }
        p.then(function(json) {
            processRegionIds(that, json.values, propertyName, replacementsVar);
        }).otherwise(function(err) {
            console.log(err);
            throw(err);
        });
        return p;
>>>>>>> 1e4610aa
    }

<<<<<<< HEAD
/**
 * Given an entry from the region mapping config, contact our WFS server to get the list of all IDs of that type.
 *
 * @return {Object} Promise that returns true if IDs were loaded for the first time, or false if already loaded.
 */
RegionProvider.prototype.loadRegionIDs = function() {
=======
>>>>>>> 1e4610aa
    if (this.regions.length > 0) {
        return when(); // already loaded, so return insta-promise.
    }
    if (this.server === undefined) {
        // technically this may not be a problem yet, but it will be when we want to actually fetch tiles.
        throw (new DeveloperError('No server for region mapping defined: ' + this.regionType));
<<<<<<< HEAD
    }
    var that = this;

    var baseuri = URI(this.server).addQuery({
        service: 'wfs',
        version: '2.0',
        request: 'getPropertyValue',
        typenames: this.layerName});

    // get the list of IDs that we will attempt to match against for this column
    var promises = [];
    var url = baseuri.setQuery('valueReference', this.regionProp).toString();
    // note: currently region requests are never proxied.
    promises.push(loadText(url)
        .then(function(xml) {
            that.loadRegionsFromXML(xml, 'id', that.regionProp, "serverReplacements");
        }).otherwise(function(err) {
            console.log(err);
            throw(err);
        }));

    if (defined(this.nameProp)) {
        url = baseuri.setQuery('valueReference', this.nameProp).toString();
        promises.push(loadText(url).then(function(xml) {
            that.loadRegionsFromXML(xml, 'name', that.nameProp);
        }).otherwise(function(err) {
            console.log(err);
            throw(err);
        }));
    }

    // if this column might be ambiguous then fetch the disambiguating values for each column as well (usually State)
    if (this.disambigProp) {
        url = baseuri.setQuery('valueReference', this.disambigProp).toString();
        promises.push(loadText(url).then(function(xml) {
            that.loadRegionsFromXML(xml, that.disambigProp, that.disambigProp, "disambigServerReplacements");
        }));
=======
>>>>>>> 1e4610aa
    }
    // Check for a pre-calculated promise (which may not have resolved yet), and returned that if it exists.
    if (!defined(this._loadRegionIDsPromises)) {
        this._loadRegionIDsPromises = [
            fetchAndProcess(this.regionIdsFile, this.regionProp, undefined, 'serverReplacements'),
            fetchAndProcess(this.regionDisambigIdsFile, this.disambigProp, this.disambigProp, 'disambigServerReplacements')
        ];
    }
    return when.all(this._loadRegionIDsPromises);
};

/**
 * Maps this.regions to indices into the provided regionArray.
 * Eg. If regionArray = ['Vic', 'Qld', 'NSW'], and this.regions = ['NSW', 'Vic', 'Qld', 'WA'], then returns [2, 0, 1, undefined].
 *
 * @param {Array} regionArray An array of the regions (eg. the column of State values from a csv file). Could be Strings or Numbers.
 * @param {Array} [disambigValues] An array of disambiguating names/numbers for when regions alone are insufficient. Could be Strings or Numbers.
 * @param {Array} [failedMatches] An optional empty array. If provided, indices of failed matches are appended to the array.
 * @param {Array} [ambiguousMatches] An optional empty array. If provided, indices of matches which duplicate prior matches are appended to the array.
 *                (Eg. these are not relevant if at different times.)
 * @return {Array} Indices into this.region.
 */
RegionProvider.prototype.mapRegionsToIndicesInto = function(regionArray, disambigValues, failedMatches, ambiguousMatches) {
    if (this.regions.length < 1) {
        throw new DeveloperError('Region provider is not ready to match regions.');
    }
    if (!defined(disambigValues)) {
        disambigValues = [];  // so that disambigValues[i] is undefined, not an error.
    }
<<<<<<< HEAD

    if (this._appliedReplacements[replacementsProp][r] !== undefined) {
        return this._appliedReplacements[replacementsProp][s]; // [r]?
    }

    replacements.forEach(function(rep) {
        r = r.replace(rep[2], rep[1]);
    });
    this._appliedReplacements[replacementsProp][s] = r;
    return r;
=======
    var result = new Array(this.regions.length);
    for (var i = 0; i < regionArray.length; i++) {
        if (!definedNotNull(regionArray[i])) {
            // Skip over undefined or null values
            continue;
        }
        var index = findRegionIndex(this, regionArray[i], disambigValues[i]);
        if (index < 0) {
            if (defined(failedMatches)) {
                failedMatches.push(i);
            }
            continue;
        }
        if (defined(result[index])) {
            if (defined(ambiguousMatches)) {
                ambiguousMatches.push(i);
            }
            continue;
        }
        result[index] = i;
    }
    return result;
};

/**
 * Pre-generates a function which quickly turns a value into a colour.
 *
 * @param {Number[]} regionValues Array of values, the same length as this.regions, giving a value to each region.
 * @param {RegionProvider~colorFunction} colorFunction A function which maps region values to color arrays.
 * @returns {Function} Function of type f(regionIndex) { return [r,g,b,a]; } which may return undefined.
 */
RegionProvider.prototype.getColorLookupFunc = function(regionValues, colorFunction) {
    var colors = regionValues.map(colorFunction);
    return function(regionIndex) {
        return colors[regionIndex];
    };
>>>>>>> 1e4610aa
};

/**
 * Function which maps region values to color arrays.
 * @callback RegionProvider~colorFunction
 * @param {Number} value The value for this region.
 * @returns {Number[]} Returns a colorArray in the form [r, g, b, a].
 */

/**
 * Returns the region variable of the given name, matching against the aliases provided.
 *
 * @param {String} varNames Array of variable names.
 * @returns {String} The name of the first column that matches any of the given aliases.
 */
RegionProvider.prototype.findRegionVariable = function(varNames) {
    return findVariableForAliases(varNames, this.aliases);
};

/**
 * If a disambiguation column is known for this provider, return a column matching its description.
 *
 * @param {String} varNames Array of variable names.
 * @returns {String} The name of the first column that matches any of the given disambiguation aliases.
 */
RegionProvider.prototype.findDisambigVariable = function(varNames) {
    if (!defined(this.disambigAliases) || this.disambigAliases.length === 0) {
        return undefined;
    }
    return findVariableForAliases(varNames, this.disambigAliases);
};

/**
 * Fetch a list of region IDs in feature ID (FID) order by querying a WFS server.
 * This is a slower fall-back method if we don't have a pre-computed JSON list available.
 *
 * Returns a promise which resolves to an object whose 'values' property can be used as an argument in processRegionIds.
 */
function loadRegionsFromWfs(regionProvider, propName) {

    var baseuri = URI(regionProvider.server).addQuery({
        service: 'wfs',
        version: '2.0',
        request: 'getPropertyValue',
        typenames: regionProvider.layerName
    });

    // get the list of IDs that we will attempt to match against for this column
    var url = baseuri.setQuery('valueReference', propName).toString();

    if (corsProxy.shouldUseProxy(url)) {
        url = corsProxy.getURL(url);
    }
    return loadText(url)    
        .then(function(xml) {
            var obj = xml2json(xml);

            if (!defined(obj.member)) {
                console.log(xml);
                var exception = defined(obj.Exception) ? ('<br/><br/>' + obj.Exception.ExceptionText) : '';
                throw new TerriaError({title: 'CSV region mapping', message: 'Couldn\'t load region boundaries for region ' + propName + exception});
            }

            if (!(obj.member instanceof Array)) {
                obj.member = [obj.member];
            }
            if (obj.member.length === 0) {
                throw new TerriaError({title: 'CSV region mapping', message: 'Zero region boundaries found for region ' + propName });
            }
            return {values: obj.member.map(function(m) { return m[propName]; })};
        });
}

/**
<<<<<<< HEAD
 * Given a region code, try to find a region that matches it, using replacements, disambiguation and other wizardry.
 *
 * @param {String} code Code to search for.
 * @returns {Number} Zero-based index in list of regions if successful, or -1.
 */
RegionProvider.prototype.findRegionIndex = function(code, disambigCode) {
    if (typeof code === 'number')
        code = String(code);
    var processedCode  = this.applyReplacements(code.toLowerCase(), 'dataReplacements');

    var processedDisambigCode;
    if (defined(disambigCode)) {
        if (typeof disambigCode === 'number')
            disambigCode = String(disambigCode);
        processedDisambigCode = this.applyReplacements(disambigCode.toLowerCase(), 'disambigDataReplacements');
    }
    for (var i = 0; i < this.regions.length; i++) {
        var dabId;
        if (defined(disambigCode) && defined(this.disambigProp)) {
            dabId =  this.regions[i][this.disambigProp];
=======
 * Given a list of region IDs in feature ID order, apply server replacements if needed, and build the this.regions array.
 * If no propertyName is supplied, also builds this._idIndex (a lookup by attribute for performance).
 *
 * @param {RegionProvider} regionProvider The RegionProvider instance.
 * @param {Array} values An array of string or numeric region IDs, eg. [10050, 10110, 10150, ...] or ['2060', '2061', '2062', ...]
 * @param {String} [propertyName] The property on that.regions elements, on which to save the id. Defaults to 'id'.
 * @param {String} replacementsProp Used as the second argument in a call to applyReplacements.
 */
function processRegionIds(regionProvider, values, propertyName, replacementsProp) {
    var isNumeric = (typeof values[0] === 'number');
    
    var isDisambiguation = defined(propertyName);

    if (!isDisambiguation) {
        propertyName = 'id';
    }
    // There is also generally a `layer` and `property` property in this file, which we ignore for now.
    values.forEach(function(value, index) {

        if (!defined(regionProvider.regions[index])) {
            regionProvider.regions[index] = {};
>>>>>>> 1e4610aa
        }
        
        if (!isNumeric) {
            value = value.toLowerCase();
            // we apply server-side replacements while loading. If it ever turns out we need
            // to store the un-regexed version, we should add a line here.
            value = applyReplacements(regionProvider, value, replacementsProp);
        }

        regionProvider.regions[index][propertyName] = value;

        // store a lookup by attribute, for performance.
        if (!isDisambiguation) {
            if (!defined(regionProvider._idIndex[value])) {
                regionProvider._idIndex[value] = index;
            } else {            
                // if we have already seen this value before, store an array of values, not one value.
                if (typeof regionProvider._idIndex[value] === 'object' /* meaning, array */) {
                    regionProvider._idIndex[value].push(index);
                } else {
                    regionProvider._idIndex[value] = [regionProvider._idIndex[value], index];
                }
            }

            // Here we make a big assumption that every region has a unique identifier (probably called FID), that it counts from zero,
            // and that regions are provided in sorted order from FID 0. We do this to avoid having to explicitly request
            // the FID column, which would double the amount of traffic per region dataset.
            // It is needed to simplify reverse lookups from complex matches (regexes and disambigs)
            regionProvider.regions[index][regionProvider.uniqueIdProp] = index;
        } // else nothing, we don't maintain an index of disambiguation values (it wouldn't be helpful)
    });
}

/**
 * Apply an array of regular expression replacements to a string. Also caches the applied replacements in regionProvider._appliedReplacements.
 *
 * @param {RegionProvider} regionProvider The RegionProvider instance.
 * @param {String} s The string.
 * @param {String} replacementsProp Name of a property containing [ [ regex, replacement], ... ], where replacement is a string which can contain '$1' etc.
 */
function applyReplacements(regionProvider, s, replacementsProp) {
    if (!defined(s)) {
        return undefined;
    }
    var r;
    if (typeof s === 'number') {
        r = String(s);
    } else {
        r = s.toLowerCase().trim();
    }
    var replacements = regionProvider[replacementsProp];
    if (replacements === undefined || replacements.length === 0) {
        return r;
    }

    if (regionProvider._appliedReplacements[replacementsProp][r] !== undefined) {
        return regionProvider._appliedReplacements[replacementsProp][r];
    }

    replacements.forEach(function(rep) {
        r = r.replace(rep[2], rep[1]);
    });
    regionProvider._appliedReplacements[replacementsProp][s] = r;
    return r;
}

/**
 * Given a region code, try to find a region that matches it, using replacements, disambiguation, indexes and other wizardry.
 *
 * @param {RegionProvider} regionProvider The RegionProvider instance.
 * @param {String} code Code to search for. Falsy codes return -1.
 * @returns {Number} Zero-based index in list of regions if successful, or -1.
 */
function findRegionIndex(regionProvider, code, disambigCode) {
    if (!defined(code) || code === '') {  // Note a code of 0 is ok
        return -1;
    }
    var processedCode  = applyReplacements(regionProvider, code, 'dataReplacements');
    var id = regionProvider._idIndex[processedCode];
    if (!defined(id)) {
        // didn't find anything
        return -1;
    } else if (typeof id === 'number') {
        // found an unambiguous match
        return id;
    } else {        
        var ids = id; // found an ambiguous match
        if (!defined(disambigCode)) {
            // we have an ambiguous value, but nothing with which to disambiguate. We pick the first, warn.
            console.warn('Ambiguous value found in region mapping: ' + processedCode);
            return ids[0];
        }
        var processedDisambigCode = applyReplacements(regionProvider, disambigCode, 'disambigDataReplacements');

        // Check out each of the matching IDs to see if the disambiguation field matches the one we have.
        for (var i = 0; i < ids.length; i++) {
            if (regionProvider.regions[ids[i]][regionProvider.disambigProp] === processedDisambigCode) {
                return ids[i];
            }
        }
    }
    return -1;
}

/**
<<<<<<< HEAD
 * Pre-generates a function which quickly turns a value into a colour.
 *
 * @param {Number[]} regionValues Array of values.
 * @param {Function} colorFunc should be function(val) { return [r,g,b,a]; }
 * @returns {Function} Function of type f(regionIndex) { return [r,g,b,a]; } which may return undefined.
=======
 * Function interface for matching a URL to a {@link CatalogMember} constructor
 * for that URL.
 * @callback RegionProvider~colorFunction
 * @param {Number} value The value for this region.
 * @returns {Number[]} Returns a colorArray in the form [r, g, b, a].
>>>>>>> 1e4610aa
 */

function findVariableForAliases(varNames, aliases) {
    for (var j = 0; j < aliases.length; j++) {
        var re = new RegExp('^' + aliases[j] + '$', 'i');
        for (var i = 0; i < varNames.length; i++) {
            if (re.test(varNames[i])) {
                return varNames[i];
            }
        }
    }
    return undefined;
}

<<<<<<< HEAD
/**
 * Returns the region variable of the given name, matching against the aliases provided.
 *
 * @param {String} varNames Array of variable names.
 * @returns {String} The name of the first column that matches any of the given aliases.
 */
RegionProvider.prototype.findRegionVariable = function(varNames) {
    return findVariableForAliases(varNames, this.aliases);
};

/**
 * If a disambiguation column is known for this provider, return a column matching its description.
 *
 * @param {String} varNames Array of variable names.
 * @returns {String} The name of the first column that matches any of the given disambiguation aliases.
 */
RegionProvider.prototype.findDisambigVariable = function(varNames) {
    if (!defined(this.disambigAliases) || this.disambigAliases.length === 0) {
        return undefined;
    }
    return findVariableForAliases(varNames, this.disambigAliases);
};

/**
 * Gets the feature associated with a given region.
 * @param {Object} region The region.
 * @param {Object} possibleFeature A feature that possibly corresponds to the region.  If it does, it will be returned.
 *                                 Otherwise, the matching feature will be requested from the region mapping server.
 * @return {Promise} A promise for the feature.
 */
RegionProvider.prototype.getRegionFeature = function(terria, region, possibleFeature) {
    if (!defined(region)) {
        return when(undefined);
    }

    if (defined(possibleFeature) && possibleFeature.id === region.id) {
        return when(possibleFeature);
    }

    var url = this.server;
    if (terria.corsProxy.shouldUseProxy(url)) {
        url = terria.corsProxy.getURL(url);
    }

    url = new URI(url)
        .search('')
        .addQuery({
            service: "WFS",
            version: '1.1.0',
            request: 'GetFeature',
            typeName: this.layerName,
            outputFormat: 'JSON',
            cql_filter: this.regionProp + '=' + region.id
        })
        .toString();

    return loadJson(url).then(function(result) {
        if (defined(result) && defined(result.features)) {
            return result.features[0];
        } else {
            return undefined;
        }
    });
};

=======
>>>>>>> 1e4610aa
module.exports = RegionProvider;<|MERGE_RESOLUTION|>--- conflicted
+++ resolved
@@ -6,7 +6,6 @@
 var definedNotNull = require('terriajs-cesium/Source/Core/definedNotNull');
 var defaultValue = require('terriajs-cesium/Source/Core/defaultValue');
 var DeveloperError = require('terriajs-cesium/Source/Core/DeveloperError');
-var loadJson = require('terriajs-cesium/Source/Core/loadJson');
 var loadText = require('terriajs-cesium/Source/Core/loadText');
 var loadJson = require('terriajs-cesium/Source/Core/loadJson');
 var when = require('terriajs-cesium/Source/ThirdParty/when');
@@ -49,12 +48,6 @@
     */
     this.regionProp = properties.regionProp;
     /**
-     * WMS attribute whose value can be used as a user-facing name for the region.  If this property is undefined, the regions
-     * do not have names.
-     * @type {String}
-     */
-    this.nameProp = properties.nameProp;
-    /**
     * A text description of this region type, which may feature in the user interface.
     * @type {String}
     */
@@ -90,15 +83,13 @@
      * is attempted. For example, [ [ ' \(.\)$' ], '' ] will convert 'Baw Baw (S)' to 'Baw Baw'
      * @type {Array[]}
      */
-<<<<<<< HEAD
-=======
-
->>>>>>> 1e4610aa
+
     this.dataReplacements = properties.dataReplacements instanceof Array ? properties.dataReplacements.map(function(r) {
         return [ r[0], r[1].toLowerCase(), new RegExp(r[0].toLowerCase(), 'gi') ];
     }) : [];
 
     this._appliedReplacements = { serverReplacements: {}, dataReplacements: {}, disambigDataReplacements: {} };
+
 
     /** The property within the same WFS region that can be used for disambiguation. */
     this.disambigProp = properties.disambigProp;
@@ -169,43 +160,6 @@
  *
  * @return {Promise} Promise with no return value.
  */
-<<<<<<< HEAD
-RegionProvider.prototype.loadRegionsFromXML = function(xml, regionPropertyName, xmlPropertyName, replacementsProp) {
-    var obj = xml2json(xml);
-
-    if (!defined(obj.member)) {
-        console.log(xml);
-        var exception = defined(obj.Exception) ? ('<br/><br/>' + obj.Exception.ExceptionText) : '';
-        throw new ModelError({ title: 'CSV region mapping', message: 'Couldn\'t load region boundaries for region ' + this.regionProp + exception});
-    }
-
-    if (!(obj.member instanceof Array)) {
-        obj.member = [obj.member];
-    }
-    if (obj.member.length === 0) {
-        throw new ModelError({ title: 'CSV region mapping', message: 'Zero region boundaries found for region ' + this.regionProp });
-    }
-    for (var i = 0; i < obj.member.length; i++) {
-        if (this.regions[i] === undefined) {
-            this.regions[i] = {};
-        }
-
-        var propertyValue = obj.member[i][xmlPropertyName];
-        if (defined(replacementsProp)) {
-            // we apply server-side replacements while loading. If it ever turns out we need
-            // to store the un-regexed version, we should add a line here.
-            // Potentially we could also convert numeric IDs to integers for faster matching.
-            propertyValue = this.applyReplacements(propertyValue.toLowerCase(), replacementsProp);
-        }
-
-        this.regions[i][regionPropertyName] = propertyValue;
-
-        // Here we make a big assumption that every region has a unique identifier (probably called FID), that it counts from zero,
-        // and that regions are provided in sorted order from FID 0. We do this to avoid having to explicitly request
-        // the FID column, which would double the amount of traffic per region dataset.
-        // It is needed to simplify reverse lookups from complex matches (regexes and disambigs)
-        this.regions[i][this.uniqueIdProp] = i;
-=======
 RegionProvider.prototype.loadRegionIDs = function() {
     var that = this;
 
@@ -226,64 +180,14 @@
             throw(err);
         });
         return p;
->>>>>>> 1e4610aa
-    }
-
-<<<<<<< HEAD
-/**
- * Given an entry from the region mapping config, contact our WFS server to get the list of all IDs of that type.
- *
- * @return {Object} Promise that returns true if IDs were loaded for the first time, or false if already loaded.
- */
-RegionProvider.prototype.loadRegionIDs = function() {
-=======
->>>>>>> 1e4610aa
+    }
+
     if (this.regions.length > 0) {
         return when(); // already loaded, so return insta-promise.
     }
     if (this.server === undefined) {
         // technically this may not be a problem yet, but it will be when we want to actually fetch tiles.
         throw (new DeveloperError('No server for region mapping defined: ' + this.regionType));
-<<<<<<< HEAD
-    }
-    var that = this;
-
-    var baseuri = URI(this.server).addQuery({
-        service: 'wfs',
-        version: '2.0',
-        request: 'getPropertyValue',
-        typenames: this.layerName});
-
-    // get the list of IDs that we will attempt to match against for this column
-    var promises = [];
-    var url = baseuri.setQuery('valueReference', this.regionProp).toString();
-    // note: currently region requests are never proxied.
-    promises.push(loadText(url)
-        .then(function(xml) {
-            that.loadRegionsFromXML(xml, 'id', that.regionProp, "serverReplacements");
-        }).otherwise(function(err) {
-            console.log(err);
-            throw(err);
-        }));
-
-    if (defined(this.nameProp)) {
-        url = baseuri.setQuery('valueReference', this.nameProp).toString();
-        promises.push(loadText(url).then(function(xml) {
-            that.loadRegionsFromXML(xml, 'name', that.nameProp);
-        }).otherwise(function(err) {
-            console.log(err);
-            throw(err);
-        }));
-    }
-
-    // if this column might be ambiguous then fetch the disambiguating values for each column as well (usually State)
-    if (this.disambigProp) {
-        url = baseuri.setQuery('valueReference', this.disambigProp).toString();
-        promises.push(loadText(url).then(function(xml) {
-            that.loadRegionsFromXML(xml, that.disambigProp, that.disambigProp, "disambigServerReplacements");
-        }));
-=======
->>>>>>> 1e4610aa
     }
     // Check for a pre-calculated promise (which may not have resolved yet), and returned that if it exists.
     if (!defined(this._loadRegionIDsPromises)) {
@@ -313,18 +217,6 @@
     if (!defined(disambigValues)) {
         disambigValues = [];  // so that disambigValues[i] is undefined, not an error.
     }
-<<<<<<< HEAD
-
-    if (this._appliedReplacements[replacementsProp][r] !== undefined) {
-        return this._appliedReplacements[replacementsProp][s]; // [r]?
-    }
-
-    replacements.forEach(function(rep) {
-        r = r.replace(rep[2], rep[1]);
-    });
-    this._appliedReplacements[replacementsProp][s] = r;
-    return r;
-=======
     var result = new Array(this.regions.length);
     for (var i = 0; i < regionArray.length; i++) {
         if (!definedNotNull(regionArray[i])) {
@@ -361,7 +253,6 @@
     return function(regionIndex) {
         return colors[regionIndex];
     };
->>>>>>> 1e4610aa
 };
 
 /**
@@ -436,28 +327,6 @@
 }
 
 /**
-<<<<<<< HEAD
- * Given a region code, try to find a region that matches it, using replacements, disambiguation and other wizardry.
- *
- * @param {String} code Code to search for.
- * @returns {Number} Zero-based index in list of regions if successful, or -1.
- */
-RegionProvider.prototype.findRegionIndex = function(code, disambigCode) {
-    if (typeof code === 'number')
-        code = String(code);
-    var processedCode  = this.applyReplacements(code.toLowerCase(), 'dataReplacements');
-
-    var processedDisambigCode;
-    if (defined(disambigCode)) {
-        if (typeof disambigCode === 'number')
-            disambigCode = String(disambigCode);
-        processedDisambigCode = this.applyReplacements(disambigCode.toLowerCase(), 'disambigDataReplacements');
-    }
-    for (var i = 0; i < this.regions.length; i++) {
-        var dabId;
-        if (defined(disambigCode) && defined(this.disambigProp)) {
-            dabId =  this.regions[i][this.disambigProp];
-=======
  * Given a list of region IDs in feature ID order, apply server replacements if needed, and build the this.regions array.
  * If no propertyName is supplied, also builds this._idIndex (a lookup by attribute for performance).
  *
@@ -479,7 +348,6 @@
 
         if (!defined(regionProvider.regions[index])) {
             regionProvider.regions[index] = {};
->>>>>>> 1e4610aa
         }
         
         if (!isNumeric) {
@@ -585,19 +453,11 @@
 }
 
 /**
-<<<<<<< HEAD
- * Pre-generates a function which quickly turns a value into a colour.
- *
- * @param {Number[]} regionValues Array of values.
- * @param {Function} colorFunc should be function(val) { return [r,g,b,a]; }
- * @returns {Function} Function of type f(regionIndex) { return [r,g,b,a]; } which may return undefined.
-=======
  * Function interface for matching a URL to a {@link CatalogMember} constructor
  * for that URL.
  * @callback RegionProvider~colorFunction
  * @param {Number} value The value for this region.
  * @returns {Number[]} Returns a colorArray in the form [r, g, b, a].
->>>>>>> 1e4610aa
  */
 
 function findVariableForAliases(varNames, aliases) {
@@ -612,72 +472,4 @@
     return undefined;
 }
 
-<<<<<<< HEAD
-/**
- * Returns the region variable of the given name, matching against the aliases provided.
- *
- * @param {String} varNames Array of variable names.
- * @returns {String} The name of the first column that matches any of the given aliases.
- */
-RegionProvider.prototype.findRegionVariable = function(varNames) {
-    return findVariableForAliases(varNames, this.aliases);
-};
-
-/**
- * If a disambiguation column is known for this provider, return a column matching its description.
- *
- * @param {String} varNames Array of variable names.
- * @returns {String} The name of the first column that matches any of the given disambiguation aliases.
- */
-RegionProvider.prototype.findDisambigVariable = function(varNames) {
-    if (!defined(this.disambigAliases) || this.disambigAliases.length === 0) {
-        return undefined;
-    }
-    return findVariableForAliases(varNames, this.disambigAliases);
-};
-
-/**
- * Gets the feature associated with a given region.
- * @param {Object} region The region.
- * @param {Object} possibleFeature A feature that possibly corresponds to the region.  If it does, it will be returned.
- *                                 Otherwise, the matching feature will be requested from the region mapping server.
- * @return {Promise} A promise for the feature.
- */
-RegionProvider.prototype.getRegionFeature = function(terria, region, possibleFeature) {
-    if (!defined(region)) {
-        return when(undefined);
-    }
-
-    if (defined(possibleFeature) && possibleFeature.id === region.id) {
-        return when(possibleFeature);
-    }
-
-    var url = this.server;
-    if (terria.corsProxy.shouldUseProxy(url)) {
-        url = terria.corsProxy.getURL(url);
-    }
-
-    url = new URI(url)
-        .search('')
-        .addQuery({
-            service: "WFS",
-            version: '1.1.0',
-            request: 'GetFeature',
-            typeName: this.layerName,
-            outputFormat: 'JSON',
-            cql_filter: this.regionProp + '=' + region.id
-        })
-        .toString();
-
-    return loadJson(url).then(function(result) {
-        if (defined(result) && defined(result.features)) {
-            return result.features[0];
-        } else {
-            return undefined;
-        }
-    });
-};
-
-=======
->>>>>>> 1e4610aa
 module.exports = RegionProvider;