--- conflicted
+++ resolved
@@ -24,12 +24,8 @@
 import when from 'terriajs-cesium/Source/ThirdParty/when';
 
 import ChartData from '../../../Charts/ChartData';
-<<<<<<< HEAD
 import ConceptsSelector from './ConceptsSelector';
-import LineChart from '../../../Charts/LineChart';
-=======
 import ChartRenderer from '../../../Charts/ChartRenderer';
->>>>>>> 75b830cb
 import proxyCatalogItemUrl from '../../../Models/proxyCatalogItemUrl';
 import TableStructure from '../../../Map/TableStructure';
 import VarType from '../../../Map/VarType';
@@ -61,18 +57,18 @@
         highlightX: PropTypes.oneOfType([PropTypes.string, PropTypes.number]),
         updateCounter: PropTypes.any,  // Change this to trigger an update.
         pollSeconds: PropTypes.any, // This is not used by Chart. It is used internally by registerCustomComponentTypes.
-        
+
         // You can provide the data directly via props.data (ChartData[]):
         data: PropTypes.array,
         // chartType: PropTypes.object, // TODO clarify. ChartData has its own 'type' which can be bar, line, etc.
-        
+
         // Or, provide a URL to the data, along with optional xColumn, yColumns, colors
         url: PropTypes.string,
         xColumn: PropTypes.oneOfType([PropTypes.string, PropTypes.number]),
         yColumns: PropTypes.array,
         colors: PropTypes.array,
         pollUrl: PropTypes.string,
-        
+
         // Or, provide a tableStructure directly.
         tableStructure: PropTypes.object
     },
@@ -190,7 +186,7 @@
         });
         this._promise = undefined;
     },
-    
+
     /**
      * Return the initialisation parameters to be passed to LineChart (or other chart type).
      * If it is not a mini-chart, add tooltip settings (including a unique id for the tooltip DOM element).
@@ -226,7 +222,7 @@
                     type: 'legend',
                     height: 30
                 };
-            }            
+            }
             grid = {
                 x: true,
                 y: true
