'use strict';
<<<<<<< HEAD

import ObserveModelMixin from './ObserveModelMixin';
import React from 'react';
=======
const React = require('react');
const ObserveModelMixin = require('./ObserveModelMixin');
const PureRenderMixin = require('react-addons-pure-render-mixin');
>>>>>>> ae8ebdd1

const NowViewingItem = React.createClass({
    mixins: [ObserveModelMixin],

    propTypes: {
<<<<<<< HEAD
        nowViewingItem: React.PropTypes.object.isRequired,
        index: React.PropTypes.number.isRequired,
        dragging: React.PropTypes.bool,
        onDragStart: React.PropTypes.func,
        onDragOver: React.PropTypes.func,
        onDragEnd: React.PropTypes.func,
        onActivateCatalogItemInfo: React.PropTypes.func
=======
        nowViewingItem: React.PropTypes.object,
        index: React.PropTypes.number,
        setWrapperState: React.PropTypes.func
>>>>>>> ae8ebdd1
    },

    removeFromMap() {
        this.props.nowViewingItem.isEnabled = false;
    },

    toggleDisplay() {
        this.props.nowViewingItem.isLegendVisible = !this.props.nowViewingItem.isLegendVisible;
    },

    toggleVisibility() {
        this.props.nowViewingItem.isShown = !this.props.nowViewingItem.isShown;
    },

    zoom() {
        this.props.nowViewingItem.zoomToAndUseClock();
    },

    changeOpacity(event) {
        this.props.nowViewingItem.opacity = event.target.value;
    },

    onDragStart(e) {
        this.props.onDragStart(e);
    },

    onDragOver(e) {
        this.props.onDragOver(e);
    },

    onDragEnd(e) {
        this.props.onDragEnd(e);
    },

    openModal() {
        this.props.setWrapperState({
            modalWindowIsOpen: true,
            activeTab: 1,
            previewed: this.props.nowViewingItem,
        });
    },

    renderLegend(_nowViewingItem) {
        if (_nowViewingItem.legendUrl) {
            if (_nowViewingItem.legendUrl.isImage()) {
                return <a href={_nowViewingItem.legendUrl.url} target="_blank"><img src={_nowViewingItem.legendUrl.url}/></a>;
            }
            return <a href={_nowViewingItem.legendUrl.input} target="_blank">Open legend in a separate tab</a>;
        }
        return 'No legend to show';
    },

    NowViewingAsPreviewed() {
        this.props.setWrapperState(this.props.nowViewingItem);
    },

    render() {
        const nowViewingItem = this.props.nowViewingItem;

        return (
          <li className={'now-viewing__item clearfix ' + (nowViewingItem.isLegendVisible === true ? 'is-open' : '') + ' ' + (this.props.dragging === true ? 'is-dragging' : '')} onDragOver ={this.onDragOver} data-key={this.props.index} >
            <div className ="now-viewing__item-header clearfix">
              <button draggable='true' data-key={this.props.index} onDragStart={this.onDragStart} onDragEnd={this.onDragEnd} className="btn btn-drag block col col-11">{nowViewingItem.name}</button>
              <button onClick={this.toggleDisplay} className="btn btn-now-viewing-toggle col col-1"><i className={nowViewingItem.isLegendVisible ? 'icon-chevron-down icon' : 'icon-chevron-right icon'}></i></button>
            </div>
            <div className ="now-viewing__item-inner">
              <ul className="list-reset flex clearfix now-viewing__item-control">
                <li><button onClick={this.zoom} data-key={this.props.index} title="Zoom in data" className="btn zoom">Zoom To</button></li>
<<<<<<< HEAD
                <li><button classNames="info" onClick={this.props.onActivateCatalogItemInfo}>info</button></li>
=======
                <li><button onClick={this.openModal} className='info btn' title='info'>info</button></li>
>>>>>>> ae8ebdd1
                <li><button onClick={this.removeFromMap} title="Remove this data" className="btn remove">Remove</button></li>
                <li className='flex-grow right-align'><button onClick={this.toggleVisibility} title="Data show/hide" className="btn visibility"><i className={'icon ' + (nowViewingItem.isShown ? 'icon-visible' : 'icon-invisible')}></i></button></li>
              </ul>
              <div className="now-viewing__item-opacity">
                <label htmlFor="opacity">Opacity: </label>
                <input type='range' name='opacity' min='0' max='1' step='0.01' value={nowViewingItem.opacity} onChange={this.changeOpacity}/>
              </div>
              <div className="now-viewing__item-legend">
                {this.renderLegend(nowViewingItem)}
              </div>
            </div>
            </li>
      );
    }
});
module.exports = NowViewingItem;<|MERGE_RESOLUTION|>--- conflicted
+++ resolved
@@ -1,19 +1,12 @@
 'use strict';
-<<<<<<< HEAD
 
 import ObserveModelMixin from './ObserveModelMixin';
 import React from 'react';
-=======
-const React = require('react');
-const ObserveModelMixin = require('./ObserveModelMixin');
-const PureRenderMixin = require('react-addons-pure-render-mixin');
->>>>>>> ae8ebdd1
 
 const NowViewingItem = React.createClass({
     mixins: [ObserveModelMixin],
 
     propTypes: {
-<<<<<<< HEAD
         nowViewingItem: React.PropTypes.object.isRequired,
         index: React.PropTypes.number.isRequired,
         dragging: React.PropTypes.bool,
@@ -21,11 +14,6 @@
         onDragOver: React.PropTypes.func,
         onDragEnd: React.PropTypes.func,
         onActivateCatalogItemInfo: React.PropTypes.func
-=======
-        nowViewingItem: React.PropTypes.object,
-        index: React.PropTypes.number,
-        setWrapperState: React.PropTypes.func
->>>>>>> ae8ebdd1
     },
 
     removeFromMap() {
@@ -94,11 +82,7 @@
             <div className ="now-viewing__item-inner">
               <ul className="list-reset flex clearfix now-viewing__item-control">
                 <li><button onClick={this.zoom} data-key={this.props.index} title="Zoom in data" className="btn zoom">Zoom To</button></li>
-<<<<<<< HEAD
-                <li><button classNames="info" onClick={this.props.onActivateCatalogItemInfo}>info</button></li>
-=======
-                <li><button onClick={this.openModal} className='info btn' title='info'>info</button></li>
->>>>>>> ae8ebdd1
+                <li><button onClick={this.props.onActivateCatalogItemInfo} className='info btn' title='info'>info</button></li>
                 <li><button onClick={this.removeFromMap} title="Remove this data" className="btn remove">Remove</button></li>
                 <li className='flex-grow right-align'><button onClick={this.toggleVisibility} title="Data show/hide" className="btn visibility"><i className={'icon ' + (nowViewingItem.isShown ? 'icon-visible' : 'icon-invisible')}></i></button></li>
               </ul>
