'use strict';

import Mustache from 'mustache';
import React from 'react';

import CesiumMath from 'terriajs-cesium/Source/Core/Math';
import classNames from 'classnames';
import defined from 'terriajs-cesium/Source/Core/defined';
import Ellipsoid from 'terriajs-cesium/Source/Core/Ellipsoid';
import isArray from 'terriajs-cesium/Source/Core/isArray';

import CustomComponents from '../Custom/CustomComponents';
import FeatureInfoDownload from './FeatureInfoDownload';
import formatNumberForLocale from '../../Core/formatNumberForLocale';
import Icon from '../Icon.jsx';
import ObserveModelMixin from '../ObserveModelMixin';
import propertyGetTimeValues from '../../Core/propertyGetTimeValues';
import parseCustomMarkdownToReact from '../Custom/parseCustomMarkdownToReact';
import VarType from '../../Map/VarType';

import Styles from './feature-info-section.scss';

// We use Mustache templates inside React views, where React does the escaping; don't escape twice, or eg. " => &quot;
Mustache.escape = function(string) { return string; };

// Individual feature info section
const FeatureInfoSection = React.createClass({
    mixins: [ObserveModelMixin],

    propTypes: {
        viewState: React.PropTypes.object.isRequired,
        template: React.PropTypes.oneOfType([React.PropTypes.object, React.PropTypes.string]),
        feature: React.PropTypes.object,
        position: React.PropTypes.object,
        clock: React.PropTypes.object,
        catalogItem: React.PropTypes.object,  // Note this may not be known (eg. WFS).
        isOpen: React.PropTypes.bool,
        onClickHeader: React.PropTypes.func
    },

    getInitialState() {
        return {
            clockSubscription: undefined,
            timeoutIds: [],
            showRawData: false
        };
    },

    componentWillMount() {
        setSubscriptionsAndTimeouts(this, this.props.feature);
    },

    componentWillReceiveProps(nextProps) {
        // If the feature changed (without an unmount/mount),
        // change the subscriptions that handle time-varying data.
        if (nextProps.feature !== this.props.feature) {
            removeSubscriptionsAndTimeouts(this);
            setSubscriptionsAndTimeouts(this, nextProps.feature);
        }
    },

    componentWillUnmount() {
        removeSubscriptionsAndTimeouts(this);
    },

    getPropertyValues() {
        return getPropertyValuesForFeature(this.props.feature, this.props.clock, this.props.template && this.props.template.formats);
    },

    getTemplateData() {
        const propertyData = this.getPropertyValues();
        if (defined(propertyData)) {

            propertyData.terria = {
                formatNumber: mustacheFormatNumberFunction
            };
            if (this.props.position) {
                const latLngInRadians = Ellipsoid.WGS84.cartesianToCartographic(this.props.position);
                propertyData.terria.coords = {
                    latitude: CesiumMath.toDegrees(latLngInRadians.latitude),
                    longitude: CesiumMath.toDegrees(latLngInRadians.longitude)
                };
            }
            if (defined(propertyData._terria_rowNumbers) && defined(this.props.catalogItem)) {
                const table = this.props.catalogItem.tableStructure;
                propertyData.terria.timeSeriesData = table && table.toCsvString(undefined, propertyData._terria_rowNumbers);
            }
        }
        return propertyData;
    },

    clickHeader() {
        if (defined(this.props.onClickHeader)) {
            this.props.onClickHeader(this.props.feature);
        }
    },

    hasTemplate() {
        return this.props.template && (typeof this.props.template === 'string' || this.props.template.template);
    },

    descriptionFromTemplate() {
        const template = this.props.template;
        const templateData = this.getTemplateData();
        return typeof template === 'string' ?
            Mustache.render(template, templateData) :
            Mustache.render(template.template, templateData, template.partials);
    },

    descriptionFromFeature() {
        const feature = this.props.feature;
        // This description could contain injected <script> tags etc.
        // Before rendering, we will pass it through parseCustomMarkdownToReact, which applies
        //     markdownToHtml (which applies MarkdownIt.render and DOMPurify.sanitize), and then
        //     parseCustomHtmlToReact (which calls htmlToReactParser).
        // Note that there is an unnecessary HTML encoding and decoding in this combination which would be good to remove.
        let description = feature.currentDescription || getCurrentDescription(feature, this.props.clock.currentTime);
        if (!defined(description) && defined(feature.properties)) {
            description = describeFromProperties(feature.properties, this.props.clock.currentTime);
        }
        return description;
    },

    renderDataTitle() {
        const template = this.props.template;
        if (typeof template === 'object' && defined(template.name)) {
            return Mustache.render(template.name, this.getPropertyValues());
        }
        const feature = this.props.feature;
        return (feature && feature.name) || 'Site Data';
    },

    isFeatureTimeVarying(feature) {
        // The feature is NOT time-varying if:
        // 1. There is no info (ie. no description and no properties).
        // 2. A template is provided and all feature.properties are constant.
        // OR
        // 3. No template is provided, and feature.description is either not defined, or defined and constant.
        // If info is time-varying, we need to keep updating the description.
        if (!defined(feature.description) && !defined(feature.properties)) {
            return false;
        }
        if (defined(this.props.template)) {
            return !areAllPropertiesConstant(feature.properties);
        }
        if (defined(feature.description)) {
            return !feature.description.isConstant; // This should always be a "Property" eg. a ConstantProperty.
        }
        return false;
    },

    toggleRawData() {
        this.setState({
            showRawData: !this.state.showRawData
        });
    },

    render() {
        const catalogItemName = (this.props.catalogItem && this.props.catalogItem.name) || '';
        const fullName = (catalogItemName ? (catalogItemName + ' - ') : '') + this.renderDataTitle();
        const reactInfo = getInfoAsReactComponent(this);

        return (
            <li className={classNames(Styles.section)}>
                <button type='button' onClick={this.clickHeader} className={Styles.title}>
                    <span>{fullName}</span>
                    {this.props.isOpen ? <Icon glyph={Icon.GLYPHS.opened}/> : <Icon glyph={Icon.GLYPHS.closed}/>}
                </button>
                <If condition={this.props.isOpen}>
                    <section className={Styles.content}>
                    <If condition={this.hasTemplate()}>
                        <button type="button" className={Styles.rawDataButton} onClick={this.toggleRawData}>
                            {this.state.showRawData ? 'Show Curated Data' : 'Show Raw Data'}
                        </button>
                    </If>
                    <Choose>
                            <When condition={reactInfo.showRawData || !this.hasTemplate()}>
                                <If condition={reactInfo.hasRawData}>
                                    {reactInfo.rawData}
                                    <If condition={reactInfo.timeSeriesChart}>
                                        <div className="time-series-chart">
                                            {reactInfo.timeSeriesChart}
                                        </div>
                                    </If>
                                </If>
                                <If condition={!reactInfo.hasRawData}>
                                    <div ref="no-info" key="no-info">No information available.</div>
                                </If>
                                <If condition={defined(reactInfo.templateData)}>
                                    <FeatureInfoDownload key='download'
                                        viewState={this.props.viewState}
                                        data={reactInfo.templateData}
                                        name={catalogItemName} />
                                </If>
                            </When>
                            <Otherwise>
                                    {reactInfo.info}
                            </Otherwise>
                        </Choose>
                    </section>
                </If>
            </li>
        );
    }
});

/**
 * Do we need to dynamically update this feature info over time?
 * There are two situations in which we would:
 * 1. When the feature description or properties are time-varying.
 * 2. When a custom component self-updates.
 *    Eg. <chart poll-seconds="60" src="xyz.csv"> must reload data from xyz.csv every 60 seconds.
 *
 * For (1), use a event listener to update the feature's currentProperties/currentDescription directly.
 * For (2), use a regular javascript setTimeout to update a counter in feature's currentProperties.
 * For simplicity, we do not currently support both at once.
 * @private
 */
function setSubscriptionsAndTimeouts(featureInfoSection, feature) {
    if (featureInfoSection.isFeatureTimeVarying(feature)) {
        featureInfoSection.setState({
            clockSubscription: featureInfoSection.props.clock.onTick.addEventListener(function(clock) {
                setCurrentFeatureValues(feature, clock);
            })
        });
    } else {
        setTimeoutsForUpdatingCustomComponents(featureInfoSection);
    }
}

/**
 * Remove the clock subscription (event listener) and timeouts.
 * @private
 */
function removeSubscriptionsAndTimeouts(featureInfoSection) {
    if (defined(featureInfoSection.state.clockSubscription)) {
        featureInfoSection.state.clockSubscription();
    }
    featureInfoSection.state.timeoutIds.forEach(id => {
        clearTimeout(id);
    });
}

/**
 * Gets a map of property labels to property values for a feature at the provided clock's time.
 * @private
 * @param {Entity} feature A feature to get values for.
 * @param {Clock} clock A clock to get the time from.
 * @param {Object} [formats] A map of property labels to the number formats that should be applied for them.
 */
function getPropertyValuesForFeature(feature, clock, formats) {
    // Manipulate the properties before templating them.
    // If they require .getValue, apply that.
    // If they have bad keys, fix them.
    // If they have formatting, apply it.
    const properties = feature.currentProperties || propertyGetTimeValues(feature.properties, clock);
    const result = replaceBadKeyCharacters(properties);
    if (defined(formats)) {
        applyFormatsInPlace(result, formats);
    }
    return result;
}

/**
 * Formats values in an object if their keys match the provided formats object.
 * @private
 * @param {Object} properties a map of property labels to property values.
 * @param {Object} formats A map of property labels to the number formats that should be applied for them.
 */
function applyFormatsInPlace(properties, formats) {
    // Optionally format each property. Updates properties in place, returning nothing.
    for (const key in formats) {
        if (properties.hasOwnProperty(key)) {
            properties[key] = formatNumberForLocale(properties[key], formats[key]);
        }
    }
}

/**
 * Recursively replace '.' and '#' in property keys with _, since Mustache cannot reference keys with these characters.
 * @private
 */
function replaceBadKeyCharacters(properties) {
    // if properties is anything other than an Object type, return it. Otherwise recurse through its properties.
    if (!properties || typeof properties !== 'object' || isArray(properties)) {
        return properties;
    }
    const result = {};
    for (const key in properties) {
        if (properties.hasOwnProperty(key)) {
            const cleanKey = key.replace(/[.#]/g, '_');
            result[cleanKey] = replaceBadKeyCharacters(properties[key]);
        }
    }
    return result;
}

/**
 * Determines whether all properties in the provided properties object have an isConstant flag set - otherwise they're
 * assumed to be time-varying.
 * @private
 * @returns {boolean}
 */
function areAllPropertiesConstant(properties) {
    // test this by assuming property is time-varying only if property.isConstant === false.
    // (so if it is undefined or true, it is constant.)
    let result = true;
    if (defined(properties.isConstant)) {
        return properties.isConstant;
    }
    for (const key in properties) {
        if (properties.hasOwnProperty(key)) {
            result = result && defined(properties[key]) && (properties[key].isConstant !== false);
        }
    }
    return result;
}

/**
 * Gets a text description for the provided feature at a certain time.
 * @private
 * @param {Entity} feature
 * @param {JulianDate} currentTime
 * @returns {String}
 */
function getCurrentDescription(feature, currentTime) {
    if (feature.description && typeof feature.description.getValue === 'function') {
        return feature.description.getValue(currentTime);
    }
    return feature.description;
}

/**
 * Updates {@link Entity#currentProperties} and {@link Entity#currentDescription} with the values at the provided time.
 * @private
 * @param {Entity} feature
 * @param {JulianDate} currentTime
 */
function setCurrentFeatureValues(feature, clock) {
    const newProperties = propertyGetTimeValues(feature.properties, clock);
    if (newProperties !== feature.currentProperties) {
        feature.currentProperties = newProperties;
    }
    const newDescription = getCurrentDescription(feature, clock.currentTime);
    if (newDescription !== feature.currentDescription) {
        feature.currentDescription = newDescription;
    }
}

/**
 * Returns a function which implements number formatting in Mustache templates, using this syntax:
 * {{#terria.formatNumber}}{useGrouping: true}{{value}}{{/terria.formatNumber}}
 * @private
 */
function mustacheFormatNumberFunction() {
    return function(text, render) {
        // Eg. "{foo:1}hi there".match(optionReg) = ["{foo:1}hi there", "{foo:1}", "hi there"].
        // Note this won't work with nested objects in the options (but these aren't used yet).
        // Note I use [\s\S]* instead of .* at the end - .* does not match newlines, [\s\S]* does.
        const optionReg = /^(\{[^}]+\})([\s\S]*)/;
        const components = text.match(optionReg);
        // This regex unfortunately matches double-braced text like {{number}}, so detect that separately and do not treat it as option json.
        const startsWithdoubleBraces = (text.length > 4) && (text[0] === '{') && (text[1] === '{');
        if (!components || startsWithdoubleBraces) {
            // If no options were provided, just use the defaults.
            return formatNumberForLocale(render(text));
        }
        // Allow {foo: 1} by converting it to {"foo": 1} for JSON.parse.
        const quoteReg = /([{,])(\s*)([A-Za-z0-9_\-]+?)\s*:/g;
        const jsonOptions = components[1].replace(quoteReg, '$1"$3":');
        const options = JSON.parse(jsonOptions);
        return formatNumberForLocale(render(components[2]), options);
    };
}

const simpleStyleIdentifiers = ['title', 'description',
    'marker-size', 'marker-symbol', 'marker-color', 'stroke',
    'stroke-opacity', 'stroke-width', 'fill', 'fill-opacity'];

/**
 * A way to produce a description if properties are available but no template is given.
 * Derived from Cesium's geoJsonDataSource, but made to work with possibly time-varying properties.
 * @private
 */
function describeFromProperties(properties, time) {
    let html = '';
    for (const key in properties) {
        if (properties.hasOwnProperty(key)) {
            if (simpleStyleIdentifiers.indexOf(key) !== -1) {
                continue;
            }
            let value = properties[key];
            if (defined(value)) {
                if (defined(value.getValue)) {
                    value = value.getValue(time);
                }
                if (Array.isArray(properties)) {
                    html += '<tr><td>' + describeFromProperties(value, time) + '</td></tr>';
                } else if (typeof value === 'object') {
                    html += '<tr><th>' + key + '</th><td>' + describeFromProperties(value, time) + '</td></tr>';
                } else {
                    html += '<tr><th>' + key + '</th><td>' + value + '</td></tr>';
                }
            }
        }
    }
    if (html.length > 0) {
        html = '<table class="cesium-infoBox-defaultTable"><tbody>' + html + '</tbody></table>';
    }
    return html;
}

/**
 * @param  {ReactClass} that The FeatureInfoSection.
 * @return {Object} Returns {templateData, info, rawData, showRawData, hasRawData}.
 *                  templateData is the object passed to the templating engine.
 *                  info is the main body of the info section, as a react component.
 *                  rawData is the same for the raw data, if it needs to be shown.
 *                  showRawData is whether to show the rawData.
 *                  hasRawData is whether there is any rawData to show.
 *                  timeSeriesData - if the feature has timeseries data that could be shown in chart, this is it.
 */
function getInfoAsReactComponent(that) {
    const templateData = that.getPropertyValues();
    const updateCounters = that.props.feature.updateCounters;
<<<<<<< HEAD
=======

>>>>>>> e4ba9a60
    const context = {
        catalogItem: that.props.catalogItem,
        feature: that.props.feature,
        updateCounters: updateCounters
    };
<<<<<<< HEAD
=======

>>>>>>> e4ba9a60
    let timeSeriesChart;
    if (defined(templateData._terria_rowNumbers) && defined(that.props.catalogItem) && CustomComponents.isRegistered('chart')) {
        const table = that.props.catalogItem.tableStructure;
        const timeSeriesData = table && table.toCsvString(undefined, templateData._terria_rowNumbers);
        if (timeSeriesData) {
<<<<<<< HEAD
            const chartTemplate = '<chart data="' + timeSeriesData + '"></chart>';
            timeSeriesChart = parseCustomMarkdownToReact(chartTemplate, context);
=======
            // Only show it as a line chart if the data is sampled (so a line chart makes sense), and the active column is a scalar.
            const yColumn = table.getActiveColumns()[0];
            if (that.props.catalogItem.isSampled && yColumn.type === VarType.SCALAR) {
                const xAttribute = 'x-column="' + table.activeTimeColumn.name + '" ';
                const yAttribute = 'y-column="' + yColumn.name + '" ';
                const idAttribute = 'id="' + that.props.feature.id + '" ';
                const chartTemplate = '<chart ' + xAttribute + yAttribute + idAttribute + '>' + timeSeriesData.replace(/\\n/g, '\\n') + '</chart>';
                timeSeriesChart = parseCustomMarkdownToReact(chartTemplate, context);
            }
>>>>>>> e4ba9a60
        }
    }

    if (defined(templateData)) {
        delete templateData._terria_columnAliases;
        delete templateData._terria_rowNumbers;
    }
    const showRawData = !that.hasTemplate() || that.state.showRawData;
    let rawDataHtml;
    let rawData;
    if (showRawData) {
        rawDataHtml = that.descriptionFromFeature();
        if (defined(rawDataHtml)) {
            rawData = parseCustomMarkdownToReact(rawDataHtml, context);
        }
    }
    return {
        templateData: templateData,
        info: that.hasTemplate() ? parseCustomMarkdownToReact(that.descriptionFromTemplate(), context) : rawData,
        rawData: rawData,
        showRawData: showRawData,
        hasRawData: !!rawDataHtml,
        timeSeriesChart: timeSeriesChart
    };
}

function setTimeoutsForUpdatingCustomComponents(that) { // eslint-disable-line require-jsdoc
    const {info} = getInfoAsReactComponent(that);
    const foundCustomComponents = CustomComponents.find(info);
    foundCustomComponents.forEach((match, componentNumber) => {
        const updateSeconds = match.type.selfUpdateSeconds(match.reactComponent);
        if (updateSeconds > 0) {
            setTimeoutForUpdatingCustomComponent(that, match.reactComponent, updateSeconds, componentNumber);
        }
    });
}

function setTimeoutForUpdatingCustomComponent(that, reactComponent, updateSeconds, componentNumber) { // eslint-disable-line require-jsdoc
    const timeoutId = setTimeout(() => {
        // Update the counter for this component. Handle various undefined cases.
        const updateCounters = that.props.feature.updateCounters;
        const counterObject = {
            reactComponent: reactComponent,
            counter: (defined(updateCounters) && defined(updateCounters[componentNumber])) ? updateCounters[componentNumber].counter + 1 : 1
        };
        if (!defined(that.props.feature.updateCounters)) {
            const counters = {};
            counters[componentNumber] = counterObject;
            that.props.feature.updateCounters = counters;
        } else {
            that.props.feature.updateCounters[componentNumber] = counterObject;
        }
        // And finish by triggering the next timeout, but do this in another timeout so we aren't nesting setStates.
        setTimeout(() => {
            setTimeoutForUpdatingCustomComponent(that, reactComponent, updateSeconds, componentNumber);
            // console.log('Removing ' + timeoutId + ' from', that.state.timeoutIds);
            that.setState({timeoutIds: that.state.timeoutIds.filter(id => timeoutId !== id)});
        }, 5);
    }, updateSeconds * 1000);
    const timeoutIds = that.state.timeoutIds;
    that.setState({timeoutIds: timeoutIds.concat(timeoutId)});
}

module.exports = FeatureInfoSection;<|MERGE_RESOLUTION|>--- conflicted
+++ resolved
@@ -423,28 +423,18 @@
 function getInfoAsReactComponent(that) {
     const templateData = that.getPropertyValues();
     const updateCounters = that.props.feature.updateCounters;
-<<<<<<< HEAD
-=======
-
->>>>>>> e4ba9a60
+
     const context = {
         catalogItem: that.props.catalogItem,
         feature: that.props.feature,
         updateCounters: updateCounters
     };
-<<<<<<< HEAD
-=======
-
->>>>>>> e4ba9a60
+
     let timeSeriesChart;
     if (defined(templateData._terria_rowNumbers) && defined(that.props.catalogItem) && CustomComponents.isRegistered('chart')) {
         const table = that.props.catalogItem.tableStructure;
         const timeSeriesData = table && table.toCsvString(undefined, templateData._terria_rowNumbers);
         if (timeSeriesData) {
-<<<<<<< HEAD
-            const chartTemplate = '<chart data="' + timeSeriesData + '"></chart>';
-            timeSeriesChart = parseCustomMarkdownToReact(chartTemplate, context);
-=======
             // Only show it as a line chart if the data is sampled (so a line chart makes sense), and the active column is a scalar.
             const yColumn = table.getActiveColumns()[0];
             if (that.props.catalogItem.isSampled && yColumn.type === VarType.SCALAR) {
@@ -454,7 +444,6 @@
                 const chartTemplate = '<chart ' + xAttribute + yAttribute + idAttribute + '>' + timeSeriesData.replace(/\\n/g, '\\n') + '</chart>';
                 timeSeriesChart = parseCustomMarkdownToReact(chartTemplate, context);
             }
->>>>>>> e4ba9a60
         }
     }
 
