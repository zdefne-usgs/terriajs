--- conflicted
+++ resolved
@@ -36,21 +36,8 @@
   line-height: $modal-header-height;
 }
 
-<<<<<<< HEAD
-.btn {
-  composes: btn from '../../Sass/common/_buttons.scss';
-  padding: 4px 9px;
-  margin-right: 0px;
-  color: $feature-info-btn-color;
-}
-
-.btnPanelHeading{
-  composes: btn from '../../Sass/common/_buttons.scss';
-  padding: 4px 9px;
-=======
 .btnPanelHeading {
   padding: 0px 8px;
->>>>>>> 30470f4e
   color: $feature-info-btn-color;
   width: 100%;
 }
