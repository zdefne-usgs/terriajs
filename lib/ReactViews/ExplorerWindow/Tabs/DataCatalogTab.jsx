--- conflicted
+++ resolved
@@ -17,23 +17,18 @@
     mixins: [ObserveModelMixin],
 
     propTypes: {
-<<<<<<< HEAD
-        terria: React.PropTypes.object,
-        viewState: React.PropTypes.object,
-        overrideState: React.PropTypes.string,
-        onActionButtonClicked: React.PropTypes.func
-=======
         terria: PropTypes.object,
         viewState: PropTypes.object,
         items: PropTypes.array,
-        searchPlaceholder: PropTypes.string
+        searchPlaceholder: PropTypes.string,
+        overrideState: PropTypes.string,
+        onActionButtonClicked: PropTypes.func
     },
 
     getDefaultProps() {
         return {
             searchPlaceholder: undefined // Let SearchBox set the default placeholder
         };
->>>>>>> 7040b984
     },
 
     changeSearchText(newText) {
@@ -55,12 +50,9 @@
                                placeholder={this.props.searchPlaceholder}/>
                     <DataCatalog terria={this.props.terria}
                                  viewState={this.props.viewState}
-<<<<<<< HEAD
                                  overrideState={this.props.overrideState}
-                                 onActionButtonClicked={this.props.onActionButtonClicked} />
-=======
+                                 onActionButtonClicked={this.props.onActionButtonClicked}
                                  items={this.props.items} />
->>>>>>> 7040b984
                 </div>
                 <DataPreview terria={terria}
                              viewState={this.props.viewState}
@@ -68,11 +60,7 @@
                 />
             </div>
         );
-<<<<<<< HEAD
     }
-=======
-    },
->>>>>>> 7040b984
 });
 
 module.exports = DataCatalogTab;