@import "~terriajs-variables";
@import "../../../../Sass/common/mixins";

.root {
  height: 100%;
  font-family: $font-base;
}

.data-catalog {
  composes: list-reset from "../../../../Sass/common/_base.scss";
  border-top: 1px solid $grey-lighter;
  border-bottom: 1px solid $grey-lighter;
}

.left-col {
  composes: tab-left-col from "../../tabs.scss";
  composes: scrollbars from "../../../../Sass/common/_base.scss";
  overflow-y: auto;
  background: #ffffff;
  border-right: 1px solid $grey-lighter;
  padding-right: 0;
}

.oneCol {
  margin: 15px;
  height: calc(100% - 30px);
  width: calc(100% - 30px);
  overflow: hidden;
  background: $modal-secondary-bg;
  text-align: center;
  color: $dark-lighter;
  line-height: 2;
  padding: 3vh;
  text-align: center;
  box-sizing: border-box;
}

.tabCenter{
  text-align: center;
}

.tabLeft{
  text-align: left;
  padding: 0 $padding;
  border-top: 1px solid $grey-lighter;
}

.tab-list {
  display: block;
  padding-left: 0;
  margin: 0;
  &__item {
    display: inline-block;
    margin-right: 15px;
<<<<<<< HEAD
=======
    height: 30px;
>>>>>>> b2053469
    svg{
      display: inline;
      width: 15px;
      fill: $color-primary;
      padding-right: $padding-small;
      vertical-align: middle;
    }
  }

  // My data tab
  //
  // Markup:
  // <button class="btn btn--add-data-tab"> Add local data </button>
  //
  // Style guide: Buttons.btn--add-data-tab
  &__btn {
    composes: btn from "../../../../Sass/common/_buttons.scss";
    composes: btn-transparent from "../../../../Sass/common/_buttons.scss";

    font-size: $font-size-small;
    font-weight: $font-weight-medium;
    width: 100%;
    padding: $padding-small 0;
    color: $color-primary;
    &:hover,
    &:focus,
    &.is-active {
      color: $grey;
    }
  }
}

.dndBox {
  border: 2px dashed $grey-lighter;
  flex-grow: 1;
  min-height: 150px;
  width: 80%;
  border-radius: 3px;
  margin: 0 auto;
  margin-top: 3vh;
  display: flex;
  justify-content: center;
  flex-direction: column;
  text-align: center;
  color: $grey-lighter;
  background: #f6f6f7;

  div{
    margin-top: 5%;
  }

  svg {
    fill: $grey-lighter;
    height: 15%;
    width: 15%;
    margin: 5% auto;
  }
}

.dataTypeTab {
  width: 100%;
  display: flex;
  flex-direction:column;
}

.explanation {
  font-family: $font-base;
  font-size: $font-size-mid-small;
  margin: $padding;

}

.btn--back-to-my-data {
  composes: btn from "../../../../Sass/common/_buttons.scss";
  composes: btn-small from "../../../../Sass/common/_buttons.scss";
  composes: btn--left from "../../../../Sass/common/_buttons.scss";
  composes: btn-transparent from "../../../../Sass/common/_buttons.scss";
  position: absolute;
  left: 40px;
  top: 40px;
  background: #ffffff;
  border-radius: 2px;
  padding: 3px 10px;
  border: 1px solid rgba($dark-lighter, 0.5);
}

.btn--add-more-data {
  composes: btn from "../../../../Sass/common/_buttons.scss";
  composes: btn-transparent from "../../../../Sass/common/_buttons.scss";
  composes: btn-primary from "../../../../Sass/common/_buttons.scss";
  margin-top: $padding;
}

.h3 {
  composes: h3 from "../../../../Sass/common/_base.scss";
  font-size: $font-size-mid-large;
}<|MERGE_RESOLUTION|>--- conflicted
+++ resolved
@@ -52,10 +52,7 @@
   &__item {
     display: inline-block;
     margin-right: 15px;
-<<<<<<< HEAD
-=======
     height: 30px;
->>>>>>> b2053469
     svg{
       display: inline;
       width: 15px;
