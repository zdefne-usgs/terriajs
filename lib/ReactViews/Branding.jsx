--- conflicted
+++ resolved
@@ -11,11 +11,7 @@
         return (
             <div className='branding'>
                 <button className='logo btn' onClick={this.props.onClick}>
-<<<<<<< HEAD
-                    <img src="./images/terrarium.png" alt="national map" width="160"/>
-=======
-                    <img src="./images/branding.png" alt="national map" width="160" />
->>>>>>> 1d0f97ad
+                    <img src="./images/branding.png" alt="TERRORium" width="160" />
                 </button>
             </div>
         );
