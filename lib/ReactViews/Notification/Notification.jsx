'use strict';

import defined from 'terriajs-cesium/Source/Core/defined';
import ObserveModelMixin from '../ObserveModelMixin';
import React from 'react';
import createReactClass from 'create-react-class';
import PropTypes from 'prop-types';
import NotificationWindow from './NotificationWindow';
import triggerResize from '../../Core/triggerResize';

const Notification = createReactClass({
    displayName: 'Notification',
    mixins: [ObserveModelMixin],

    propTypes: {
        viewState: PropTypes.object
    },

    confirm() {
        const notification = this.props.viewState.notifications[0];
        if (notification && notification.confirmAction) {
            notification.confirmAction();
        }

        this.close(notification);
    },

    deny() {
        const notification = this.props.viewState.notifications[0];
        if (notification && notification.denyAction) {
            notification.denyAction();
        }

        this.close(notification);
    },

    close (notification) {
        this.props.viewState.notifications.splice(0, 1);

        // Force refresh once the notification is dispached if .hideUi is set since once all the .hideUi's
        // have been dispatched the UI will no longer be suppressed causing a change in the view state.
        if (notification && notification.hideUi) {
            triggerResize();
        }
    },

    render() {
        const notification = this.props.viewState.notifications[0] || null;
        return notification && (
            <NotificationWindow
                title={notification.title}
                message={notification.message}
                confirmText={notification.confirmText}
                denyText={notification.denyText}
                onConfirm={this.confirm}
                onDeny={this.deny}
<<<<<<< HEAD
                type={defined(notification.type) ? notification.type : 'notification'}
=======
                width={notification.width}
                height={notification.height}
>>>>>>> 458e53e7
            />);
    },
});

module.exports = Notification;<|MERGE_RESOLUTION|>--- conflicted
+++ resolved
@@ -54,12 +54,9 @@
                 denyText={notification.denyText}
                 onConfirm={this.confirm}
                 onDeny={this.deny}
-<<<<<<< HEAD
                 type={defined(notification.type) ? notification.type : 'notification'}
-=======
                 width={notification.width}
                 height={notification.height}
->>>>>>> 458e53e7
             />);
     },
 });
