import PropTypes from "prop-types";

export default {
<<<<<<< HEAD
    propTypes: {
        theme: PropTypes.object,
        children: PropTypes.any,
        btnTitle: PropTypes.string,
        btnText: PropTypes.string,
        onOpenChanged: PropTypes.func,
        isOpen: PropTypes.bool,
        forceClosed: PropTypes.bool,
        onDismissed: PropTypes.func,
    },

    getDefaultProps() {
        return {
            theme: {},
            onOpenChanged: undefined,
            onDismissed: () => {},
        };
    },

    changeOpenState(newValue) {
        if (this.props.onOpenChanged !== undefined) {
            this.props.onOpenChanged(newValue);
        } else {
            this.setState({
                localIsOpen: newValue
            });
        }
    },

    onDismissed() {
        this.changeOpenState(false);
        this.props.onDismissed();
    },

    isOpen() {
        if (this.props.isOpen !== undefined && this.props.onOpenChanged !== undefined) {
            return this.props.isOpen;
        } else {
            return this.state.localIsOpen;
        }
    },

    openPanel(e) {
        if (!this.isOpen()) {
            // Tag this event so that we know not to react to it when it hits the window.
            // We could just set stopPropagation on it, but this would mean that clicks on other buttons that stopPropagation
            // would cause the panel not to close.
            e.nativeEvent[this.getDoNotCloseFlag()] = true;

            this.changeOpenState(true);
        }
    },

    getDoNotCloseFlag() {
        return `do-not-react-${this.props.btnText}-${this.props.btnTitle}-${this.props.theme.btn}`;
=======
  propTypes: {
    theme: PropTypes.object,
    children: PropTypes.any,
    btnTitle: PropTypes.string,
    btnText: PropTypes.string,
    onOpenChanged: PropTypes.func,
    isOpen: PropTypes.bool,
    forceClosed: PropTypes.bool
  },

  getDefaultProps() {
    return {
      theme: {},
      onOpenChanged: undefined
    };
  },

  changeOpenState(newValue) {
    if (this.props.onOpenChanged !== undefined) {
      this.props.onOpenChanged(newValue);
    } else {
      this.setState({
        localIsOpen: newValue
      });
>>>>>>> 1b40857d
    }
  },

  onDismissed() {
    this.changeOpenState(false);
  },

  isOpen() {
    if (
      this.props.isOpen !== undefined &&
      this.props.onOpenChanged !== undefined
    ) {
      return this.props.isOpen;
    } else {
      return this.state.localIsOpen;
    }
  },

  openPanel(e) {
    if (!this.isOpen()) {
      // Tag this event so that we know not to react to it when it hits the window.
      // We could just set stopPropagation on it, but this would mean that clicks on other buttons that stopPropagation
      // would cause the panel not to close.
      e.nativeEvent[this.getDoNotCloseFlag()] = true;

      this.changeOpenState(true);
    }
  },

  getDoNotCloseFlag() {
    return `do-not-react-${this.props.btnText}-${this.props.btnTitle}-${
      this.props.theme.btn
    }`;
  }
};<|MERGE_RESOLUTION|>--- conflicted
+++ resolved
@@ -1,63 +1,6 @@
 import PropTypes from "prop-types";
 
 export default {
-<<<<<<< HEAD
-    propTypes: {
-        theme: PropTypes.object,
-        children: PropTypes.any,
-        btnTitle: PropTypes.string,
-        btnText: PropTypes.string,
-        onOpenChanged: PropTypes.func,
-        isOpen: PropTypes.bool,
-        forceClosed: PropTypes.bool,
-        onDismissed: PropTypes.func,
-    },
-
-    getDefaultProps() {
-        return {
-            theme: {},
-            onOpenChanged: undefined,
-            onDismissed: () => {},
-        };
-    },
-
-    changeOpenState(newValue) {
-        if (this.props.onOpenChanged !== undefined) {
-            this.props.onOpenChanged(newValue);
-        } else {
-            this.setState({
-                localIsOpen: newValue
-            });
-        }
-    },
-
-    onDismissed() {
-        this.changeOpenState(false);
-        this.props.onDismissed();
-    },
-
-    isOpen() {
-        if (this.props.isOpen !== undefined && this.props.onOpenChanged !== undefined) {
-            return this.props.isOpen;
-        } else {
-            return this.state.localIsOpen;
-        }
-    },
-
-    openPanel(e) {
-        if (!this.isOpen()) {
-            // Tag this event so that we know not to react to it when it hits the window.
-            // We could just set stopPropagation on it, but this would mean that clicks on other buttons that stopPropagation
-            // would cause the panel not to close.
-            e.nativeEvent[this.getDoNotCloseFlag()] = true;
-
-            this.changeOpenState(true);
-        }
-    },
-
-    getDoNotCloseFlag() {
-        return `do-not-react-${this.props.btnText}-${this.props.btnTitle}-${this.props.theme.btn}`;
-=======
   propTypes: {
     theme: PropTypes.object,
     children: PropTypes.any,
@@ -65,13 +8,15 @@
     btnText: PropTypes.string,
     onOpenChanged: PropTypes.func,
     isOpen: PropTypes.bool,
-    forceClosed: PropTypes.bool
+    forceClosed: PropTypes.bool,
+    onDismissed: PropTypes.func
   },
 
   getDefaultProps() {
     return {
       theme: {},
-      onOpenChanged: undefined
+      onOpenChanged: undefined,
+      onDismissed: () => {}
     };
   },
 
@@ -82,12 +27,12 @@
       this.setState({
         localIsOpen: newValue
       });
->>>>>>> 1b40857d
     }
   },
 
   onDismissed() {
     this.changeOpenState(false);
+    this.props.onDismissed();
   },
 
   isOpen() {
