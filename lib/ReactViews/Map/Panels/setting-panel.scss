--- conflicted
+++ resolved
@@ -60,10 +60,5 @@
 
 
 .btn--dropdown {
-<<<<<<< HEAD
-  composes: btn--map from '../../../Sass/common/_buttons.scss';
-=======
-  padding-left: $padding*3.5;
   composes: btn--sphere from '../../../Sass/common/_buttons.scss';
->>>>>>> cef60b73
 }