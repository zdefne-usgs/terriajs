--- conflicted
+++ resolved
@@ -5,33 +5,8 @@
 
 import defined from "terriajs-cesium/Source/Core/defined";
 
-<<<<<<< HEAD
-import Styles from './panel.scss';
+import Styles from "./panel.scss";
 import Icon from "../../Icon.jsx";
-
-const InnerPanel = createReactClass({
-    propTypes: {
-        /**
-         * A property that will be looked for on window click events - if it's set, the click event will not cause the
-         * panel to close.
-         */
-        doNotCloseFlag: PropTypes.string,
-        /** Will be called when the panel has finished hiding */
-        onDismissed: PropTypes.func,
-        /** Animate as modal instead of dropdown */
-        showDropdownAsModal: PropTypes.bool,
-        /** Relative width to draw from */
-        modalWidth: PropTypes.number,
-        /** Theme to style components */
-        theme: PropTypes.object,
-        /** How far the caret at the top of the panel should be from its left, as CSS (so #px or #% are both valid) */
-        caretOffset: PropTypes.string,
-        /** Will be passed as "ref" to the outermost element */
-        innerRef: PropTypes.oneOfType([PropTypes.func, PropTypes.string]),
-        /** How far the dropdown should be offset from the left of the container. */
-        dropdownOffset: PropTypes.string,
-=======
-import Styles from "./panel.scss";
 
 const InnerPanel = createReactClass({
   propTypes: {
@@ -42,6 +17,10 @@
     doNotCloseFlag: PropTypes.string,
     /** Will be called when the panel has finished hiding */
     onDismissed: PropTypes.func,
+    /** Animate as modal instead of dropdown */
+    showDropdownAsModal: PropTypes.bool,
+    /** Relative width to draw from */
+    modalWidth: PropTypes.number,
     /** Theme to style components */
     theme: PropTypes.object,
     /** How far the caret at the top of the panel should be from its left, as CSS (so #px or #% are both valid) */
@@ -50,7 +29,6 @@
     innerRef: PropTypes.oneOfType([PropTypes.func, PropTypes.string]),
     /** How far the dropdown should be offset from the left of the container. */
     dropdownOffset: PropTypes.string,
->>>>>>> 1b40857d
 
     children: PropTypes.oneOfType([
       PropTypes.arrayOf(PropTypes.element),
@@ -68,128 +46,81 @@
     return {};
   },
 
-<<<<<<< HEAD
-    componentDidMount() {
-        this.escKeyListener = e => {
-            if (e.keyCode === 27) {
-                this.close(e);
-            }
-        };
-        window.addEventListener('click', this.close);
-        window.addEventListener('keydown', this.escKeyListener, true);
-        setTimeout(() => this.setState({isOpenCss: true}));
-    },
-
-    componentWillUnmount() {
-        this.cleanListeners();
-    },
-
-    cleanListeners() {
-        window.removeEventListener('click', this.close);
-        window.removeEventListener('keydown', this.escKeyListener, true);
-    },
-
-    forceClose() {
-        this.cleanListeners();
-
-        // If we're closing we want to immediately change the css class to cause it to animate shut, then when it's
-        // finished actually stop it rendering with isOpen = false
-        this.setState({
-            isOpenCss: false
-        });
-
-        setTimeout(() => {
-            this.props.onDismissed();
-        }, 200); // TODO: Determine when it stops animating instead of duplicating the 200ms timeout?
-    },
-
-    close(e) {
-        // Only close if this wasn't a click on an open/close button.
-        if (!this.props.doNotCloseFlag || !e[this.props.doNotCloseFlag]) {
-            this.forceClose();
-        }
-    },
-
-    render() {
-        return (
-            <div className={classNames(
-                    Styles.inner,
-                    this.props.theme.inner,
-                    {[Styles.isOpen]: this.state.isOpenCss},
-                    {[Styles.showDropdownAsModal]: this.props.showDropdownAsModal}
-                )}
-                ref={this.props.innerRef}
-                onClick={e => e.stopPropagation()}
-                style={{
-                    width: this.props.modalWidth,
-                    left: this.props.dropdownOffset,
-                    transformOrigin: this.props.caretOffset && `${this.props.caretOffset} top`
-                }}>
-                <button
-                    type='button'
-                    className={classNames(
-                        Styles.innerCloseBtn,
-                        {
-                            [Styles.innerCloseBtnForModal]: this.props.showDropdownAsModal
-                        }
-                    )}
-                    onClick={this.forceClose}
-                    title='Close'
-                    aria-label='Close'
-                >
-                    <Icon glyph={Icon.GLYPHS.close}/>
-                </button>
-                <If condition={defined(this.props.caretOffset) && !this.props.showDropdownAsModal}>
-                    <span className={Styles.caret} style={{left: this.props.caretOffset}}/>
-                </If>
-                <div className={Styles.content}>
-                    {this.props.children}
-                </div>
-            </div>
-        );
-=======
   componentDidMount() {
+    this.escKeyListener = e => {
+      if (e.keyCode === 27) {
+        this.close(e);
+      }
+    };
     window.addEventListener("click", this.close);
+    window.addEventListener("keydown", this.escKeyListener, true);
     setTimeout(() => this.setState({ isOpenCss: true }));
   },
 
   componentWillUnmount() {
+    this.cleanListeners();
+  },
+
+  cleanListeners() {
     window.removeEventListener("click", this.close);
+    window.removeEventListener("keydown", this.escKeyListener, true);
+  },
+
+  forceClose() {
+    this.cleanListeners();
+
+    // If we're closing we want to immediately change the css class to cause it to animate shut, then when it's
+    // finished actually stop it rendering with isOpen = false
+    this.setState({
+      isOpenCss: false
+    });
+
+    setTimeout(() => {
+      this.props.onDismissed();
+    }, 200); // TODO: Determine when it stops animating instead of duplicating the 200ms timeout?
   },
 
   close(e) {
     // Only close if this wasn't a click on an open/close button.
     if (!this.props.doNotCloseFlag || !e[this.props.doNotCloseFlag]) {
-      window.removeEventListener("click", this.close);
-
-      // If we're closing we want to immediately change the css class to cause it to animate shut, then when it's
-      // finished actually stop it rendering with isOpen = false
-      this.setState({
-        isOpenCss: false
-      });
-
-      setTimeout(() => {
-        this.props.onDismissed();
-      }, 200); // TODO: Determine when it stops animating instead of duplicating the 200ms timeout?
->>>>>>> 1b40857d
+      this.forceClose();
     }
   },
 
   render() {
     return (
       <div
-        className={classNames(Styles.inner, this.props.theme.inner, {
-          [Styles.isOpen]: this.state.isOpenCss
-        })}
+        className={classNames(
+          Styles.inner,
+          this.props.theme.inner,
+          { [Styles.isOpen]: this.state.isOpenCss },
+          { [Styles.showDropdownAsModal]: this.props.showDropdownAsModal }
+        )}
         ref={this.props.innerRef}
         onClick={e => e.stopPropagation()}
         style={{
+          width: this.props.modalWidth,
           left: this.props.dropdownOffset,
           transformOrigin:
             this.props.caretOffset && `${this.props.caretOffset} top`
         }}
       >
-        <If condition={defined(this.props.caretOffset)}>
+        <button
+          type="button"
+          className={classNames(Styles.innerCloseBtn, {
+            [Styles.innerCloseBtnForModal]: this.props.showDropdownAsModal
+          })}
+          onClick={this.forceClose}
+          title="Close"
+          aria-label="Close"
+        >
+          <Icon glyph={Icon.GLYPHS.close} />
+        </button>
+        <If
+          condition={
+            defined(this.props.caretOffset) && !this.props.showDropdownAsModal
+          }
+        >
           <span
             className={Styles.caret}
             style={{ left: this.props.caretOffset }}
