--- conflicted
+++ resolved
@@ -120,7 +120,6 @@
     render() {
         return (
         <div className={Styles.zoomControl}>
-<<<<<<< HEAD
           <ul className='list-reset'>
             <li><button type='button' onClick={this.zoomIn} className={Styles.increase} title='zoom in'>
                 <Icon glyph={Icon.GLYPHS.increase}/>
@@ -131,12 +130,6 @@
             <li><button type='button' onClick={this.zoomOut} className={Styles.decrease} title='zoom out'>
                 <Icon glyph={Icon.GLYPHS.decrease}/>
             </button></li>
-=======
-          <ul className={Styles.listReset}>
-            <li><button type='button' onClick={this.zoomIn} className={Styles.increase} title='zoom in'></button></li>
-            <li><button type='button' onClick={this.zoomReset} className={Styles.refresh} title='reset zoom'></button></li>
-            <li><button type='button' onClick={this.zoomOut} className={Styles.decrease} title='zoom out'></button></li>
->>>>>>> 1a16183f
           </ul>
         </div>
         );
