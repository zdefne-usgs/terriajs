--- conflicted
+++ resolved
@@ -24,12 +24,8 @@
   font-size: 15px;
   position: absolute;
   right: 34px;
-<<<<<<< HEAD
   top: 280px;
   composes: sm-show from '../../../Sass/partial/_base.scss';
-=======
-  top: 240px;
->>>>>>> ce650746
 }
 
 .list-reset {
