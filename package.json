{
  "name": "terriajs",
  "version": "3.4.0",
  "description": "Geospatial data visualization platform.",
  "license": "Apache-2.0",
  "engines": {
    "node": ">= 5.10.0",
    "npm": ">= 3.0.0"
  },
  "repository": {
    "type": "git",
    "url": "http://github.com/TerriaJS/terriajs"
  },
  "dependencies": {
    "babel-core": "^6.7.4",
    "babel-loader": "^6.2.4",
    "babel-preset-es2015": "^6.6.0",
    "babel-preset-react": "^6.5.0",
    "class-list": "^0.1.1",
    "classnames": "^2.2.3",
    "d3": "^3.5.14",
    "dateformat": "^1.0.12",
    "dompurify": "^0.7.3",
    "extract-text-webpack-plugin": "git://github.com/TerriaJS/extract-text-webpack-plugin#order-undefined-error",
    "file-loader": "^0.8.5",
    "gulp": "^3.9.1",
    "hammerjs": "^2.0.6",
    "html-to-react": "git://github.com/TerriaJS/html-to-react.git#merged",
    "html2canvas": "0.5.0-alpha2",
    "imports-loader": "^0.6.5",
    "javascript-natural-sort": "^0.7.1",
    "json5": "^0.5.0",
    "json-loader": "^0.5.4",
    "jsx-control-statements": "3.1.2",
    "leaflet": "0.7.3",
    "linkify-it": "^1.2.0",
    "markdown-it": "^6.0.1",
    "mustache": "^2.2.1",
    "mutationobserver-shim": "^0.3.1",
    "proj4": "^2.3.14",
    "raw-loader": "^0.5.1",
    "react-addons-pure-render-mixin": "0.14.8",
    "resolve": "^1.1.7",
    "resolve-url-loader": "^1.4.3",
    "sass-loader": "^3.2.0",
    "simple-statistics": "^1.0.1",
    "string-replace-webpack-plugin": "0.0.3",
    "style-loader": "^0.13.1",
    "superagent": "~1.7.0",
    "terriajs-cesium": "1.20.0",
    "togeojson": "^0.13.0",
    "urijs": "^1.17.1",
    "url-loader": "^0.5.7",
    "urthecast": "^1.0.0",
    "webpack": "^1.12.14",
    "worker-loader": "^0.7.0"
  },
  "devDependencies": {
    "babel-eslint": "^6.0.2",
    "css-loader": "^0.23.1",
    "eslint": "^2.7.0",
    "eslint-plugin-jsx-control-statements": "2.1.1",
    "eslint-plugin-react": "^4.3.0",
    "generate-terriajs-schema": "^1.2.1",
    "glob-all": "^3.0.1",
    "gulp-ruby-sass": "^2.0.5",
    "gulp-util": "^3.0.7",
    "jasmine-core": "^2.4.1",
    "jsdoc": "^3.4.0",
    "karma": "^0.13.22",
    "karma-browserstack-launcher": "^0.1.10",
    "karma-chrome-launcher": "^0.2.3",
    "karma-detect-browsers": "^2.0.2",
    "karma-firefox-launcher": "^0.1.7",
    "karma-ie-launcher": "^0.2.0",
    "karma-jasmine": "^0.3.8",
    "karma-opera-launcher": "^0.3.0",
    "karma-safari-launcher": "^0.1.1",
    "karma-sauce-launcher": "^0.3.1",
    "karma-spec-reporter": "^0.0.25",
    "kss": "^2.1.1",
    "node-notifier": "^4.5.0",
    "node-sass": "^3.4.2",
    "react": "0.14.x",
    "react-addons-test-utils": "0.14.7",
    "react-dom": "0.14.x",
    "react-shallow-testutils": "^1.0.0",
<<<<<<< HEAD
    "svg-sprite-loader": "0.0.23",
=======
    "socket.io": "1.4.7",
>>>>>>> f2b17456
    "terriajs-jasmine-ajax": "^3.2.1",
    "terriajs-server": "^1.4.1",
    "webpack-dev-server": "^1.14.1"
  },
  "peerDependencies": {
    "react": "0.14.x",
    "react-dom": "0.14.x"
  },
  "scripts": {
    "prepublish": "gulp post-npm-install",
    "postpublish": "bash -c \"git tag -a ${npm_package_version} -m \"${npm_package_version}\" && git push origin ${npm_package_version}\"",
    "postinstall": "gulp post-npm-install",
    "make-schema": "gulp make-schema",
    "start": "bash ./node_modules/terriajs-server/run_server.sh --port 3002",
    "dev": "webpack-dev-server --inline --config buildprocess/webpack.config.dev.js --host 0.0.0.0",
    "hot": "webpack-dev-server --inline --config buildprocess/webpack.config.hot.js --hot --host 0.0.0.0"
  }
}<|MERGE_RESOLUTION|>--- conflicted
+++ resolved
@@ -85,11 +85,8 @@
     "react-addons-test-utils": "0.14.7",
     "react-dom": "0.14.x",
     "react-shallow-testutils": "^1.0.0",
-<<<<<<< HEAD
     "svg-sprite-loader": "0.0.23",
-=======
     "socket.io": "1.4.7",
->>>>>>> f2b17456
     "terriajs-jasmine-ajax": "^3.2.1",
     "terriajs-server": "^1.4.1",
     "webpack-dev-server": "^1.14.1"
