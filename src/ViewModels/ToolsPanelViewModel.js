'use strict';

/*global require,L,URI*/
var CatalogGroup = require('../Models/CatalogGroup');
var corsProxy = require('../Core/corsProxy');
var loadView = require('../Core/loadView');
var pollToPromise = require('../Core/pollToPromise');
var PopupMessageViewModel = require('./PopupMessageViewModel');

var CesiumMath = require('../../third_party/cesium/Source/Core/Math');
var defined = require('../../third_party/cesium/Source/Core/defined');
var DeveloperError = require('../../third_party/cesium/Source/Core/DeveloperError');
var getTimestamp = require('../../third_party/cesium/Source/Core/getTimestamp');
var knockout = require('../../third_party/cesium/Source/ThirdParty/knockout');
var loadImage = require('../../third_party/cesium/Source/Core/loadImage');
var loadWithXhr = require('../../third_party/cesium/Source/Core/loadWithXhr');
var Rectangle = require('../../third_party/cesium/Source/Core/Rectangle');
var throttleRequestByServer = require('../../third_party/cesium/Source/Core/throttleRequestByServer');
var WebMercatorTilingScheme = require('../../third_party/cesium/Source/Core/WebMercatorTilingScheme');
var when = require('../../third_party/cesium/Source/ThirdParty/when');

var ToolsPanelViewModel = function(options) {
    if (!defined(options) || !defined(options.application)) {
        throw new DeveloperError('options.application is required.');
    }

    this.application = options.application;

    this._domNodes = undefined;

    this.cacheFilter = 'opened';
    this.cacheLevels = 3;
    this.useCache = false;
    this.ckanFilter = 'opened';
    this.ckanUrl = 'http://localhost';
    this.ckanApiKey = 'xxxxxxxxxxxxxxx';

    knockout.track(this, ['cacheFilter', 'cacheLevels', 'useCache', 'ckanFilter', 'ckanUrl', 'ckanApiKey']);
};

ToolsPanelViewModel.prototype.show = function(container) {
    this._domNodes = loadView(require('fs').readFileSync(__dirname + '/../Views/ToolsPanel.html', 'utf8'), container, this);
};

ToolsPanelViewModel.prototype.close = function() {
    for (var i = 0; i < this._domNodes.length; ++i) {
        var node = this._domNodes[i];
        if (defined(node.parentElement)) {
            node.parentElement.removeChild(node);
        }
    }
};

ToolsPanelViewModel.prototype.closeIfClickOnBackground = function(viewModel, e) {
    if (e.target.className === 'modal-background') {
        this.close();
    }
    return true;
};

ToolsPanelViewModel.prototype.cacheTiles = function() {
    var requests = [];
    var promises = [];
    getAllRequests(['wms', 'esri-mapServer'], this.cacheFilter, requests, this.application.catalog.group, promises);

    var that = this;
    when.all(promises, function() {
        console.log('Requesting tiles from ' + requests.length + ' data sources.');
        requestTiles(that, requests, that.cacheLevels);
    });
};

ToolsPanelViewModel.prototype.exportFile = function() {
    //Create the initialization file text
    var catalog = this.application.catalog.serializeToJson({serializeForSharing:false});
    var camera = getDegreesRect(this.application.homeView.rectangle);
    var initJsonObject = { corsDomains: corsProxy.corsDomains, camera: camera, services: [], catalog: catalog};
    var initFile = JSON.stringify(initJsonObject, null, 4);

    //Download it to the browser
    var pom = document.createElement('a');
    pom.setAttribute('href', 'data:text/plain;charset=utf-8,' + encodeURIComponent(initFile));
    pom.setAttribute('download', 'data_menu.json');
    pom.click();
};

ToolsPanelViewModel.prototype.exportCkan = function() {
    var requests = [];
    var promises = [];
    getAllRequests(['wms', 'esri-mapServer'], this.ckanFilter, requests, this.application.catalog.group, promises);

    var that = this;
    when.all(promises, function() {
        console.log('Exporting metadata from ' + requests.length + ' data sources.');
        populateCkan(requests, that.ckanUrl, that.ckanApiKey);
    });
};


ToolsPanelViewModel.open = function(container, options) {
    var viewModel = new ToolsPanelViewModel(options);
    viewModel.show(container);
    return viewModel;
};


function getAllRequests(types, mode, requests, group, promises) {
    for (var i = 0; i < group.items.length; ++i) {
        var item = group.items[i];
        if (item instanceof CatalogGroup) {
            if (item.isOpen || mode === 'all' || mode === 'enabled') {
                getAllRequests(types, mode, requests, item, promises);
            }
<<<<<<< HEAD
        } else if ((types.indexOf(item.type) !== -1) && (mode === 'all' || mode === 'opened' ||
            (mode === 'selected' && item.isEnabled) ||
            (mode === 'unselected' && !item.isEnabled))) {
=======
        } else if ((types.indexOf(item.type) !== -1) && (mode !== 'enabled' || item.isEnabled)) {
            var enabledHere = !item.isEnabled;
            if (enabledHere) {
                item._enable();
            }

            var imageryProvider = item._imageryLayer.imageryProvider;

>>>>>>> 7183d786
            requests.push({
                item : item,
                group : group.name,
                enabledHere : enabledHere,
                provider : imageryProvider
            });

            promises.push(whenImageryProviderIsReady(imageryProvider));
        }
    }
}

function whenImageryProviderIsReady(imageryProvider) {
    return pollToPromise(function() {
        return imageryProvider.ready;
    }, { timeout: 60000, pollInterval: 100 });
}

function requestTiles(toolsPanel, requests, maxLevel) {
    var app = toolsPanel.application;

    var urls = [];
    var names = [];
    var stats = [];
    var uniqueStats = [];
    var name;
    var stat;

    loadImage.createImage = function(url, crossOrigin, deferred) {
        urls.push(url);
        names.push(name);
        stats.push(stat);
        if (defined(deferred)) {
            deferred.resolve();
        }
    };

    var oldMax = throttleRequestByServer.maximumRequestsPerServer;
    throttleRequestByServer.maximumRequestsPerServer = Number.MAX_VALUE;

    var i;
    for (i = 0; i < requests.length; ++i) {
        var request = requests[i];
        var extent = request.provider.rectangle || app.homeView.rectangle;
        name = request.item.name;

        var tilingScheme;
        var leaflet = app.leaflet;
        if (defined(leaflet)) {
            request.provider = request.item._imageryLayer;
            tilingScheme = new WebMercatorTilingScheme();
            leaflet.map.addLayer(request.provider);
        } else {
            tilingScheme = request.provider.tilingScheme;
        }

        stat = {
            name: name,
            success: {
                min: 999999,
                max: 0,
                sum: 0,
                number: 0
            },
            error: {
                min: 999999,
                max: 0,
                sum: 0,
                number: 0
            }
        };
        uniqueStats.push(stat);

        for (var level = 0; level <= maxLevel; ++level) {
            var nw = tilingScheme.positionToTileXY(Rectangle.northwest(extent), level);
            var se = tilingScheme.positionToTileXY(Rectangle.southeast(extent), level);
            if (!defined(nw) || !defined(se)) {
                // Extent is probably junk.
                continue;
            }

            for (var y = nw.y; y <= se.y; ++y) {
                for (var x = nw.x; x <= se.x; ++x) {
                    if (defined(leaflet)) {
                        var coords = new L.Point(x, y);
                        coords.z = level;
                        var url = request.provider.getTileUrl(coords);
                        loadImage.createImage(url);
                    }
                    else {
                        if (!defined(request.provider.requestImage(x, y, level))) {
                            console.log('too many requests in flight');
                        }
                    }
                }
            }
        }
        if (request.enabledHere) {
            if (defined(leaflet)) {
               leaflet.map.removeLayer(request.provider);
            }
            request.item._disable();
        }
    }

    loadImage.createImage = loadImage.defaultCreateImage;
    throttleRequestByServer.maximumRequestsPerServer = oldMax;

    var popup = PopupMessageViewModel.open('ui', {
        title: 'Dataset Testing',
        message: '<div>Requesting ' + urls.length + ' URLs</div>'
    });

    var maxRequests = 1;
    var nextRequestIndex = 0;
    var inFlight = 0;
    var urlsRequested = 0;
    var failedLayers = [];

    function doneUrl(stat, startTime, error) {
        var ellapsed = getTimestamp() - startTime;

        var resultStat;
        if (error) {
            resultStat = stat.error;
        } else {
            resultStat = stat.success;
        }

        ++resultStat.number;
        resultStat.sum += ellapsed;

        if (ellapsed > resultStat.max) {
            resultStat.max = ellapsed;
        }
        if (ellapsed < resultStat.min) {
            resultStat.min = ellapsed;
        }

        --inFlight;
        doNext();
    }

    function getNextUrl() {
        var url;
        var stat;

        if (nextRequestIndex >= urls.length) {
            return undefined;
        }

        if ((nextRequestIndex % 10) === 0) {
            //popup.message += '<div>Finished ' + nextRequestIndex + ' URLs.</div>';
        }

        url = urls[nextRequestIndex];
        name = names[nextRequestIndex]; //track for error reporting
        stat = stats[nextRequestIndex];
        ++nextRequestIndex;

        return {
            url: url,
            name: name,
            stat: stat
        };
    }

    var last;
    var failedRequests = 0;
    var slowDatasets = 0;

    var maxAverage = 400;
    var maxMaximum = 800;

    function doNext() {
        var next = getNextUrl();
        if (!defined(last) && defined(next)) {
            popup.message += '<h1>' + next.name + '</h1>';
        }
        if (defined(last) && (!defined(next) || next.name !== last.name)) {
            if (last.stat.error.number === 0) {
                popup.message += '<div>All ' + last.stat.success.number + ' tile requests completed without error.';
            } else {
                popup.message += '<div style="color:red">' + last.stat.error.number + ' tile requests failed (out of ' + (last.stat.success.number + last.stat.error.number) + ')</div>';
            }
            popup.message += '<div>Minimum time: ' + Math.round(last.stat.success.min) + 'ms</div>';

            if (last.stat.success.max > maxMaximum) {
                popup.message += '<div style="color:red">Maximum time: ' + Math.round(last.stat.success.max) + 'ms (should be <' + maxMaximum + ')</div>';
            } else {
                popup.message += '<div>Maximum time: ' + Math.round(last.stat.success.max) + 'ms</div>';
            }

            var average = Math.round(last.stat.success.sum / last.stat.success.number);

            if (average > maxAverage) {
                popup.message += '<div style="color:red">Average time: ' + average + 'ms (should be <' + maxAverage + ')</div>';
            } else {
                popup.message += '<div>Average time: ' + average + 'ms</div>';
            }

            failedRequests += last.stat.error.number;

            if (average > maxAverage || last.stat.success.max > maxMaximum) {
                ++slowDatasets;
            }

            if (next) {
                popup.message += '<h1>' + next.name + '</h1>';
            }
        }

        last = next;

        if (!defined(next)) {
            if (inFlight === 0) {
                popup.message += '<h1>Summary</h1>';
                popup.message += '<div>Finished ' + nextRequestIndex + ' URLs.  DONE!</div>';
                popup.message += '<div>Actual number of URLs requested: ' + urlsRequested + '</div>';
                popup.message += '<div style="' + (failedRequests > 0 ? 'color:red' : '') + '">Failed tile requests: ' + failedRequests + '</div>';
                popup.message += '<div style="' + (slowDatasets > 0 ? 'color:red' : '') + '">Slow datasets: ' + slowDatasets + '</div>';
            }
            return;
        }

        ++urlsRequested;
        ++inFlight;

        ++next.stat.number;

        var url = next.url;

        if (!toolsPanel.useCache) {
            url = url.replace('/proxy/h', '/proxy/_0d/h');
        }

        var start = getTimestamp();
        loadWithXhr({
            url : url
        }).then(function() {
            doneUrl(next.stat, start, false);
        }).otherwise(function(e) {
            popup.message += '<div>Tile request resulted in an error' + (e.statusCode ? (' (code ' + e.statusCode + '):') : ':') + '</div>';
            popup.message += '<div>' + next.url + '</div>';
            doneUrl(next.stat, start, true);
        });
    }

    for (i = 0; i < maxRequests; ++i) {
        doNext();
    }
}


function postToCkan(url, dataObj, func, apiKey) {
    return loadWithXhr({
        url : url,
        method : "POST",
        data : JSON.stringify(dataObj),
        headers : {'Authorization' : apiKey},
        responseType : 'json'
    }).then(function(result) {
        func(result);
    }).otherwise(function() {
        console.log('Returned an error while working on url', url);
    });
}

function getCkanName(name) {
    var ckanName = name.toLowerCase().replace(/\W/g,'-');
    return ckanName;
}

function getCkanRect(rect) {
    return CesiumMath.toDegrees(rect.west).toFixed(4) + ',' +
        CesiumMath.toDegrees(rect.south).toFixed(4) + ',' +
        CesiumMath.toDegrees(rect.east).toFixed(4) + ',' +
        CesiumMath.toDegrees(rect.north).toFixed(4);
}

function getDegreesRect(rect) {
    return { west: CesiumMath.toDegrees(rect.west), 
        south: CesiumMath.toDegrees(rect.south), 
        east: CesiumMath.toDegrees(rect.east), 
        north: CesiumMath.toDegrees(rect.north)};
}

function cleanUrl(url) {
    var uri = new URI(url);
    uri.search('');
    return uri.toString();
}

function populateCkan(requests, server, apiKey) {

    var groups = [];
    var orgs = [];
    var orgsCkan = [];
    var groupsCkan = [];
    var packagesCkan = [];

    var ckanServer = server; //get from entry field in ui (maxLevels)
    var ckanApiKey = apiKey; //get from url - #populate-cache=xxxxxxxxx

    for (var i = 0; i < requests.length; ++i) {
        var gname = getCkanName(requests[i].group);
        if (groups[gname] === undefined) {
            groups[gname] = { title: requests[i].group };
        }
        var orgTitle = requests[i].item.dataCustodian;
        var links = orgTitle.match(/[^[\]]+(?=])/g);
        if (links.length > 0) {
            orgTitle = links[0];  //use first link text as title
        }
        requests[i].owner_org = orgTitle;
        var oname = getCkanName(orgTitle);
        if (orgs[oname] === undefined) {
            orgs[oname] = { title: orgTitle, description: requests[i].item.dataCustodian };
        }
    }

    var promises = [];
    promises[0] = postToCkan(
        ckanServer + '/api/3/action/organization_list', 
        {}, 
        function(results) { orgsCkan = results.result; },
        ckanApiKey
    );
    promises[1] = postToCkan(
        ckanServer + '/api/3/action/group_list', 
        {}, 
        function(results) { groupsCkan = results.result; },
        ckanApiKey
    );
    promises[2] = postToCkan(
        ckanServer + '/api/3/action/package_list', 
        {}, 
        function(results) { packagesCkan = results.result; },
        ckanApiKey
    );

    when.all(promises).then(function() {
        var ckanRequests = [], ckanName, i, j, found;
        for (ckanName in groups) {
            if (groups.hasOwnProperty(ckanName)) {
                found = false;
                for (j = 0; j < groupsCkan.length; j++) {
                    if (ckanName === groupsCkan[j]) {
                        found = true;
                        break;
                    }
                }
                ckanRequests.push( {
                    "url": ckanServer + '/api/3/action/group_' + (found ? 'update' : 'create'),
                    "data" : {"name": ckanName, "title": groups[ckanName].title, "id": (found ? ckanName : '')}
                });
            }
        }
        for (ckanName in orgs) {
            if (orgs.hasOwnProperty(ckanName)) {
                found = false;
                for (j = 0; j < orgsCkan.length; j++) {
                    if (ckanName === orgsCkan[j]) {
                        found = true;
                        break;
                    }
                }
                ckanRequests.push({
                    "url": ckanServer + '/api/3/action/organization_' + (found ? 'update' : 'create'),
                    "data" : {"name": ckanName, "title": orgs[ckanName].title, 
                            "description": orgs[ckanName].description, "id": (found ? ckanName : '')}
                });
            }
        }
        for (i = 0; i < requests.length; i++) {
            found = false;
            for (j = 0; j < packagesCkan.length; j++) {
                if (getCkanName(requests[i].item.name) === packagesCkan[j]) {
                    found = true;
                    break;
                }
            }
            var bboxString = getCkanRect(requests[i].item.rectangle);
            var extrasList = [ { "key": "geo_coverage", "value":  bboxString} ];
            if (defined(requests[i].item.dataUrlType) && requests[i].item.dataUrlType !== 'wfs') {
                extrasList.push({ "key": "data_url_type", "value":  requests[i].item.dataUrlType});
            }
            if (defined(requests[i].item.dataUrl)) {
                var dataUrl = "";
                if (requests[i].item.dataUrlType === 'wfs') {
                    var baseUrl = cleanUrl(requests[i].item.dataUrl);
                    if ((baseUrl !== requests[i].item.url)) {
                        dataUrl = baseUrl;
                    }
                } else if (requests[i].item.dataUrlType !== 'none') {
                    dataUrl = requests[i].item.dataUrl;
                }
                if (dataUrl !== "") {
                    extrasList.push({ "key": "data_url", "value":  dataUrl});
                }
            }
            var resource;
            if (requests[i].item.type === 'wms') {
                var wmsString = "?service=WMS&version=1.1.1&request=GetMap&width=256&height=256&format=image/png";
                resource = {
                    "wms_layer": requests[i].item.layers, 
                    "wms_api_url": requests[i].item.url, 
                    "url": requests[i].item.url+wmsString+'&layers='+requests[i].item.layers+'&bbox='+bboxString, 
                    "format": "WMS", 
                    "name": "WMS link",
                };
            } else if (requests[i].item.type === 'esri-mapService') {
                resource = {
                    "url": requests[i].item.url, 
                    "format": "Esri REST", 
                    "name": "ESRI REST link"
                };
            }
            ckanRequests.push({
                "url": ckanServer + '/api/3/action/package_' + (found ? 'update' : 'create'),
                "data" : {
                    "name": getCkanName(requests[i].item.name), 
                    "title": requests[i].item.name, 
                    "license_id": "cc-by", 
                    "notes": requests[i].item.description, 
                    "owner_org": getCkanName(requests[i].owner_org),
                    "groups": [ { "name": getCkanName(requests[i].group) } ],
                    "extras": extrasList,
                    "resources": [ resource ]
                }
            });
        }

        var currentIndex = 0;
        console.log('Starting ckan tasks:', ckanRequests.length);
        var sendNext = function() {
            if (currentIndex < ckanRequests.length) {
                postToCkan(
                    ckanRequests[currentIndex].url, 
                    ckanRequests[currentIndex].data, 
                    function() { 
                        currentIndex++;
                        if ((currentIndex % 5) === 0 || currentIndex === ckanRequests.length) {
                            console.log('Completed', currentIndex, 'ckan tasks out of', ckanRequests.length);
                        }
                        sendNext(); 
                    },
                    ckanApiKey
                );
            }
        };
        sendNext();
    });
}


module.exports = ToolsPanelViewModel;<|MERGE_RESOLUTION|>--- conflicted
+++ resolved
@@ -111,11 +111,6 @@
             if (item.isOpen || mode === 'all' || mode === 'enabled') {
                 getAllRequests(types, mode, requests, item, promises);
             }
-<<<<<<< HEAD
-        } else if ((types.indexOf(item.type) !== -1) && (mode === 'all' || mode === 'opened' ||
-            (mode === 'selected' && item.isEnabled) ||
-            (mode === 'unselected' && !item.isEnabled))) {
-=======
         } else if ((types.indexOf(item.type) !== -1) && (mode !== 'enabled' || item.isEnabled)) {
             var enabledHere = !item.isEnabled;
             if (enabledHere) {
@@ -124,7 +119,6 @@
 
             var imageryProvider = item._imageryLayer.imageryProvider;
 
->>>>>>> 7183d786
             requests.push({
                 item : item,
                 group : group.name,
@@ -242,7 +236,6 @@
     var nextRequestIndex = 0;
     var inFlight = 0;
     var urlsRequested = 0;
-    var failedLayers = [];
 
     function doneUrl(stat, startTime, error) {
         var ellapsed = getTimestamp() - startTime;
