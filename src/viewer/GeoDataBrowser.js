"use strict";

/*global require*/

var defineProperties = require('../../third_party/cesium/Source/Core/defineProperties');
var getElement = require('../../third_party/cesium/Source/Widgets/getElement');

var knockout = require('../../third_party/cesium/Source/ThirdParty/knockout');
var knockoutES5 = require('../../third_party/cesium/Source/ThirdParty/knockout-es5');

var GeoDataBrowserViewModel = require('./GeoDataBrowserViewModel');

var GeoDataBrowser = function(options) {
    var container = getElement(options.container);

    this._viewModel = new GeoDataBrowserViewModel({
        viewer : options.viewer,
        dataManager : options.dataManager,
        map : options.map,
        //initUrl: options.initUrl,
        mode3d: options.mode3d,
        catalog: options.catalog
    });

    this._viewModel._checkboxChecked = 'M29.548,3.043c-1.081-0.859-2.651-0.679-3.513,0.401L16,16.066l-3.508-4.414c-0.859-1.081-2.431-1.26-3.513-0.401c-1.081,0.859-1.261,2.432-0.401,3.513l5.465,6.875c0.474,0.598,1.195,0.944,1.957,0.944c0.762,0,1.482-0.349,1.957-0.944L29.949,6.556C30.809,5.475,30.629,3.902,29.548,3.043zM24.5,24.5h-17v-17h12.756l2.385-3H6C5.171,4.5,4.5,5.171,4.5,6v20c0,0.828,0.671,1.5,1.5,1.5h20c0.828,0,1.5-0.672,1.5-1.5V12.851l-3,3.773V24.5z';
    this._viewModel._checkboxUnchecked = 'M26,27.5H6c-0.829,0-1.5-0.672-1.5-1.5V6c0-0.829,0.671-1.5,1.5-1.5h20c0.828,0,1.5,0.671,1.5,1.5v20C27.5,26.828,26.828,27.5,26,27.5zM7.5,24.5h17v-17h-17V24.5z';
    this._viewModel._arrowDown = 'M8.037,11.166L14.5,22.359c0.825,1.43,2.175,1.43,3,0l6.463-11.194c0.826-1.429,0.15-2.598-1.5-2.598H9.537C7.886,8.568,7.211,9.737,8.037,11.166z';
    this._viewModel._arrowRight = 'M11.166,23.963L22.359,17.5c1.43-0.824,1.43-2.175,0-3L11.166,8.037c-1.429-0.826-2.598-0.15-2.598,1.5v12.926C8.568,24.113,9.737,24.789,11.166,23.963z';

    var wrapper = document.createElement('div');
    container.appendChild(wrapper);

    var dataButton = document.createElement('div');
    dataButton.className = 'ausglobe-panel-button';
    dataButton.title = 'Data';
    dataButton.innerHTML = '<div class="ausglobe-panel-button-label">Data</div>';
    dataButton.setAttribute('data-bind', 'click: toggleShowingPanel, css { "ausglobe-panel-button-panel-visible": showingPanel }');
    wrapper.appendChild(dataButton);

    var mapButton = document.createElement('div');
    mapButton.className = 'ausglobe-panel-button';
    mapButton.title = 'Map';
    mapButton.innerHTML = '<div class="ausglobe-panel-button-label">Maps</div>';
    mapButton.setAttribute('data-bind', 'click: toggleShowingMapPanel, css { "ausglobe-panel-button-panel-visible": showingMapPanel }');
    wrapper.appendChild(mapButton);

    var legendButton = document.createElement('div');
    legendButton.className = 'ausglobe-panel-button';
    legendButton.title = 'Legend';
    legendButton.innerHTML = '<div class="ausglobe-panel-button-label">Legend</div>';
    legendButton.setAttribute('data-bind', 'visible: legendsExist(), click: toggleShowingLegendPanel, css { "ausglobe-panel-button-panel-visible": showingLegendPanel }');
    wrapper.appendChild(legendButton);

    var dataPanel = document.createElement('div');
    dataPanel.id = 'ausglobe-data-panel';
    dataPanel.className = 'ausglobe-panel';
    dataPanel.setAttribute('data-bind', 'css: { "ausglobe-panel-visible" : showingPanel }');

    dataPanel.innerHTML = '\
        <div class="ausglobe-now-viewing ausglobe-accordion-item" data-bind="with: nowViewing">\
            <div class="ausglobe-accordion-item-header" data-bind="click: toggleOpen">\
                <div class="ausglobe-accordion-item-header-label">Now Viewing</div>\
                <div class="ausglobe-now-viewing-clear-all" data-bind="click: removeAll, clickBubble: false">Clear all</div>\
            </div>\
            <div class="ausglobe-accordion-item-content" data-bind="css: { \'ausglobe-accordion-item-content-visible\': isOpen }">\
                <div class="ausglobe-accordion-category">\
                    <div class="ausglobe-accordion-category-content ausglobe-accordion-category-content-visible" data-bind="visible: hasItems, foreach: items">\
                        <div class="ausglobe-accordion-category-item" draggable="true" data-bind="attr : { title : name, nowViewingIndex : $index }, css: { \'ausglobe-accordion-category-item-enabled\': isShown }, event : { dragstart: $root.startNowViewingDrag, dragenter: $root.nowViewingDragEnter, dragend: $root.endNowViewingDrag }">\
                            <img class="ausglobe-nowViewing-dragHandle" draggable="false" src="images/Reorder.svg" width="12" height="24" alt="Drag to reorder data sources." />\
                            <div class="ausglobe-accordion-category-item-checkbox" data-bind="click: toggleShown, cesiumSvgPath: { path: isShown ? $root._checkboxChecked : $root._checkboxUnchecked, width: 32, height: 32 }"></div>\
                            <div class="ausglobe-accordion-category-item-label" data-bind="text: name, click: zoomTo"></div>\
                            <div class="ausglobe-accordion-category-item-infoButton" data-bind="click: $root.showInfoForItem">info</div>\
                        </div>\
                    </div>\
                    <div class="ausglobe-accordion-category-content ausglobe-accordion-category-content-visible" data-bind="visible: !hasItems">\
                        <div class="ausglobe-now-viewing-no-data">\
                            Add data from the collections below.\
                        </div>\
                    </div>\
                </div>\
            </div>\
        </div>\
        <div data-bind="foreach: catalog.groups">\
            <div class="ausglobe-accordion-item">\
                <div class="ausglobe-accordion-item-header" data-bind="click: toggleOpen">\
                    <div class="ausglobe-accordion-item-header-label" data-bind="text: name"></div>\
                </div>\
                <div class="ausglobe-accordion-item-content" data-bind="foreach: items, css: { \'ausglobe-accordion-item-content-visible\': isOpen }">\
                    <div class="ausglobe-accordion-category">\
                        <div class="ausglobe-accordion-category-header" data-bind="click: toggleOpen">\
                            <div class="ausglobe-accordion-category-header-arrow" data-bind="cesiumSvgPath: { path: isOpen ? $root._arrowDown : $root._arrowRight, width: 32, height: 32 }"></div>\
                            <div class="ausglobe-accordion-category-header-label" data-bind="text: name"></div>\
                        </div>\
                        <div class="ausglobe-accordion-category-loading" data-bind="visible: isLoading">Loading...</div>\
                        <div class="ausglobe-accordion-category-content" data-bind="foreach: items, css: { \'ausglobe-accordion-category-content-visible\': isOpen }">\
                            <div class="ausglobe-accordion-category-item" data-bind="css: { \'ausglobe-accordion-category-item-enabled\': isEnabled }">\
                                <div class="ausglobe-accordion-category-item-checkbox" data-bind="click: toggleEnabled, cesiumSvgPath: { path: isEnabled ? $root._checkboxChecked : $root._checkboxUnchecked, width: 32, height: 32 }"></div>\
                                <div class="ausglobe-accordion-category-item-label" data-bind="text: name, click: zoomTo"></div>\
                                <div class="ausglobe-accordion-category-item-infoButton" data-bind="click: $root.showInfoForItem">info</div>\
                            </div>\
                        </div>\
                    </div>\
                </div>\
            </div>\
        </div>\
        <div class="ausglobe-accordion-item">\
            <div class="ausglobe-accordion-item-header" data-bind="click: openAddData">\
                <div class="ausglobe-accordion-item-header-label">Add Data</div>\
            </div>\
            <div class="ausglobe-accordion-item-content" data-bind="css: { \'ausglobe-accordion-item-content-visible\': addDataIsOpen }">\
                <div data-bind="foreach: userContent">\
                    <div class="ausglobe-accordion-category">\
<<<<<<< HEAD
                        <div class="ausglobe-accordion-category-header" data-bind="click: $root.toggleCategoryOpen">\
                            <div class="ausglobe-accordion-category-header-arrow" data-bind="visible: isOpen(), cesiumSvgPath: { path: $root._arrowDown, width: 32, height: 32 }"></div>\
                            <div class="ausglobe-accordion-category-header-arrow" data-bind="visible: !isOpen(), cesiumSvgPath: { path: $root._arrowRight, width: 32, height: 32 }"></div>\
                            <div class="ausglobe-accordion-category-header-label" data-bind="text: name"></div>\
                        </div>\
                        <div class="ausglobe-accordion-category-loading" data-bind="visible: isLoading">Loading</div>\
                        <div class="ausglobe-accordion-category-content" data-bind="foreach: Layer, css: { \'ausglobe-accordion-category-content-visible\': isOpen }">\
                            <div class="ausglobe-accordion-category-item" data-bind="css: { \'ausglobe-accordion-category-item-enabled\': isEnabled() }">\
                                <div class="ausglobe-accordion-category-item-checkbox" data-bind="click: toggleEnabled, visible: isEnabled, cesiumSvgPath: { path: $root._checkboxChecked, width: 32, height: 32 }"></div>\
                                <div class="ausglobe-accordion-category-item-checkbox" data-bind="click: toggleEnabled, visible: !isEnabled(), cesiumSvgPath: { path: $root._checkboxUnchecked, width: 32, height: 32 }"></div>\
                                <div class="ausglobe-accordion-category-item-label" data-bind="text: Title, click: zoomTo"></div>\
                                <div class="ausglobe-accordion-category-item-infoButton" data-bind="click: $root.showInfoForItem">info</div>\
=======
                        <div class="ausglobe-add-data-message">\
                            Add data by dragging and dropping it onto the map, or\
                            <span class="ausglobe-upload-file-button" data-bind="click: selectFileToUpload">browse to select</span> a file to upload.\
                            <input type="file" style="display: none;" id="uploadFile" data-bind="event: { change: addUploadedFile }"/>\
                        </div>\
                        <form class="ausglobe-user-service-form" data-bind="submit: addDataOrService">\
                            <label>\
                                <div>Enter a web link to add a data file or WMS/WFS service (advanced):</div>\
                                <input class="ausglobe-wfs-url-input" type="text" data-bind="value: wfsServiceUrl" />\
                            </label>\
                            <div>\
                                <label class="ausglobe-addData-type">\
                                    <select class="ausglobe-addData-typeSelect" data-bind="value: addType">\
                                        <option value="NotSpecified">Select file or service type</option>\
                                        <option value="File">Single data file</option>\
                                        <option value="WMS">WMS Server</option>\
                                        <option value="WFS">WFS Server</option>\
                                    </select>\
                                </label>\
                                <input class="ausglobe-button" type="submit" value="Add" />\
>>>>>>> 4b658aaa
                            </div>\
                        </div>\
                    </div>\
                </div>\
                <div class="ausglobe-accordion-category">\
                    <div class="ausglobe-add-data-message">\
                        Add data by dragging and dropping it onto the map, or\
                        <span class="ausglobe-upload-file-button" data-bind="click: selectFileToUpload">browse and select a file to load</span>.\
                        <input type="file" style="display: none;" id="uploadFile" data-bind="event: { change: addUploadedFile }"/>\
                    </div>\
                    <form class="ausglobe-user-service-form" data-bind="submit: addDataOrService">\
                        <label>\
                            <div>Enter a web link to add a data file or WMS/WFS service (advanced):</div>\
                            <input class="ausglobe-wfs-url-input" type="text" data-bind="value: wfsServiceUrl" />\
                        </label>\
                        <div>\
                            <label class="ausglobe-addData-type">\
                                <select class="ausglobe-addData-typeSelect" data-bind="value: addType">\
                                    <option value="File">Single data file</option>\
                                    <option value="WMS">WMS Server</option>\
                                    <option value="WFS">WFS Server</option>\
                                </select>\
                            </label>\
                            <input class="ausglobe-button" type="submit" value="Add" />\
                        </div>\
                    </form>\
                </div>\
            </div>\
        </div>';

    wrapper.appendChild(dataPanel);

    var mapPanel = document.createElement('div');
    mapPanel.className = 'ausglobe-panel';
    mapPanel.setAttribute('data-bind', 'css: { "ausglobe-panel-visible" : showingMapPanel }');

    mapPanel.innerHTML = '\
        <div class="ausglobe-accordion-item">\
            <div class="ausglobe-accordion-item-header" data-bind="click: openImagery">\
                <div class="ausglobe-accordion-item-header-label">Imagery</div>\
            </div>\
            <div class="ausglobe-accordion-item-content" data-bind="css: { \'ausglobe-accordion-item-content-visible\': imageryIsOpen }">\
                <img class="ausglobe-imagery-option" src="images/AustralianTopography.png" width="73" height="74" data-bind="click: activateAustralianTopography" />\
                <img class="ausglobe-imagery-option" src="images/BingMapsAerialWithLabels.png" width="73" height="74" data-bind="click: activateBingMapsAerialWithLabels" />\
                <img class="ausglobe-imagery-option" src="images/BingMapsAerial.png" width="73" height="74" data-bind="click: activateBingMapsAerial" />\
                <img class="ausglobe-imagery-option" src="images/BingMapsRoads.png" width="73" height="74" data-bind="click: activateBingMapsRoads" />\
                <img class="ausglobe-imagery-option" src="images/AustralianHydrography.png" width="73" height="74" data-bind="click: activateAustralianHydrography" />\
                <img class="ausglobe-imagery-option" src="images/NASABlackMarble.png" width="73" height="74" data-bind="click: activateNasaBlackMarble" />\
                <img class="ausglobe-imagery-option" src="images/NaturalEarthII.png" width="73" height="74" data-bind="click: activateNaturalEarthII" />\
            </div>\
        </div>\
        <div class="ausglobe-accordion-item">\
            <div class="ausglobe-accordion-item-header" data-bind="click: openViewerSelection">\
                <div class="ausglobe-accordion-item-header-label">2D/3D</div>\
            </div>\
            <div class="ausglobe-accordion-item-content" data-bind="css: { \'ausglobe-accordion-item-content-visible\': viewerSelectionIsOpen }">\
                <label class="ausglobe-viewer-radio-button"><input type="radio" name="viewer" value="2D" data-bind="checked: selectedViewer" /> 2D</label>\
                <label class="ausglobe-viewer-radio-button"><input type="radio" name="viewer" value="Ellipsoid" data-bind="checked: selectedViewer" /> 3D Smooth Globe</label>\
                <label class="ausglobe-viewer-radio-button"><input type="radio" name="viewer" value="Terrain" data-bind="checked: selectedViewer" /> 3D Terrain</label>\
            </div>\
        </div>';

    wrapper.appendChild(mapPanel);

    var legendPanel = document.createElement('div');
    legendPanel.className = 'ausglobe-panel';
    legendPanel.setAttribute('data-bind', 'if: nowViewing.hasItems, css: { "ausglobe-panel-visible" : showingLegendPanel }');

    legendPanel.innerHTML = '\
        <div data-bind="foreach: nowViewing.items">\
            <!-- ko if: isShown -->\
            <div class="ausglobe-accordion-item">\
                <div class="ausglobe-accordion-item-header" data-bind="click: $root.openLegend">\
                    <div class="ausglobe-accordion-item-header-label" data-bind="text: name"></div>\
                </div>\
                <div class="ausglobe-accordion-item-content" data-bind="css: { \'ausglobe-accordion-item-content-visible\': isLegendVisible }">\
                    <div class="ausglobe-legend-opacity" data-bind="if: $root.supportsOpacity($data)">\
                        <label>Opacity: <input class="ausglobe-legend-opacitySlider" type="range" min="0" max="100" data-bind="value: $root.opacity($data), valueUpdate: \'input\'" /></label>\
                    </div>\
                    <!-- ko if: $root.legendIsImage($data) -->\
                    <img data-bind="attr: { src: $root.getLegendUrl($data) }" />\
                    <!-- /ko -->\
                    <!-- ko if: $root.legendIsLink($data) -->\
                    <a class="ausglobe-accordion-category-item-label" data-bind="attr: { href: $root.getLegendUrl($data) }" target="_blank">Open legend in a separate tab</a>\
                    <!-- /ko -->\
                    <!-- ko if: !$root.legendIsLink($data) && !$root.legendIsImage($data) -->\
                    <div class="ausglobe-accordion-category-item-label">No legend available for this data source.</div>\
                    <!-- /ko -->\
                </div>\
            </div>\
            <!-- /ko -->\
        </div>';

    wrapper.appendChild(legendPanel);

    knockout.applyBindings(this._viewModel, wrapper);
};

defineProperties(GeoDataBrowser.prototype, {
    viewModel : {
        get : function() {
            return this._viewModel;
        }
    }
});

module.exports = GeoDataBrowser;<|MERGE_RESOLUTION|>--- conflicted
+++ resolved
@@ -110,7 +110,6 @@
             <div class="ausglobe-accordion-item-content" data-bind="css: { \'ausglobe-accordion-item-content-visible\': addDataIsOpen }">\
                 <div data-bind="foreach: userContent">\
                     <div class="ausglobe-accordion-category">\
-<<<<<<< HEAD
                         <div class="ausglobe-accordion-category-header" data-bind="click: $root.toggleCategoryOpen">\
                             <div class="ausglobe-accordion-category-header-arrow" data-bind="visible: isOpen(), cesiumSvgPath: { path: $root._arrowDown, width: 32, height: 32 }"></div>\
                             <div class="ausglobe-accordion-category-header-arrow" data-bind="visible: !isOpen(), cesiumSvgPath: { path: $root._arrowRight, width: 32, height: 32 }"></div>\
@@ -123,28 +122,6 @@
                                 <div class="ausglobe-accordion-category-item-checkbox" data-bind="click: toggleEnabled, visible: !isEnabled(), cesiumSvgPath: { path: $root._checkboxUnchecked, width: 32, height: 32 }"></div>\
                                 <div class="ausglobe-accordion-category-item-label" data-bind="text: Title, click: zoomTo"></div>\
                                 <div class="ausglobe-accordion-category-item-infoButton" data-bind="click: $root.showInfoForItem">info</div>\
-=======
-                        <div class="ausglobe-add-data-message">\
-                            Add data by dragging and dropping it onto the map, or\
-                            <span class="ausglobe-upload-file-button" data-bind="click: selectFileToUpload">browse to select</span> a file to upload.\
-                            <input type="file" style="display: none;" id="uploadFile" data-bind="event: { change: addUploadedFile }"/>\
-                        </div>\
-                        <form class="ausglobe-user-service-form" data-bind="submit: addDataOrService">\
-                            <label>\
-                                <div>Enter a web link to add a data file or WMS/WFS service (advanced):</div>\
-                                <input class="ausglobe-wfs-url-input" type="text" data-bind="value: wfsServiceUrl" />\
-                            </label>\
-                            <div>\
-                                <label class="ausglobe-addData-type">\
-                                    <select class="ausglobe-addData-typeSelect" data-bind="value: addType">\
-                                        <option value="NotSpecified">Select file or service type</option>\
-                                        <option value="File">Single data file</option>\
-                                        <option value="WMS">WMS Server</option>\
-                                        <option value="WFS">WFS Server</option>\
-                                    </select>\
-                                </label>\
-                                <input class="ausglobe-button" type="submit" value="Add" />\
->>>>>>> 4b658aaa
                             </div>\
                         </div>\
                     </div>\
@@ -152,7 +129,7 @@
                 <div class="ausglobe-accordion-category">\
                     <div class="ausglobe-add-data-message">\
                         Add data by dragging and dropping it onto the map, or\
-                        <span class="ausglobe-upload-file-button" data-bind="click: selectFileToUpload">browse and select a file to load</span>.\
+                        <span class="ausglobe-upload-file-button" data-bind="click: selectFileToUpload">browse to select</span> a file to upload.\
                         <input type="file" style="display: none;" id="uploadFile" data-bind="event: { change: addUploadedFile }"/>\
                     </div>\
                     <form class="ausglobe-user-service-form" data-bind="submit: addDataOrService">\
@@ -163,6 +140,7 @@
                         <div>\
                             <label class="ausglobe-addData-type">\
                                 <select class="ausglobe-addData-typeSelect" data-bind="value: addType">\
+                                    <option value="NotSpecified">Select file or service type</option>\
                                     <option value="File">Single data file</option>\
                                     <option value="WMS">WMS Server</option>\
                                     <option value="WFS">WFS Server</option>\
