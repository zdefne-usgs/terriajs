--- conflicted
+++ resolved
@@ -586,8 +586,7 @@
     }
     else {
         var server = request.substring(0, request.indexOf('?'));
-<<<<<<< HEAD
-        //explicitly call proxy so that when we use html2canvas, the proxy is set up
+       //explicitly call proxy so that when we use html2canvas, the proxy is set up
         if (layer.proxy) {
             proxy = new Cesium.DefaultProxy('/proxy/');
             server = proxy.getURL(server);
@@ -595,15 +594,6 @@
                 server += '%3f';
             }
         }
-=======
-        // if (layer.proxy || this._alwaysUseProxy) {
-        //    proxy = new Cesium.DefaultProxy('/proxy/');
-        //    server = proxy.getURL(server);
-        //    if (layerName !== 'REST') {
-        //       server += '%3f';
-        //    }
-        // }
->>>>>>> bbc70574
         
         if (layerName === 'REST') {
             provider = new L.esri.TiledMapLayer(server);
